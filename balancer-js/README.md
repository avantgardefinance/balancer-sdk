# Balancer Javascript SDK

A JavaScript SDK which provides commonly used utilties for interacting with Balancer Protocol V2.

## How to run the examples (Javascript)?

**In order to run the examples provided, you need to follow the next steps:**

1. git clone https://github.com/balancer-labs/balancer-sdk.git
2. cd balancer-sdk
3. cd balancer-js
4. Create a .env file in the balancer-js folder
5. In the .env file you will need to define and initialize the following variables

   We have defined both Alchemy and Infura, because some of the examples use Infura, others use Alchemy. However, feel free to modify accordingly and use your favourite one.
   ALCHEMY_URL=[ALCHEMY HTTPS ENDPOINT]  
   INFURA=[Infura API KEY]  
   TRADER_KEY=[MetaMask PRIVATE KEY]  
   Some examples also require the following Tenderly config parameters to be defined:
   TENDERLY_ACCESS_KEY=[TENDERLY API ACCESS KEY]
   TENDERLY_PROJECT=[TENDERLY PROJECT NAME]
   TENDERLY_USER=[TENDERLY USERNAME]

6. Run 'npm run node', this runs a local Hardhat Network
7. Open a new terminal
8. cd to balancer-js
9. Install ts-node using: npm install ts-node
10. Install tsconfig-paths using: npm install --save-dev tsconfig-paths
11. Run one of the provided examples (eg: npm run examples:run -- examples/join.ts)

## Installation

## Getting Started

```js
import { BalancerSDK, BalancerSdkConfig, Network } from '@balancer-labs/sdk';

const config: BalancerSdkConfig = {
  network: Network.MAINNET,
  rpcUrl: `https://mainnet.infura.io/v3/${process.env.INFURA}`,
};
const balancer = new BalancerSDK(config);
```

In some examples we present a way to make end to end trades against mainnet state. To run them you will need to setup a localhost test node using tools like ganache, hardhat, anvil.

Installation instructions for:

- [Hardhat](https://hardhat.org/getting-started/#installation)

  To start a MAINNET forked node:

  - Set env var: `ALCHEMY_URL=[ALCHEMY HTTPS ENDPOINT for MAINNET]`
  - Run: `npm run node`

  To start a GOERLI forked node:

  - Set env var: `ALCHEMY_URL_GOERLI=[ALCHEMY HTTPS ENDPOINT for GOERLI]`
  - Run: `npm run node:goerli`

- [Anvil](https://github.com/foundry-rs/foundry/tree/master/anvil#installation) - use with caution, still experimental.

  To start a forked node:

  ```
  anvil -f FORKABLE_RPC_URL (optional pinned block: --fork-block-number XXX)
  ```

## Swaps Module

Exposes complete functionality for token swapping. An example of using the module with data fetched from the subgraph:

```js
// Uses SOR to find optimal route for a trading pair and amount
const route = balancer.swaps.findRouteGivenIn({
  tokenIn,
  tokenOut,
  amount,
  gasPrice,
  maxPools,
});

// Prepares transaction attributes based on the route
const transactionAttributes = balancer.swaps.buildSwap({
  userAddress,
  swapInfo: route,
  kind: 0, // 0 - givenIn, 1 - givenOut
  deadline,
  maxSlippage,
});

// Extract parameters required for sendTransaction
const { to, data, value } = transactionAttributes;

// Execution with ethers.js
const transactionResponse = await signer.sendTransaction({ to, data, value });
```

## SwapsService

The SwapsService provides function to query and make swaps using Balancer V2 liquidity.

```js
const swaps = new swapService({
  network: Network;
  rpcUrl: string;
});
```

## Examples

You can run each example with `npm run examples:run -- examples/exampleName.ts`

### #queryBatchSwap

The Balancer Vault provides a [method to simulate a call to batchSwap](https://github.com/balancer-labs/balancer-v2-monorepo/blob/master/pkg/vault/contracts/interfaces/IVault.sol#L644).
This function performs no checks on the sender or recipient or token balances or approvals. Note that this function is not 'view' (due to implementation details): the client code must explicitly execute eth_call instead of eth_sendTransaction.

@param batchSwap - BatchSwap information used for query.
@param batchSwap.kind - either exactIn or exactOut.
@param batchSwap.swaps - sequence of swaps.
@param batchSwap.assets - array contains the addresses of all assets involved in the swaps.
@returns Returns an array with the net Vault asset balance deltas. Positive amounts represent tokens (or ETH) sent to the Vault, and negative amounts represent tokens (or ETH) sent by the Vault. Each delta corresponds to the asset at the same index in the `assets` array.

```js
swaps.queryBatchSwap(batchSwap: {
    kind: SwapType,
    swaps: BatchSwapStep[],
    assets: string[]
}): Promise<BigNumberish[]>
```

[Example](./examples/queryBatchSwap.ts)

### #queryBatchSwapWithSor

Uses SOR to create and query a batchSwap for multiple tokens in > multiple tokensOut.

@param queryWithSor - Swap information used for querying using SOR.
@param queryWithSor.tokensIn - Array of addresses of assets in.
@param queryWithSor.tokensOut - Array of addresses of assets out.
@param queryWithSor.swapType - Type of Swap, ExactIn/Out.
@param queryWithSor.amounts - Array of amounts used in swap.
@param queryWithSor.fetchPools - Set whether SOR will fetch updated pool info.
@returns Returns amount of tokens swaps along with swap and asset info that can be submitted to a batchSwap call.

```js
swaps.queryBatchSwapWithSor(queryWithSor: {
    tokensIn: string[],
    tokensOut: string[],
    swapType: SwapType,
    amounts: BigNumberish[],
    fetchPools: FetchPoolsInput;
}):
Promise<QueryWithSorOutput {
    returnAmounts: string[];
    swaps: BatchSwapStep[];
    assets: string[];
    deltas: string[];
}>
```

### #encodeBatchSwap

Static method to encode a [batch swap](https://dev.balancer.fi/references/contracts/apis/the-vault#batch-swaps).

_NB: This method doesn't execute a batchSwap -- it returns an [ABI byte string](https://docs.soliditylang.org/en/latest/abi-spec.html) containing the data of the function call on a contract, which can then be sent to the network (ex. [sendTransaction](https://web3js.readthedocs.io/en/v1.2.11/web3-eth.html#sendtransaction)). to be executed. See example for more info._

```js
/**
 * @param {BatchSwap}           batchSwap - BatchSwap information used for query.
 * @param {SwapType}            batchSwap.kind - either exactIn or exactOut
 * @param {BatchSwapSteps[]}    batchSwap.swaps - sequence of swaps
 * @param {string[]}            batchSwap.assets - array contains the addresses of all assets involved in the swaps
 * @param {FundManagement}      batchSwap.funds - object containing information about where funds should be taken/sent
 * @param {number[]}            batchSwap.limits - limits for each token involved in the swap, where either the maximum number of tokens to send (by passing a positive value) or the minimum amount of tokens to receive (by passing a negative value) is specified
 * @param {string}              batchSwap.deadline -  time (in Unix timestamp) after which it will no longer attempt to make a trade
 * @returns {string}            encodedBatchSwapData - Returns an ABI byte string containing the data of the function call on a contract
*/
Swaps.encodeBatchSwap(batchSwap: {
    kind: SwapType,
    swaps: BatchSwapStep[],
    assets: string[],
    funds: FundManagement,
    limits: number[],
    deadline: string
}): string
```

[Example](./examples/batchSwap.ts)

### Swap Service: Flash Swaps

A [Flash Swap](https://dev.balancer.fi/resources/swaps/flash-swaps) is a special type of [batch swap](https://dev.balancer.fi/resources/swaps/batch-swaps) where the caller doesn't need to own or provide any of the input tokens -- the caller is essentially taking a "flash loan" (an uncollateralized loan) from the Balancer Vault. The full amount of the input token must be returned to the Vault by the end of the batch (plus any swap fees), however any excess of an output tokens can be sent to any address.

IMPORTANT: A "simple" flash swap is an arbitrage executed with only two tokens and two pools,
swapping in the first pool and then back in the second pool for a profit. For more
complex flash swaps, you will have to use batch swap directly.

Gotchas:

- Both pools must have both assets (tokens) for swaps to work
- No pool token balances can be zero
- If the flash swap isn't profitable, the internal flash loan will fail.

### #encodeSimpleFlashSwap

Static method to encode a simple flash swap [method for a batchSwap](https://dev.balancer.fi/resources/swaps/flash-swaps).

_NB: This method doesn't execute any swaps -- it returns an [ABI byte string](https://docs.soliditylang.org/en/latest/abi-spec.html) containing the data of the function call on a contract, which can then be sent to the network (ex. [sendTransaction](https://web3js.readthedocs.io/en/v1.2.11/web3-eth.html#sendtransaction)). to be executed. See example for more info._

```js
/**
 * @param {SimpleFlashSwapParameters}   params - BatchSwap information used for query.
 * @param {string}                      params.flashLoanAmount - initial input amount for the flash loan (first asset)
 * @param {string[]}                    params.poolIds - array of Balancer pool ids
 * @param {string[]}                    params.assets - array of token addresses
 * @param {string}                      params.walletAddress - array of token addresses
 * @returns {string}            encodedBatchSwapData - Returns an ABI byte string containing the data of the function call on a contract
*/
Swaps.encodeSimpleFlashSwap(simpleFlashSwap: {
    flashLoanAmount: string,
    poolIds: string[],
    assets: string[]
    walletAddress: string[]
}): string
```

[Example](./examples/flashSwap.ts)

### #querySimpleFlashSwap

Method to test if a simple flash swap is valid and see potential profits.

```js
/**
 * @param {SimpleFlashSwapParameters}   params - BatchSwap information used for query.
 * @param {string}                      params.flashLoanAmount - initial input amount for the flash loan (first asset)
 * @param {string[]}                    params.poolIds - array of Balancer pool ids
 * @param {string[]}                    params.assets - array of token addresses
 * @returns {Promise<{profits: Record<string, string>, isProfitable: boolean}>}       Returns an ethersjs transaction response
*/
swaps.querySimpleFlashSwap(batchSwap: {
    kind: SwapType,
    swaps: BatchSwapStep[],
    assets: string[]
}): string
```

[Example](./examples/querySimpleFlashSwap.ts)

## Pricing

Spot Price functionality allowing user to query spot price for token pair.

### calcSpotPrice

Find Spot Price for pair in specific pool.

```js
const balancer = new BalancerSDK(sdkConfig);
const pool = await balancer.pools.find(poolId);
const spotPrice = await pool.calcSpotPrice(
  ADDRESSES[network].DAI.address,
  ADDRESSES[network].BAL.address
);
```

### #getSpotPrice

Find Spot Price for a token pair - finds most liquid path and uses this as reference SP.

```js
const pricing = new Pricing(sdkConfig);
```

@param { string } tokenIn Token in address.
@param { string } tokenOut Token out address.
@param { SubgraphPoolBase[] } pools Optional - Pool data. Will be fetched via dataProvider if not supplied.
@returns { string } Spot price.

```js
async getSpotPrice(
    tokenIn: string,
    tokenOut: string,
    pools: SubgraphPoolBase[] = []
): Promise<string>
```

[Example](./examples/spotPrice.ts)

## Simulating pool joins and exists

The Balancer Vault provides a [method to simulate join or exit calls to a pool](https://github.com/balancer-labs/balancer-v2-monorepo/blob/master/pkg/standalone-utils/contracts/BalancerQueries.sol#L91).
These function allows you to perform a dry run before sending an actual transaction, without checking the sender / recipient or token balances / approvals. Note that this function is not 'view' (due to implementation details): the client code must explicitly execute `eth_call` instead of `eth_sendTransaction`.

### Simulating joins

There are two ways to join a pool:

1. `joinExactIn`: Joining the pool with known token amounts. This is the most commonly used method.
2. `joinExactOut`: Asking the pool for the expected liquidity when we know how much BPT we want back.

In this documentation, we will focus on the first method (`joinExactIn`) for joining a pool with known token amounts.

```js
const pool = await sdk.pools.find(poolId);
const maxAmountsIn = pool.tokenList.map(
  (t) => forEachTokenSpecifyAmountYouWantToJoinWith
);
const queryParams = pool.buildQueryJoinExactIn({ maxAmountsIn });
const response = await balancerContracts.balancerHelpers.queryJoin(
  ...queryParams
);
const { bptOut, amountsIn } = response;
```

`response` will return:

- `bptOut`: The expected pool token amount returned by the pool.
- `amountsIn`: The same as maxAmountsIn

### Simulating exits

There are three ways to exit a pool:

1. `exitToSingleToken`: Exiting liquidity to a single underlying token is the simplest method. However, if the amount of liquidity being exited is a significant portion of the pool's total liquidity, it may result in price slippage.
2. `exitProportionally`: Exiting liquidity proportionally to all pool tokens. This is the most commonly used method. However `ComposableStable` pool type doesn't support it.
3. `exitExactOut`: Asking the pool for the expected pool token amount when we know how much token amounts we want back.

In this example, we will focus on the first method (`exitProportionally`).

```js
const pool = await sdk.pools.find(poolId);
const queryParams = pool.buildQueryJoinExactIn({ bptIn });
const response = await balancerContracts.balancerHelpers.queryJoin(
  ...queryParams
);
const { bptIn, amountsOut } = response;
```

`response` will return:

- `amountsOut`: Token amounts returned by the pool.
- `bptIn`: The same as intput bptIn

More examples: https://github.com/balancer-labs/balancer-sdk/blob/master/balancer-js/examples/pools/queries.ts

## Joining Pools

### Joining with pool tokens

Exposes Join functionality allowing user to join pools with its pool tokens.

```js
const balancer = new BalancerSDK(sdkConfig);
const pool = await balancer.pools.find(poolId);
const { to, functionName, attributes, data } = pool.buildJoin(params);
```

#### #buildJoin

Builds a join transaction.

```js
/**
 * @param { string }   joiner - Address used to exit pool.
 * @param { string[] } tokensIn - Token addresses provided for joining pool (same length and order as amountsIn).
 * @param { string[] } amountsIn - Token amounts provided for joining pool in EVM amounts.
 * @param { string }   slippage - Maximum slippage tolerance in bps i.e. 50 = 0.5%.
 * @returns { Promise<JoinPoolAttributes> } Returns join transaction ready to send with signer.sendTransaction.
 */

buildJoin: (
  joiner: string,
  tokensIn: string[],
  amountsIn: string[],
  slippage: string
) => Promise<JoinPoolAttributes>;
```

[Example](./examples/join.ts)

<<<<<<< HEAD
### #buildInitJoin (Weighted Pool)
Builds a init join transaction for weighted pool.
```js
  /***
   * @param params
   *  * Returns a InitJoinPoolAttributes to make a init join transaction
   *  * @param joiner - The address of the joiner of the pool
   *  * @param poolId - The id of the pool
   *  * @param poolAddress - The address of the pool
   *  * @param tokensIn - array with the address of the tokens
   *  * @param amountsIn - array with the amount of each token
   *  * @returns a InitJoinPoolAttributes object, which can be directly inserted in the transaction to init join a weighted pool
   */
  buildInitJoin({
    joiner,
    poolId,
    tokensIn,
    amountsIn,
  }) => InitJoinPoolAttributes 
```
[Example](./examples/pools/weighted/init-join.ts)
=======
>>>>>>> 03541bbf
### Joining nested pools

Exposes Join functionality allowing user to join a pool that has pool tokens that are BPTs of other pools, e.g.:

```
                  CS0
              /        \
            CS1        CS2
          /    \      /   \
         DAI   USDC  USDT  FRAX

Can join with tokens: DAI, USDC, USDT, FRAX, CS1_BPT, CS2_BPT
```

```js
  /**
   * Builds generalised join transaction
   *
   * @param poolId          Pool id
   * @param tokens          Token addresses
   * @param amounts         Token amounts in EVM scale
   * @param userAddress     User address
   * @param wrapMainTokens  Indicates whether main tokens should be wrapped before being used
   * @param slippage        Maximum slippage tolerance in bps i.e. 50 = 0.5%.
   * @param authorisation   Optional auhtorisation call to be added to the chained transaction
   * @returns transaction data ready to be sent to the network along with min and expected BPT amounts out.
   */
  async generalisedJoin(
    poolId: string,
    tokens: string[],
    amounts: string[],
    userAddress: string,
    wrapMainTokens: boolean,
    slippage: string,
    authorisation?: string
  ): Promise<{
    to: string;
    callData: string;
    minOut: string;
    expectedOut: string;
  }>
```

[Example](./examples/joinGeneralised.ts)

## Exit Pool

Exposes Exit functionality allowing user to exit pools.

```js
const balancer = new BalancerSDK(sdkConfig);
const pool = await balancer.pools.find(poolId);
const { to, functionName, attributes, data } = pool.buildExitExactBPTIn(params);
```

### #buildExitExactBPTIn

Builds an exit transaction with exact BPT in and minimum token amounts out based on slippage tolerance.

```js
  /**
   * @param exiter - Account address exiting pool
   * @param bptIn - BPT provided for exiting pool
   * @param slippage - Maximum slippage tolerance in percentage. i.e. 0.05 = 5%
   * @param shouldUnwrapNativeAsset Indicates whether wrapped native asset should be unwrapped after exit.
   * @param singleTokenMaxOut - Optional: token address that if provided will exit to given token
   * @returns transaction request ready to send with signer.sendTransaction
   */
  buildExitExactBPTIn: (
    exiter: string,
    bptIn: string,
    slippage: string,
    shouldUnwrapNativeAsset?: boolean,
    singleTokenMaxOut?: string
  ) => Promise<ExitExactBPTInAttributes>;
```

where:

```js
/**
 * Exit exact BPT in transaction parameters
 * @param to Address that will execute the transaction (vault address)
 * @param functionName Function name to be called (exitPool)
 * @param attributes Transaction attributes ready to be encoded
 * @param data Encoded transaction data
 * @param expectedAmountsOut Expected amounts out of exit transaction
 * @param minAmountsOut Minimum amounts out of exit transaction considering slippage tolerance
 */
export interface ExitExactBPTInAttributes extends ExitPoolAttributes {
  to: string;
  functionName: string;
  attributes: ExitPool;
  data: string;
  expectedAmountsOut: string[];
  minAmountsOut: string[];
}
```

[Example](./examples/exitExactBPTIn.ts)

### #buildExitExactTokensOut

Builds an exit transaction with exact tokens out and maximum BPT in based on slippage tolerance.

```js
  /**
   * @param {string}    exiter - Account address exiting pool
   * @param {string[]}  tokensOut - Tokens provided for exiting pool
   * @param {string[]}  amountsOut - Amounts provided for exiting pool
   * @param {string}    slippage - Maximum slippage tolerance in percentage. i.e. 0.05 = 5%
   * @returns           transaction request ready to send with signer.sendTransaction
   */
  buildExitExactTokensOut: (
    exiter: string,
    tokensOut: string[],
    amountsOut: string[],
    slippage: string
  ) => Promise<ExitExactTokensOutAttributes>;
```

where:

```js
/**
 * Exit exact tokens out transaction parameters
 * @param to Address that will execute the transaction (vault address)
 * @param functionName Function name to be called (exitPool)
 * @param attributes Transaction attributes ready to be encoded
 * @param data Encoded transaction data
 * @param expectedBPTIn Expected BPT into exit transaction
 * @param maxBPTIn Max BPT into exit transaction considering slippage tolerance
 */
export interface ExitExactTokensOutAttributes extends ExitPoolAttributes {
  to: string;
  functionName: string;
  attributes: ExitPool;
  data: string;
  expectedBPTIn: string;
  maxBPTIn: string;
}
```

[Example](./examples/exitExactTokensOut.ts)

### Exiting nested pools

Exposes Exit functionality allowing user to exit a pool that has pool tokens that are BPTs of other pools, e.g.:

```
                  CS0
              /        \
            CS1        CS2
          /    \      /   \
         DAI   USDC  USDT  FRAX

Can exit with CS0_BPT proportionally to: DAI, USDC, USDT and FRAX
```

```js
/**
   * Builds generalised exit transaction
   *
   * @param poolId        Pool id
   * @param amount        Token amount in EVM scale
   * @param userAddress   User address
   * @param slippage      Maximum slippage tolerance in bps i.e. 50 = 0.5%.
   * @param authorisation Optional auhtorisation call to be added to the chained transaction
   * @returns transaction data ready to be sent to the network along with tokens, min and expected amounts out.
   */
  async generalisedExit(
    poolId: string,
    amount: string,
    userAddress: string,
    slippage: string,
    authorisation?: string
  ): Promise<{
    to: string;
    callData: string;
    tokensOut: string[];
    expectedAmountsOut: string[];
    minAmountsOut: string[];
  }>
```

[Example](./examples/exitGeneralised.ts)

## Create Pool

Exposes create functionality allowing user to create pools.

### #createWeightedPool

Builds a transaction to create a weighted pool.

```js
/***
 * @param params
 *  * Builds a transaction for a weighted pool create operation.
 *  * @param factoryAddress - The address of the factory for weighted pool (contract address)
 *  * @param name - The name of the pool
 *  * @param symbol - The symbol of the pool
 *  * @param tokenAddresses - The token's addresses
 *  * @param weights The weights for each token, ordered
 *  * @param swapFee - The swapFee for the owner of the pool in string or number format(100% is "1.00" or 1, 10% is "0.1" or 0.1, 1% is "0.01" or 0.01)
 *  * @param owner - The address of the owner of the pool
 *  * @returns a TransactionRequest object, which can be directly inserted in the transaction to create a weighted pool
 */
create({
    factoryAddress,
    name,
    symbol,
    tokenAddresses,
    weights,
    swapFee,
    owner,
}) => TransactionRequest
```

[Example](./examples/pools/weighted/create.ts)

### #createComposableStablePool

Builds a transaction to create a composable stable pool.

```js
  /***
 * @param params
 *  * Builds a transaction for a composable pool create operation.
 *  * @param contractAddress - The address of the factory for composable stable pool (contract address)
 *  * @param name - The name of the pool
 *  * @param symbol - The symbol of the pool
 *  * @param swapFee - The swapFee for the owner of the pool in string or number format(100% is "1.00" or 1, 10% is "0.1" or 0.1, 1% is "0.01" or 0.01)
 *  * @param tokenAddresses - The token's addresses
 *  * @param rateProviders The addresses of the rate providers for each token, ordered
 *  * @param tokenRateCacheDurations the Token Rate Cache Duration of each token
 *  * @param owner - The address of the owner of the pool
 *  * @param amplificationParameter The amplification parameter(must be greater than 1)
 *  * @param exemptFromYieldProtocolFeeFlags array containing boolean for each token exemption from yield protocol fee flags
 *  * @returns a TransactionRequest object, which can be directly inserted in the transaction to create a composable stable pool
 */
create({
    factoryAddress,
    name,
    symbol,
    tokenAddresses,
    amplificationParameter,
    rateProviders,
    tokenRateCacheDurations,
    exemptFromYieldProtocolFeeFlags,
    swapFee,
    owner,
}) => TransactionRequest
```

[Example](./examples/pools/composable-stable/create.ts)

## RelayerService

Relayers are (user opt-in, audited) contracts that can make calls to the vault (with the transaction “sender” being any arbitrary address) and use the sender’s ERC20 vault allowance, internal balance or BPTs on their behalf.

```js
const relayer = new relayerService(
    swapsService: SwapsService;
    rpcUrl: string;
);
```

### #swapUnwrapAaveStaticExactIn

Finds swaps for tokenIn>wrapped Aave static tokens and chains with unwrap to underlying stable. ExactIn - Exact amount of tokenIn to use in swap.

@param tokensIn - array to token addresses for swapping as tokens in.
@param aaveStaticTokens - array contains the addresses of the Aave static tokens that tokenIn will be swapped to. These will be unwrapped.
@param amountsIn - amounts to be swapped for each token in.
@param rates - The rate used to convert wrappedToken to underlying.
@param funds - Funding info for swap. Note - recipient should be relayer and sender should be caller.
@param slippage - Slippage to be applied to swap section. i.e. 5%=50000000000000000.
@param fetchPools - Set whether SOR will fetch updated pool info.
@returns Transaction data with calldata. Outputs.amountsOut has final amounts out of unwrapped tokens.

```js
async relayer.swapUnwrapAaveStaticExactIn(
    tokensIn: string[],
    aaveStaticTokens: string[],
    amountsIn: BigNumberish[],
    rates: BigNumberish[],
    funds: FundManagement,
    slippage: BigNumberish,
    fetchPools: FetchPoolsInput = {
        fetchPools: true,
        fetchOnChain: false
    }
): Promise<TransactionData>
```

[Example](./examples/relayerSwapUnwrap.ts)

### #swapUnwrapAaveStaticExactOut

Finds swaps for tokenIn>wrapped Aave static tokens and chains with unwrap to underlying stable. ExactOut - Exact amount of tokens out are used for swaps.

@param tokensIn - array to token addresses for swapping as tokens in.
@param aaveStaticTokens - array contains the addresses of the Aave static tokens that tokenIn will be swapped to. These will be unwrapped.
@param amountsUnwrapped - amounts of unwrapped tokens out.
@param rates - The rate used to convert wrappedToken to underlying.
@param funds - Funding info for swap. Note - recipient should be relayer and sender should be caller.
@param slippage - Slippage to be applied to swap section. i.e. 5%=50000000000000000.
@param fetchPools - Set whether SOR will fetch updated pool info.
@returns Transaction data with calldata. Outputs.amountsIn has the amounts of tokensIn.

```js
async relayer.swapUnwrapAaveStaticExactOut(
    tokensIn: string[],
    aaveStaticTokens: string[],
    amountsUnwrapped: BigNumberish[],
    rates: BigNumberish[],
    funds: FundManagement,
    slippage: BigNumberish,
    fetchPools: FetchPoolsInput = {
        fetchPools: true,
        fetchOnChain: false
    }
): Promise<TransactionData>
```

[Example](./examples/relayerSwapUnwrap.ts)

### #exitPoolAndBatchSwap

Chains poolExit with batchSwap to final tokens.

@param params:
@param exiter - Address used to exit pool.
@param swapRecipient - Address that receives final tokens.
@param poolId - Id of pool being exited.
@param exitTokens - Array containing addresses of tokens to receive after exiting pool. (must have the same length and order as the array returned by `getPoolTokens`.)
@param userData - Encoded exitPool data.
@param minExitAmountsOut - Minimum amounts of exitTokens to receive when exiting pool.
@param finalTokensOut - Array containing the addresses of the final tokens out.
@param slippage - Slippage to be applied to swap section. i.e. 5%=50000000000000000.
@param fetchPools - Set whether SOR will fetch updated pool info.
@returns Transaction data with calldata. Outputs.amountsOut has amounts of finalTokensOut returned.

```js
async relayer.exitPoolAndBatchSwap(
    params: ExitAndBatchSwapInput {
        exiter: string;
        swapRecipient: string;
        poolId: string;
        exitTokens: string[];
        userData: string;
        minExitAmountsOut: string[];
        finalTokensOut: string[];
        slippage: string;
        fetchPools: FetchPoolsInput;
    }
): Promise<TransactionData>
```

[Example](./examples/relayerExitPoolAndBatchSwap.ts)

### Pools Impermanent Loss

> DRAFT
>
> impermanent loss (IL) describes the percentage by which a pool is worth less than what one would have if they had instead just held the tokens outside the pool

#### Service

![class-diagram](IL-class.png)

#### Algorithm

Using the variation delta formula:

![img.png](img.png)

where **𝚫P<sup>i</sup>** represents the difference between the price for a single token at the date of joining the pool and the current price.

```javascript
// retrieves pool's tokens
tokens = pool.tokens;
// get weights for tokens
weights = tokens.map((token) => token.weight);
// retrieves current price for tokens
exitPrices = tokens.map((token) => tokenPrices.find(token.address));
// retrieves historical price for tokens
entryPrices = tokens.map((token) =>
  tokenPrices.findBy('timestamp', {
    address: token.address,
    timestamp: timestamp,
  })
);
// retrieves list of pool's assets with prices delta and weights
assets = tokens.map((token) => ({
  priceDelta: this.getDelta(
    entryPrices[token.address],
    exitPrices[token.address]
  ),
  weight: weights[i],
}));

poolValueDelta = assets.reduce(
  (result, asset) =>
    result * Math.pow(Math.abs(asset.priceDelta + 1), asset.weight),
  1
);
holdValueDelta = assets.reduce(
  (result, asset) => result + Math.abs(asset.priceDelta + 1) * asset.weight,
  0
);

const IL = poolValueDelta / holdValueDelta - 1;
```

#### Usage

```javascript
async impermanentLoss(
  timestamp: number, // the UNIX timestamp from which the IL is desired
  pool: Pool // the pool on which the IL must be calculated
): Promise<number>
```

```javascript
const pool = await sdk.pools.find(poolId);
const joins = (await sdk.data.findByUser(userAddress)).filter(
  (it) => it.type === 'Join' && it.poolId === poolId
);
const join = joins[0];
const IL = await pools.impermanentLoss(join.timestamp, pool);
```

[Example](./examples/pools/impermanentLoss.ts)

## Licensing

[GNU General Public License Version 3 (GPL v3)](../../LICENSE).<|MERGE_RESOLUTION|>--- conflicted
+++ resolved
@@ -381,7 +381,6 @@
 
 [Example](./examples/join.ts)
 
-<<<<<<< HEAD
 ### #buildInitJoin (Weighted Pool)
 Builds a init join transaction for weighted pool.
 ```js
@@ -403,8 +402,7 @@
   }) => InitJoinPoolAttributes 
 ```
 [Example](./examples/pools/weighted/init-join.ts)
-=======
->>>>>>> 03541bbf
+
 ### Joining nested pools
 
 Exposes Join functionality allowing user to join a pool that has pool tokens that are BPTs of other pools, e.g.:
