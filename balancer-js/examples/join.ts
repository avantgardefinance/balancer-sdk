--- conflicted
+++ resolved
@@ -57,11 +57,7 @@
 
   // Use SDK to find pool info
   const pool: PoolModel | undefined = await balancer.pools.find(poolId);
-<<<<<<< HEAD
-  if (!pool) throw new Error('Pool not found');
-=======
   if (!pool) throw new BalancerError(BalancerErrorCode.POOL_DOESNT_EXIST);
->>>>>>> f2cd6f50
 
   // Checking balances to confirm success
   const tokenBalancesBefore = (
