--- conflicted
+++ resolved
@@ -56,11 +56,7 @@
   );
 
   // Use SDK to find pool info
-<<<<<<< HEAD
-  const pool: PoolModel | undefined = await balancer.pools.find(poolId);
-=======
   const pool: PoolWithMethods | undefined = await balancer.pools.find(poolId);
->>>>>>> 3a544440
   if (!pool) throw new BalancerError(BalancerErrorCode.POOL_DOESNT_EXIST);
 
   // Checking balances to confirm success
