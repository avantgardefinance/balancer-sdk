import dotenv from 'dotenv';
import { JsonRpcProvider } from '@ethersproject/providers';
import {
  BalancerError,
  BalancerErrorCode,
  BalancerSDK,
  Network,
  PoolModel,
} from '../src/index';
import { forkSetup, getBalances } from '../src/test/lib/utils';
import { ADDRESSES } from '../src/test/lib/constants';

dotenv.config();

const { ALCHEMY_URL: jsonRpcUrl } = process.env;

// Slots used to set the account balance for each token through hardhat_setStorageAt
// Info fetched using npm package slot20
const wBTC_SLOT = 0;
const wETH_SLOT = 3;
const slots = [wBTC_SLOT, wETH_SLOT];
const initialBalances = ['10000000', '1000000000000000000'];

/*
Example showing how to use Pools module to join pools.
*/
async function join() {
  const network = Network.MAINNET;
  const rpcUrl = 'http://127.0.0.1:8545';
  const provider = new JsonRpcProvider(rpcUrl, network);
  const signer = provider.getSigner();
  const signerAddress = await signer.getAddress();

  const poolId =
    '0xa6f548df93de924d73be7d25dc02554c6bd66db500020000000000000000000e'; // 50/50 WBTC/WETH Pool
  const tokensIn = [
    ADDRESSES[network].WBTC?.address,
    ADDRESSES[network].WETH?.address,
  ]; // Tokens that will be provided to pool by joiner
  const amountsIn = ['10000000', '1000000000000000000'];
  const slippage = '100'; // 100 bps = 1%

  const sdkConfig = {
    network,
    rpcUrl,
  };
  const balancer = new BalancerSDK(sdkConfig);

  // Sets up local fork granting signer initial balances and token approvals
  await forkSetup(
    signer,
    tokensIn as string[],
    slots,
    initialBalances,
    jsonRpcUrl as string
  );

  // Use SDK to find pool info
  const pool: PoolModel | undefined = await balancer.poolsProvider.find(poolId);
  if (!pool) throw new BalancerError(BalancerErrorCode.POOL_DOESNT_EXIST);

  // Checking balances to confirm success
  const tokenBalancesBefore = (
    await getBalances([pool.address, ...pool.tokensList], signer, signerAddress)
  ).map((b) => b.toString());

  // Use SDK to create join
  const { to, data, minBPTOut } = pool.buildJoin(
    signerAddress,
    tokensIn as string[],
    amountsIn,
    slippage
  );

  // Calculate price impact
  const priceImpact = await pool.calcPriceImpact(
    amountsIn as string[],
    minBPTOut
  );

  // Submit join tx
  const transactionResponse = await signer.sendTransaction({
    to,
    data,
    // gasPrice: '6000000000', // gas inputs are optional
    // gasLimit: '2000000', // gas inputs are optional
  });

  await transactionResponse.wait();
  const tokenBalancesAfter = (
    await getBalances([pool.address, ...pool.tokensList], signer, signerAddress)
  ).map((b) => b.toString());

<<<<<<< HEAD
  const bptBalanceAfter = await bptContract.balanceOf(signerAddress);
  console.log(
    'BPT Balance before joining pool: ',
    formatFixed(bptBalanceBefore, 18)
  );
  console.log(
    'BPT Balance after joining pool: ',
    formatFixed(bptBalanceAfter, 18)
  );
  console.log(
    'Minimum BPT balance expected after join: ',
    formatFixed(minBPTOut, 18)
  );
  console.log(
    'Price impact: ',
    formatFixed(priceImpact, 18)
  );
=======
  console.log('Balances before exit:        ', tokenBalancesBefore);
  console.log('Balances after exit:         ', tokenBalancesAfter);
  console.log('Min BPT expected after exit: ', [minBPTOut.toString()]);
>>>>>>> 50c95d16
}

// yarn examples:run ./examples/join.ts
join();<|MERGE_RESOLUTION|>--- conflicted
+++ resolved
@@ -91,29 +91,9 @@
     await getBalances([pool.address, ...pool.tokensList], signer, signerAddress)
   ).map((b) => b.toString());
 
-<<<<<<< HEAD
-  const bptBalanceAfter = await bptContract.balanceOf(signerAddress);
-  console.log(
-    'BPT Balance before joining pool: ',
-    formatFixed(bptBalanceBefore, 18)
-  );
-  console.log(
-    'BPT Balance after joining pool: ',
-    formatFixed(bptBalanceAfter, 18)
-  );
-  console.log(
-    'Minimum BPT balance expected after join: ',
-    formatFixed(minBPTOut, 18)
-  );
-  console.log(
-    'Price impact: ',
-    formatFixed(priceImpact, 18)
-  );
-=======
   console.log('Balances before exit:        ', tokenBalancesBefore);
   console.log('Balances after exit:         ', tokenBalancesAfter);
   console.log('Min BPT expected after exit: ', [minBPTOut.toString()]);
->>>>>>> 50c95d16
 }
 
 // yarn examples:run ./examples/join.ts
