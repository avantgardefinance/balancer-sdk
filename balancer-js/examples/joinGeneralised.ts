// yarn examples:run ./examples/joinGeneralised.ts
import dotenv from 'dotenv';
import { JsonRpcProvider } from '@ethersproject/providers';
import { parseFixed } from '@ethersproject/bignumber';
import { BalancerSDK, GraphQLQuery, GraphQLArgs, Network } from '../src/index';
import { forkSetup, getBalances } from '../src/test/lib/utils';
import { ADDRESSES } from '../src/test/lib/constants';
import { Relayer } from '../src/modules/relayer/relayer.module';
import { Contracts } from '../src/modules/contracts/contracts.module';
import { SimulationType } from '../src/modules/simulation/simulation.module';

// Expected frontend (FE) flow:
// 1. User selects tokens and amounts to join a pool
// 2. FE calls joinGeneralised with simulation type Tenderly or VaultModel
// 3. SDK calculates expectedAmountOut that is at least 99% accurate
// 4. User agrees expectedAmountOut and approves relayer
// 5. With approvals in place, FE calls joinGeneralised with simulation type Static
// 6. SDK calculates expectedAmountOut that is 100% accurate
// 7. SDK returns joinGeneralised transaction data with proper minAmountsOut limits in place
// 8. User is now able to submit a safe transaction to the blockchain

dotenv.config();

const { TENDERLY_ACCESS_KEY, TENDERLY_PROJECT, TENDERLY_USER } = process.env;

// -- Goerli network setup --
// const network = Network.GOERLI;
// const jsonRpcUrl = process.env.ALCHEMY_URL_GOERLI;
// const blockNumber = 8006790;
// const rpcUrl = 'http://127.0.0.1:8000';
// const customSubgraphUrl =
//   'https://api.thegraph.com/subgraphs/name/balancer-labs/balancer-goerli-v2-beta';

// -- Mainnet network setup --
const network = Network.MAINNET;
const jsonRpcUrl = process.env.ALCHEMY_URL;
const blockNumber = 16075635;
const rpcUrl = 'http://127.0.0.1:8545';
const customSubgraphUrl =
  'https://api.thegraph.com/subgraphs/name/balancer-labs/balancer-v2-beta';

const addresses = ADDRESSES[network];

// Setup local fork with correct balances/approval to join pool with DAI/USDC/bbaDAI/bbaUSDC
async function setUp(provider: JsonRpcProvider) {
  const signer = provider.getSigner();

  const mainTokens = [addresses.DAI.address, addresses.USDC.address];
  const mainInitialBalances = [
    parseFixed('100', addresses.DAI.decimals).toString(),
    parseFixed('100', addresses.USDC.decimals).toString(),
  ];
  const mainSlots = [
    addresses.DAI.slot as number,
    addresses.USDC.slot as number,
  ];

  const linearPoolTokens = [
    addresses.bbadai?.address as string,
    addresses.bbausdc?.address as string,
  ];
  const linearInitialBalances = [
    parseFixed('100', addresses.bbadai?.decimals).toString(),
    parseFixed('100', addresses.bbausdc?.decimals).toString(),
  ];
  const linearPoolSlots = [
    addresses.bbadai?.slot as number,
    addresses.bbausdc?.slot as number,
  ];

  await forkSetup(
    signer,
    [...mainTokens, ...linearPoolTokens],
    [...mainSlots, ...linearPoolSlots],
    [...mainInitialBalances, ...linearInitialBalances],
    jsonRpcUrl as string,
    blockNumber
  );
}

/*
Example showing how to use the SDK generalisedJoin method.
This allows joining of a ComposableStable that has nested pools, e.g.:
                  CS0
              /        \
            CS1        CS2
          /    \      /   \
         DAI   USDC  USDT  FRAX

Can join with tokens: DAI, USDC, USDT, FRAX, CS1_BPT, CS2_BPT
*/
async function join() {
  const provider = new JsonRpcProvider(rpcUrl, network);
  // Local fork setup
  await setUp(provider);

  const signer = provider.getSigner();
  const signerAddress = await signer.getAddress();
  const wrapLeafTokens = false;
  const slippage = '100'; // 100 bps = 1%
  const bbausd2 = {
    id: addresses.bbausd2?.id as string,
    address: addresses.bbausd2?.address as string,
  };
  // Here we join with USDC and bbadai
  const tokensIn = [
    addresses.USDC.address,
    addresses.bbadai?.address as string,
  ];
  const amountsIn = [
    parseFixed('10', addresses.USDC.decimals).toString(),
    parseFixed('10', addresses.bbadai.decimals as number).toString(),
  ];

  // Custom Tenderly configuration parameters - remove in order to use default values
  const tenderlyConfig = {
    accessKey: TENDERLY_ACCESS_KEY as string,
    user: TENDERLY_USER as string,
    project: TENDERLY_PROJECT as string,
    blockNumber,
  };

  // Example of subgraph query that allows filtering pools
  const poolAddresses = Object.values(addresses).map(
    (address) => address.address
  );
  const subgraphArgs: GraphQLArgs = {
    where: {
      swapEnabled: {
        eq: true,
      },
      totalShares: {
        gt: 0.000000000001,
      },
      address: {
        in: poolAddresses,
      },
    },
    orderBy: 'totalLiquidity',
    orderDirection: 'desc',
    block: { number: blockNumber },
  };
  const subgraphQuery: GraphQLQuery = { args: subgraphArgs, attrs: {} };

  const balancer = new BalancerSDK({
    network,
    rpcUrl,
    customSubgraphUrl,
    tenderly: tenderlyConfig,
    subgraphQuery,
  });

  // Checking balances to confirm success
  const tokenBalancesBefore = (
    await getBalances([bbausd2.address, ...tokensIn], signer, signerAddress)
  ).map((b) => b.toString());

  // Use SDK to create join using either Tenderly or VaultModel simulation
  // Note that this does not require authorisation to be defined
  const { expectedOut } = await balancer.pools.generalisedJoin(
    bbausd2.id,
    tokensIn,
    amountsIn,
    signerAddress,
    wrapLeafTokens,
    slippage,
    signer,
    SimulationType.VaultModel
  );

  // User reviews expectedAmountOut
  console.log('Expected BPT - inital simulation: ', expectedOut);

  // User approves relayer
  const { contracts, contractAddresses } = new Contracts(
    network as number,
    provider
  );
  const authorisation = await Relayer.signRelayerApproval(
    contractAddresses.relayerV4 as string,
    signerAddress,
    signer,
    contracts.vault
  );

  // Use SDK to create join with Static simulation
  const query = await balancer.pools.generalisedJoin(
    bbausd2.id,
    tokensIn,
    amountsIn,
    signerAddress,
    wrapLeafTokens,
    slippage,
    signer,
    SimulationType.Static,
    authorisation
  );

  // Submit join tx
  const transactionResponse = await signer.sendTransaction({
    to: query.to,
    data: query.encodedCall,
  });

  await transactionResponse.wait();
  const tokenBalancesAfter = (
    await getBalances([bbausd2.address, ...tokensIn], signer, signerAddress)
  ).map((b) => b.toString());

<<<<<<< HEAD
  console.table({
    balancesBefore: tokenBalancesBefore,
    balancesAfter: tokenBalancesAfter,
    expectedBPTOut: [query.expectedOut],
    minBPTOut: [query.minOut],
  });
=======
  console.log('Balances before exit:          ', tokenBalancesBefore);
  console.log('Balances after exit:           ', tokenBalancesAfter);
  console.log('Expected BPT after exit:       ', [query.expectedOut]);
  console.log('Min BPT after exit:            ', [query.minOut]);
>>>>>>> 8969c9cd
}

join();<|MERGE_RESOLUTION|>--- conflicted
+++ resolved
@@ -207,19 +207,12 @@
     await getBalances([bbausd2.address, ...tokensIn], signer, signerAddress)
   ).map((b) => b.toString());
 
-<<<<<<< HEAD
   console.table({
     balancesBefore: tokenBalancesBefore,
     balancesAfter: tokenBalancesAfter,
     expectedBPTOut: [query.expectedOut],
     minBPTOut: [query.minOut],
   });
-=======
-  console.log('Balances before exit:          ', tokenBalancesBefore);
-  console.log('Balances after exit:           ', tokenBalancesAfter);
-  console.log('Expected BPT after exit:       ', [query.expectedOut]);
-  console.log('Min BPT after exit:            ', [query.minOut]);
->>>>>>> 8969c9cd
 }
 
 join();