/**
 * Display APRs for pool ids hardcoded under `const ids`
 * Run command: yarn examples:run ./examples/pools/aprs.ts
 */
import dotenv from 'dotenv';
import { BalancerSDK } from '../../src/modules/sdk.module';

dotenv.config();

const sdk = new BalancerSDK({
  network: 1,
  rpcUrl: `${process.env.ALCHEMY_URL}`,
});

const { pools } = sdk;

const main = async () => {
  const list = (await pools.where((pool) => pool.poolType != 'Element'))
    .sort((a, b) => parseFloat(b.totalLiquidity) - parseFloat(a.totalLiquidity))
    .slice(0, 30);

<<<<<<< HEAD
ids.forEach(async (id) => {
  const pool = await pools.find(id);
  if (pool) {
    const apr = await pool.fetchApr();
    console.log(id, apr);
  } else {
    console.log(`pool ${id} not found`);
  }
});
=======
  list.forEach(async (pool) => {
    try {
      const apr = await pool.apr();
      console.log(pool.id, apr);
    } catch (e) {
      console.log(e);
    }
  });
};

main();
>>>>>>> 36bfcec9
<|MERGE_RESOLUTION|>--- conflicted
+++ resolved
@@ -19,17 +19,6 @@
     .sort((a, b) => parseFloat(b.totalLiquidity) - parseFloat(a.totalLiquidity))
     .slice(0, 30);
 
-<<<<<<< HEAD
-ids.forEach(async (id) => {
-  const pool = await pools.find(id);
-  if (pool) {
-    const apr = await pool.fetchApr();
-    console.log(id, apr);
-  } else {
-    console.log(`pool ${id} not found`);
-  }
-});
-=======
   list.forEach(async (pool) => {
     try {
       const apr = await pool.apr();
@@ -40,5 +29,4 @@
   });
 };
 
-main();
->>>>>>> 36bfcec9
+main();