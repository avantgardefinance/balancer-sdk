--- conflicted
+++ resolved
@@ -101,11 +101,6 @@
 
     console.log(`Swap Deltas:`);
     console.log(defaultAbiCoder.decode(['int256[]'], tx[0]).toString());
-<<<<<<< HEAD
-    console.log(`Unwrapped Amounts Out:`);
-    console.log(txInfo.outputs?.amountsOut?.toString());
-=======
->>>>>>> eef82bfb
 }
 
 /*
