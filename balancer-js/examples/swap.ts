/**
 *  Example showing how to find a swap and send it using ethers.
 */
import dotenv from 'dotenv';
import { BalancerSDK, Network } from '../src/index';
import mainnetTop10 from '@/test/lib/mainnet-top-10.json';
import { MockPoolDataService } from '@/test/lib/mockPool';
import { getOnChainBalances } from '@/modules/sor/pool-data/onChainData';
import { mapPools } from '@/modules/sor/pool-data/subgraphPoolDataService';
import { JsonRpcProvider } from '@ethersproject/providers';
import { Wallet } from '@ethersproject/wallet';
import { getNetworkConfig } from '../src/modules/sdk.helpers';
import { BigNumber, parseFixed, formatFixed } from '@ethersproject/bignumber';
import { AddressZero } from '@ethersproject/constants';

dotenv.config();

const { TRADER_KEY } = process.env;

const network = Network.MAINNET;
const rpcUrl = `http://127.0.0.1:8545`;
const provider = new JsonRpcProvider(rpcUrl, network);
const { addresses } = getNetworkConfig({ network, rpcUrl });
const wallet = new Wallet(TRADER_KEY as string, provider);

const tokenOut = '0x2260FAC5E5542a773Aa44fBCfeDf7C193bc2C599'; // wBTC
<<<<<<< HEAD
=======
const tokenOutContract = new Contract(
  tokenOut,
  ['function balanceOf(address) external view returns (uint256)'],
  provider
);
>>>>>>> d8449180

async function executePoolFetching() {
  const pools = mapPools(mainnetTop10);

  const onchain = await getOnChainBalances(
    pools,
    addresses.contracts.multicall,
    addresses.contracts.vault,
    provider
  );

  const mockPoolDataService = new MockPoolDataService(onchain);

<<<<<<< HEAD
    const mockPoolDataService = new MockPoolDataService(onchain);

    const balancer = new BalancerSDK({
        network,
        rpcUrl,
        sor: {
            tokenPriceService: 'coingecko',
            poolDataService: mockPoolDataService,
        },
    });

    const tokenOutContract = balancer.contracts.ERC20.attach(tokenOut);

    await balancer.swaps.fetchPools();

    const swapInfo = await balancer.swaps.findRouteGivenIn({
        // tokenIn: '0xc02aaa39b223fe8d0a0e5c4f27ead9083c756cc2', // weth
        tokenIn: AddressZero, // eth
        tokenOut,
        amount: parseFixed('1', 18),
        gasPrice: parseFixed('1', 9),
        maxPools: 4,
    });

    const userAddress = wallet.address;
    const deadline = BigNumber.from(`${Math.ceil(Date.now() / 1000) + 60}`); // 60 seconds from now
    const maxSlippage = 50; // 50 bsp = 0.5%

    const transactionAttributes = balancer.swaps.buildSwap({
        userAddress,
        swapInfo,
        kind: 0,
        deadline,
        maxSlippage,
    });

    // Extract parameters required for sendTransaction
    const { to, data, value } = transactionAttributes;

    // Execution with ethers.js
    try {
        const balanceBefore = await tokenOutContract.balanceOf(userAddress);

        await (
            await wallet.sendTransaction({
                to,
                data,
                value,
            })
        ).wait();

        // check delta
        const balanceAfter = await tokenOutContract.balanceOf(userAddress);
        console.log(
            `Amount received: ${formatFixed(
                balanceAfter.sub(balanceBefore),
                8
            )} Amount expected: ${formatFixed(swapInfo.returnAmount, 8)}`
        );
    } catch (err) {
        console.log(err);
    }
=======
  const balancer = new BalancerSDK({
    network,
    rpcUrl,
    sor: {
      tokenPriceService: 'coingecko',
      poolDataService: mockPoolDataService,
    },
  });

  await balancer.swaps.fetchPools();

  const swapInfo = await balancer.swaps.findRouteGivenIn({
    // tokenIn: '0xc02aaa39b223fe8d0a0e5c4f27ead9083c756cc2', // weth
    tokenIn: AddressZero, // eth
    tokenOut,
    amount: parseFixed('1', 18),
    gasPrice: parseFixed('1', 9),
    maxPools: 4,
  });

  const userAddress = wallet.address;
  const deadline = BigNumber.from(`${Math.ceil(Date.now() / 1000) + 60}`); // 60 seconds from now
  const maxSlippage = 50; // 50 bsp = 0.5%

  const transactionAttributes = balancer.swaps.buildSwap({
    userAddress,
    swapInfo,
    kind: 0,
    deadline,
    maxSlippage,
  });

  // Extract parameters required for sendTransaction
  const { to, data, value } = transactionAttributes;

  // Execution with ethers.js
  try {
    const balanceBefore = await tokenOutContract.balanceOf(userAddress);

    await (
      await wallet.sendTransaction({
        to,
        data,
        value,
      })
    ).wait();

    // check delta
    const balanceAfter = await tokenOutContract.balanceOf(userAddress);
    console.log(
      `Amount received: ${formatFixed(
        balanceAfter.sub(balanceBefore),
        8
      )} Amount expected: ${formatFixed(swapInfo.returnAmount, 8)}`
    );
  } catch (err) {
    console.log(err);
  }
>>>>>>> d8449180
}

// yarn examples:run ./examples/fetch-pools.ts
executePoolFetching();<|MERGE_RESOLUTION|>--- conflicted
+++ resolved
@@ -24,14 +24,6 @@
 const wallet = new Wallet(TRADER_KEY as string, provider);
 
 const tokenOut = '0x2260FAC5E5542a773Aa44fBCfeDf7C193bc2C599'; // wBTC
-<<<<<<< HEAD
-=======
-const tokenOutContract = new Contract(
-  tokenOut,
-  ['function balanceOf(address) external view returns (uint256)'],
-  provider
-);
->>>>>>> d8449180
 
 async function executePoolFetching() {
   const pools = mapPools(mainnetTop10);
@@ -43,9 +35,6 @@
     provider
   );
 
-  const mockPoolDataService = new MockPoolDataService(onchain);
-
-<<<<<<< HEAD
     const mockPoolDataService = new MockPoolDataService(onchain);
 
     const balancer = new BalancerSDK({
@@ -108,66 +97,6 @@
     } catch (err) {
         console.log(err);
     }
-=======
-  const balancer = new BalancerSDK({
-    network,
-    rpcUrl,
-    sor: {
-      tokenPriceService: 'coingecko',
-      poolDataService: mockPoolDataService,
-    },
-  });
-
-  await balancer.swaps.fetchPools();
-
-  const swapInfo = await balancer.swaps.findRouteGivenIn({
-    // tokenIn: '0xc02aaa39b223fe8d0a0e5c4f27ead9083c756cc2', // weth
-    tokenIn: AddressZero, // eth
-    tokenOut,
-    amount: parseFixed('1', 18),
-    gasPrice: parseFixed('1', 9),
-    maxPools: 4,
-  });
-
-  const userAddress = wallet.address;
-  const deadline = BigNumber.from(`${Math.ceil(Date.now() / 1000) + 60}`); // 60 seconds from now
-  const maxSlippage = 50; // 50 bsp = 0.5%
-
-  const transactionAttributes = balancer.swaps.buildSwap({
-    userAddress,
-    swapInfo,
-    kind: 0,
-    deadline,
-    maxSlippage,
-  });
-
-  // Extract parameters required for sendTransaction
-  const { to, data, value } = transactionAttributes;
-
-  // Execution with ethers.js
-  try {
-    const balanceBefore = await tokenOutContract.balanceOf(userAddress);
-
-    await (
-      await wallet.sendTransaction({
-        to,
-        data,
-        value,
-      })
-    ).wait();
-
-    // check delta
-    const balanceAfter = await tokenOutContract.balanceOf(userAddress);
-    console.log(
-      `Amount received: ${formatFixed(
-        balanceAfter.sub(balanceBefore),
-        8
-      )} Amount expected: ${formatFixed(swapInfo.returnAmount, 8)}`
-    );
-  } catch (err) {
-    console.log(err);
-  }
->>>>>>> d8449180
 }
 
 // yarn examples:run ./examples/fetch-pools.ts
