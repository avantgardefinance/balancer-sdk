--- conflicted
+++ resolved
@@ -1,10 +1,6 @@
 {
   "name": "@balancer-labs/sdk",
-<<<<<<< HEAD
-  "version": "0.1.39-beta.8",
-=======
   "version": "0.1.39-beta.9",
->>>>>>> e41c9531
   "description": "JavaScript SDK for interacting with the Balancer Protocol V2",
   "license": "GPL-3.0-only",
   "homepage": "https://github.com/balancer-labs/balancer-sdk/balancer-js#readme",
