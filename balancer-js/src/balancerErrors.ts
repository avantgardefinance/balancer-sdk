--- conflicted
+++ resolved
@@ -1,9 +1,6 @@
 export enum BalancerErrorCode {
-<<<<<<< HEAD
-=======
   ABOVE_MAX_TOKENS = 'ABOVE_MAX_TOKENS',
   BELOW_MIN_TOKENS = 'BELOW_MIN_TOKENS',
->>>>>>> b72da21d
   EXIT_DELTA_AMOUNTS = 'EXIT_DELTA_AMOUNTS',
   FEE_PROVIDER_NOT_PROVIDED = 'FEE_PROVIDER_NOT_PROVIDED',
   GAUGES_HELPER_ADDRESS_NOT_PROVIDED = 'GAUGES_HELPER_ADDRESS_NOT_PROVIDED',
@@ -11,21 +8,14 @@
   GAUGES_REWARD_MINTER_ADDRESS_NOT_PROVIDED = 'GAUGES_REWARD_MINTER_ADDRESS_NOT_PROVIDED',
   GAUGES_REWARD_TOKEN_EMPTY = 'GAUGES_REWARD_TOKEN_EMPTY',
   ILLEGAL_PARAMETER = 'ILLEGAL_PARAMETER',
-<<<<<<< HEAD
-=======
   INTERNAL_ERROR_INVALID_ABI = 'INTERNAL_ERROR_INVALID_ABI',
->>>>>>> b72da21d
   INPUT_LENGTH_MISMATCH = 'INPUT_LENGTH_MISMATCH',
   INPUT_OUT_OF_BOUNDS = 'INPUT_OUT_OF_BOUNDS',
   INPUT_TOKEN_INVALID = 'INPUT_TOKEN_INVALID',
   INPUT_ZERO_NOT_ALLOWED = 'INPUT_ZERO_NOT_ALLOWED',
-<<<<<<< HEAD
-  INTERNAL_ERROR_INVALID_ABI = 'INTERNAL_ERROR_INVALID_ABI',
-=======
   INVALID_PROTOCOL_ID = 'INVALID_PROTOCOL_ID',
   INVALID_SWAP_FEE_PERCENTAGE = 'INVALID_SWAP_FEE_PERCENTAGE',
   INVALID_WEIGHTS = 'INVALID_WEIGHTS',
->>>>>>> b72da21d
   JOIN_DELTA_AMOUNTS = 'JOIN_DELTA_AMOUNTS',
   MISSING_AMP = 'MISSING_AMP',
   MISSING_DECIMALS = 'MISSING_DECIMALS',
@@ -38,22 +28,13 @@
   QUERY_BATCH_SWAP = 'QUERY_BATCH_SWAP',
   RELAY_SWAP_AMOUNTS = 'RELAY_SWAP_AMOUNTS',
   REWARD_TOKEN_ZERO = 'REWARD_TOKEN_ZERO',
-<<<<<<< HEAD
   STABLE_GET_BALANCE_DIDNT_CONVERGE = 'STABLE_GET_BALANCE_DIDNT_CONVERGE',
   STABLE_INVARIANT_DIDNT_CONVERGE = 'STABLE_INVARIANT_DIDNT_CONVERGE',
-  SWAP_ZERO_RETURN_AMOUNT = 'SWAP_ZERO_RETURN_AMOUNT',
-=======
->>>>>>> b72da21d
   TIMESTAMP_IN_THE_FUTURE = 'TIMESTAMP_IN_THE_FUTURE',
   TOKEN_MISMATCH = 'TOKEN_MISMATCH',
   UNSUPPORTED_PAIR = 'UNSUPPORTED_PAIR',
   UNSUPPORTED_POOL_TYPE = 'UNSUPPORTED_POOL_TYPE',
   UNSUPPORTED_POOL_TYPE_VERSION = 'UNSUPPORTED_POOL_TYPE_VERSION',
-<<<<<<< HEAD
-  UNWRAP_ZERO_AMOUNT = 'UNWRAP_ZERO_AMOUNT',
-  WRAP_ZERO_AMOUNT = 'WRAP_ZERO_AMOUNT',
-=======
->>>>>>> b72da21d
 }
 
 export class BalancerError extends Error {
