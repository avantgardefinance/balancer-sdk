export enum BalancerErrorCode {
  ABOVE_MAX_TOKENS = 'ABOVE_MAX_TOKENS',
  BELOW_MIN_TOKENS = 'BELOW_MIN_TOKENS',
  EXIT_DELTA_AMOUNTS = 'EXIT_DELTA_AMOUNTS',
  FEE_PROVIDER_NOT_PROVIDED = 'FEE_PROVIDER_NOT_PROVIDED',
  GAUGES_HELPER_ADDRESS_NOT_PROVIDED = 'GAUGES_HELPER_ADDRESS_NOT_PROVIDED',
  GAUGES_NOT_FOUND = 'GAUGES_NOT_FOUND',
  GAUGES_REWARD_MINTER_ADDRESS_NOT_PROVIDED = 'GAUGES_REWARD_MINTER_ADDRESS_NOT_PROVIDED',
  GAUGES_REWARD_TOKEN_EMPTY = 'GAUGES_REWARD_TOKEN_EMPTY',
  ILLEGAL_PARAMETER = 'ILLEGAL_PARAMETER',
  INTERNAL_ERROR_INVALID_ABI = 'INTERNAL_ERROR_INVALID_ABI',
  INPUT_LENGTH_MISMATCH = 'INPUT_LENGTH_MISMATCH',
  INPUT_OUT_OF_BOUNDS = 'INPUT_OUT_OF_BOUNDS',
  INPUT_TOKEN_INVALID = 'INPUT_TOKEN_INVALID',
  INPUT_ZERO_NOT_ALLOWED = 'INPUT_ZERO_NOT_ALLOWED',
  INVALID_PROTOCOL_ID = 'INVALID_PROTOCOL_ID',
  INVALID_SWAP_FEE_PERCENTAGE = 'INVALID_SWAP_FEE_PERCENTAGE',
  INVALID_WEIGHTS = 'INVALID_WEIGHTS',
  JOIN_DELTA_AMOUNTS = 'JOIN_DELTA_AMOUNTS',
  MISSING_AMP = 'MISSING_AMP',
  MISSING_DECIMALS = 'MISSING_DECIMALS',
  MISSING_PRICE_RATE = 'MISSING_PRICE_RATE',
  MISSING_TOKENS = 'MISSING_TOKENS',
  MISSING_WEIGHT = 'MISSING_WEIGHT',
  NO_POOL_DATA = 'NO_POOL_DATA',
  NO_VALUE_PARAMETER = 'NO_VALUE_PARAMETER',
  POOL_DOESNT_EXIST = 'POOL_DOESNT_EXIST',
<<<<<<< HEAD
  POOL_TYPE_NOT_PROVIDED = 'POOL_TYPE_NOT_PROVIDED',
  QUERY_BATCH_SWAP = 'QUERY_BATCH_SWAP',
=======
>>>>>>> e319e672
  RELAY_SWAP_AMOUNTS = 'RELAY_SWAP_AMOUNTS',
  REWARD_TOKEN_ZERO = 'REWARD_TOKEN_ZERO',
  TIMESTAMP_IN_THE_FUTURE = 'TIMESTAMP_IN_THE_FUTURE',
  TOKEN_MISMATCH = 'TOKEN_MISMATCH',
  UNSUPPORTED_PAIR = 'UNSUPPORTED_PAIR',
  UNSUPPORTED_POOL_TYPE = 'UNSUPPORTED_POOL_TYPE',
  UNSUPPORTED_POOL_TYPE_VERSION = 'UNSUPPORTED_POOL_TYPE_VERSION',
}

export class BalancerError extends Error {
  constructor(public code: BalancerErrorCode) {
    super(BalancerError.getMessage(code));
    this.name = 'BalancerError';
  }

  static getMessage(code: BalancerErrorCode): string {
    switch (code) {
      case BalancerErrorCode.ABOVE_MAX_TOKENS:
        return 'the array contains more tokens than the maximum allowed';
      case BalancerErrorCode.BELOW_MIN_TOKENS:
        return 'the array does not contain the minimum quantity of tokens';
      case BalancerErrorCode.EXIT_DELTA_AMOUNTS:
        return 'Error when checking exit call deltas';
      case BalancerErrorCode.FEE_PROVIDER_NOT_PROVIDED:
        return 'Fee Provider Repository has not been provided';
      case BalancerErrorCode.GAUGES_HELPER_ADDRESS_NOT_PROVIDED:
        return 'Liquidity Gauges Helper Contract address has not been provided';
      case BalancerErrorCode.GAUGES_NOT_FOUND:
        return 'Liquidity Gauges not found with given addresses';
      case BalancerErrorCode.GAUGES_REWARD_MINTER_ADDRESS_NOT_PROVIDED:
        return 'Liquidity Gauges Reward Minter Contract address has not been provided';
      case BalancerErrorCode.GAUGES_REWARD_TOKEN_EMPTY:
        return 'No Reward Tokens for Liquidity Gauges provided';
      case BalancerErrorCode.INPUT_LENGTH_MISMATCH:
        return 'input length mismatch';
      case BalancerErrorCode.INPUT_OUT_OF_BOUNDS:
        return 'input out of bounds';
      case BalancerErrorCode.INPUT_TOKEN_INVALID:
        return 'input token invalid';
      case BalancerErrorCode.INPUT_ZERO_NOT_ALLOWED:
        return 'zero input not allowed';
      case BalancerErrorCode.INVALID_PROTOCOL_ID:
        return 'The provided protocol id does not correspond to a protocol';
      case BalancerErrorCode.INVALID_SWAP_FEE_PERCENTAGE:
        return 'The swap fee needs to be greater than zero and less than 1e17(10%)';
      case BalancerErrorCode.INVALID_WEIGHTS:
        return 'The sum of the weights needs to be equal to 1e18(100%)';
      case BalancerErrorCode.JOIN_DELTA_AMOUNTS:
        return 'Error when checking join call deltas';
      case BalancerErrorCode.MISSING_AMP:
        return 'missing amp';
      case BalancerErrorCode.MISSING_DECIMALS:
        return 'missing decimals';
      case BalancerErrorCode.MISSING_PRICE_RATE:
        return 'missing price rate';
      case BalancerErrorCode.MISSING_TOKENS:
        return 'missing tokens';
      case BalancerErrorCode.MISSING_WEIGHT:
        return 'missing weight';
      case BalancerErrorCode.NO_POOL_DATA:
        return 'no pool data';
      case BalancerErrorCode.NO_VALUE_PARAMETER:
        return 'Illegal value passed as parameter';
      case BalancerErrorCode.POOL_DOESNT_EXIST:
        return 'balancer pool does not exist';
      case BalancerErrorCode.POOL_TYPE_NOT_PROVIDED:
        return 'Pool Type has not been provided';
      case BalancerErrorCode.RELAY_SWAP_AMOUNTS:
        return 'Error when checking swap amounts';
      case BalancerErrorCode.REWARD_TOKEN_ZERO:
        return 'All Zero Values for Reward Tokens';
      case BalancerErrorCode.TIMESTAMP_IN_THE_FUTURE:
        return 'Timestamp cannot be in the future';
      case BalancerErrorCode.TOKEN_MISMATCH:
        return 'token mismatch';
      case BalancerErrorCode.UNSUPPORTED_PAIR:
        return 'unsupported token pair';
      case BalancerErrorCode.UNSUPPORTED_POOL_TYPE:
        return 'unsupported pool type';
      default:
        return 'Unknown error';
    }
  }
}<|MERGE_RESOLUTION|>--- conflicted
+++ resolved
@@ -25,11 +25,7 @@
   NO_POOL_DATA = 'NO_POOL_DATA',
   NO_VALUE_PARAMETER = 'NO_VALUE_PARAMETER',
   POOL_DOESNT_EXIST = 'POOL_DOESNT_EXIST',
-<<<<<<< HEAD
-  POOL_TYPE_NOT_PROVIDED = 'POOL_TYPE_NOT_PROVIDED',
   QUERY_BATCH_SWAP = 'QUERY_BATCH_SWAP',
-=======
->>>>>>> e319e672
   RELAY_SWAP_AMOUNTS = 'RELAY_SWAP_AMOUNTS',
   REWARD_TOKEN_ZERO = 'REWARD_TOKEN_ZERO',
   TIMESTAMP_IN_THE_FUTURE = 'TIMESTAMP_IN_THE_FUTURE',
@@ -95,8 +91,6 @@
         return 'Illegal value passed as parameter';
       case BalancerErrorCode.POOL_DOESNT_EXIST:
         return 'balancer pool does not exist';
-      case BalancerErrorCode.POOL_TYPE_NOT_PROVIDED:
-        return 'Pool Type has not been provided';
       case BalancerErrorCode.RELAY_SWAP_AMOUNTS:
         return 'Error when checking swap amounts';
       case BalancerErrorCode.REWARD_TOKEN_ZERO:
