export enum BalancerErrorCode {
  SWAP_ZERO_RETURN_AMOUNT = 'SWAP_ZERO_RETURN_AMOUNT',
  UNWRAP_ZERO_AMOUNT = 'UNWRAP_ZERO_AMOUNT',
  WRAP_ZERO_AMOUNT = 'WRAP_ZERO_AMOUNT',
  QUERY_BATCH_SWAP = 'QUERY_BATCH_SWAP',
  POOL_DOESNT_EXIST = 'POOL_DOESNT_EXIST',
  UNSUPPORTED_POOL_TYPE = 'UNSUPPORTED_POOL_TYPE',
  UNSUPPORTED_PAIR = 'UNSUPPORTED_PAIR',
  NO_POOL_DATA = 'NO_POOL_DATA',
<<<<<<< HEAD
  ARRAY_LENGTH_MISMATCH = 'ARRAY_LENGTH_MISMATCH',
=======
  INPUT_LENGTH_MISMATCH = 'INPUT_LENGTH_MISMATCH',
  MISSING_DECIMALS = 'MISSING_DECIMALS',
  MISSING_WEIGHT = 'MISSING_WEIGHT',
>>>>>>> 1a8af374
}

export class BalancerError extends Error {
  constructor(public code: BalancerErrorCode) {
    super(BalancerError.getMessage(code));
    this.name = 'BalancerError';
  }

  static getMessage(code: BalancerErrorCode): string {
    switch (code) {
      case BalancerErrorCode.SWAP_ZERO_RETURN_AMOUNT:
        return 'queryBatchSwapWithSor returned 0 amount';
      case BalancerErrorCode.UNWRAP_ZERO_AMOUNT:
        return 'swapUnwrapAaveStaticExactIn unwrapped amount < 0';
      case BalancerErrorCode.WRAP_ZERO_AMOUNT:
        return 'swapUnwrapAaveStaticExactOut wrapped amount < 0';
      case BalancerErrorCode.QUERY_BATCH_SWAP:
        return 'queryBatchSwap on chain call error';
      case BalancerErrorCode.POOL_DOESNT_EXIST:
        return 'balancer pool does not exist';
      case BalancerErrorCode.UNSUPPORTED_POOL_TYPE:
        return 'unsupported pool type';
      case BalancerErrorCode.UNSUPPORTED_PAIR:
        return 'unsupported token pair';
      case BalancerErrorCode.NO_POOL_DATA:
        return 'no pool data';
<<<<<<< HEAD
      case BalancerErrorCode.ARRAY_LENGTH_MISMATCH:
        return 'array lengths must match';
=======
      case BalancerErrorCode.INPUT_LENGTH_MISMATCH:
        return 'input length mismatch';
      case BalancerErrorCode.MISSING_DECIMALS:
        return 'missing decimals';
      case BalancerErrorCode.MISSING_WEIGHT:
        return 'missing weight';
>>>>>>> 1a8af374
      default:
        return 'Unknown error';
    }
  }
}<|MERGE_RESOLUTION|>--- conflicted
+++ resolved
@@ -7,13 +7,10 @@
   UNSUPPORTED_POOL_TYPE = 'UNSUPPORTED_POOL_TYPE',
   UNSUPPORTED_PAIR = 'UNSUPPORTED_PAIR',
   NO_POOL_DATA = 'NO_POOL_DATA',
-<<<<<<< HEAD
   ARRAY_LENGTH_MISMATCH = 'ARRAY_LENGTH_MISMATCH',
-=======
   INPUT_LENGTH_MISMATCH = 'INPUT_LENGTH_MISMATCH',
   MISSING_DECIMALS = 'MISSING_DECIMALS',
   MISSING_WEIGHT = 'MISSING_WEIGHT',
->>>>>>> 1a8af374
 }
 
 export class BalancerError extends Error {
@@ -40,17 +37,14 @@
         return 'unsupported token pair';
       case BalancerErrorCode.NO_POOL_DATA:
         return 'no pool data';
-<<<<<<< HEAD
       case BalancerErrorCode.ARRAY_LENGTH_MISMATCH:
         return 'array lengths must match';
-=======
       case BalancerErrorCode.INPUT_LENGTH_MISMATCH:
         return 'input length mismatch';
       case BalancerErrorCode.MISSING_DECIMALS:
         return 'missing decimals';
       case BalancerErrorCode.MISSING_WEIGHT:
         return 'missing weight';
->>>>>>> 1a8af374
       default:
         return 'Unknown error';
     }
