--- conflicted
+++ resolved
@@ -3,7 +3,6 @@
 export * from './pool-utils';
 export * from './lib/utils';
 export * from './types';
-<<<<<<< HEAD
 export * from './modules/swaps/types';
 export * from './modules/swaps/helpers';
 export * from './lib/constants/network';
@@ -12,15 +11,7 @@
 export * from './modules/swaps/swaps.module';
 export * from './modules/subgraph/subgraph.module';
 export * from './modules/sor/sor.module';
-=======
-export * from './swapsService/index';
-export * from './swapsService/types';
-export * from './swapsService/helpers';
-export * from './constants/network';
-export * from './sdk';
-export * from './relayerService/index';
 export * from './balancerErrors';
->>>>>>> eef82bfb
 export {
     SwapInfo,
     SubgraphPoolBase,
