--- conflicted
+++ resolved
@@ -193,13 +193,9 @@
         veBal: '0x33A99Dcc4C85C014cf12626959111D5898bbCAbF',
         veBalProxy: '0xA1F107D1cD709514AE8A914eCB757E95f9cedB31',
         balancerHelpers: '0x5aDDCCa35b7A0D07C74063c48700C8590E87864E',
-<<<<<<< HEAD
         feeDistributor: '0x7F91dcdE02F72b478Dc73cB21730cAcA907c8c44',
-=======
         weightedPoolFactory: '0x8E9aa87E45e92bad84D5F8DD1bff34Fb92637dE9',
-        composableStablePoolFactory:
-          '0x85a80afee867adf27b50bdb7b76da70f1e853062',
->>>>>>> 3e9d8920
+        composableStablePoolFactory: '0x85a80afee867adf27b50bdb7b76da70f1e853062',
       },
       tokens: {
         bal: '0xfA8449189744799aD2AcE7e0EBAC8BB7575eff47',
