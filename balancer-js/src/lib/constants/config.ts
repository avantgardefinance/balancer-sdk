import { Network } from './network';
import { BalancerNetworkConfig } from '@/types';

export const balancerVault = '0xBA12222222228d8Ba445958a75a0704d566BF2C8';

export const BALANCER_NETWORK_CONFIG: Record<Network, BalancerNetworkConfig> = {
  [Network.MAINNET]: {
    chainId: Network.MAINNET, //1
    addresses: {
      contracts: {
        vault: '0xBA12222222228d8Ba445958a75a0704d566BF2C8',
        multicall: '0xeefba1e63905ef1d7acba5a8513c70307c1ce441',
        lidoRelayer: '0xdcdbf71A870cc60C6F9B621E28a7D3Ffd6Dd4965',
<<<<<<< HEAD
        relayer: '0x886A3Ec7bcC508B8795990B60Fa21f85F9dB7948',
=======
        gaugeController: '0xc128468b7ce63ea702c1f104d55a2566b13d3abd',
        feeDistributor: '0xD3cf852898b21fc233251427c2DC93d3d604F3BB',
>>>>>>> 844e4014
      },
      tokens: {
        wrappedNativeAsset: '0xC02aaA39b223FE8D0A0e5C4F27eAD9083C756Cc2',
        lbpRaisingTokens: [
          '0x6B175474E89094C44Da98b954EedeAC495271d0F',
          '0xA0b86991c6218b36c1d19D4a2e9Eb0cE3606eB48',
          '0xC02aaA39b223FE8D0A0e5C4F27eAD9083C756Cc2',
        ],
        stETH: '0xae7ab96520de3a18e5e111b5eaab095312d7fe84',
        wstETH: '0x7f39c581f595b53c5cb19bd0b3f8da6c935e2ca0',
        bal: '0xba100000625a3754423978a60c9317c58a424e3d',
        veBal: '0xC128a9954e6c874eA3d62ce62B468bA073093F25',
        bbaUsd: '0x7b50775383d3d6f0215a8f290f2c9e2eebbeceb2',
      },
    },
    urls: {
      subgraph:
        'https://api.thegraph.com/subgraphs/name/balancer-labs/balancer-v2',
      gaugesSubgraph:
        'https://api.thegraph.com/subgraphs/name/balancer-labs/balancer-gauges',
      blockNumberSubgraph:
        'https://api.thegraph.com/subgraphs/name/blocklytics/ethereum-blocks',
    },
    pools: {
      wETHwstETH: {
        id: '0x32296969ef14eb0c6d29669c550d4a0449130230000200000000000000000080',
        address: '0x32296969ef14eb0c6d29669c550d4a0449130230',
      },
    },
  },
  [Network.POLYGON]: {
    chainId: Network.POLYGON, //137
    addresses: {
      contracts: {
        vault: '0xBA12222222228d8Ba445958a75a0704d566BF2C8',
        multicall: '0xa1B2b503959aedD81512C37e9dce48164ec6a94d',
        gaugeController: '',
        feeDistributor: '',
      },
      tokens: {
        wrappedNativeAsset: '0x0d500B1d8E8eF31E21C99d1Db9A6444d3ADf1270',
        bal: '',
        veBal: '',
        bbaUsd: '',
      },
    },
    urls: {
      subgraph:
        'https://api.thegraph.com/subgraphs/name/balancer-labs/balancer-polygon-v2',
      gaugesSubgraph:
        'https://api.thegraph.com/subgraphs/name/balancer-labs/balancer-gauges',
      blockNumberSubgraph:
        'https://api.thegraph.com/subgraphs/name/ianlapham/polygon-blocks',
    },
    pools: {},
  },
  [Network.ARBITRUM]: {
    chainId: Network.ARBITRUM, //42161
    addresses: {
      contracts: {
        vault: '0xBA12222222228d8Ba445958a75a0704d566BF2C8',
        multicall: '0x269ff446d9892c9e19082564df3f5e8741e190a1',
        gaugeController: '',
        feeDistributor: '',
      },
      tokens: {
        wrappedNativeAsset: '0x82aF49447D8a07e3bd95BD0d56f35241523fBab1',
        bal: '',
        veBal: '',
        bbaUsd: '',
      },
    },
    urls: {
      subgraph:
        'https://api.thegraph.com/subgraphs/name/balancer-labs/balancer-arbitrum-v2',
      gaugesSubgraph:
        'https://api.thegraph.com/subgraphs/name/balancer-labs/balancer-gauges',
      blockNumberSubgraph:
        'https://api.thegraph.com/subgraphs/name/ianlapham/arbitrum-one-blocks',
    },
    pools: {},
  },
  [Network.KOVAN]: {
    chainId: Network.KOVAN, //42
    addresses: {
      contracts: {
        vault: '0xBA12222222228d8Ba445958a75a0704d566BF2C8',
        multicall: '0x2cc8688C5f75E365aaEEb4ea8D6a480405A48D2A',
        gaugeController: '',
        feeDistributor: '',
      },
      tokens: {
        wrappedNativeAsset: '0xdFCeA9088c8A88A76FF74892C1457C17dfeef9C1',
        bal: '',
        veBal: '',
        bbaUsd: '',
      },
    },
    urls: {
      subgraph:
        'https://api.thegraph.com/subgraphs/name/balancer-labs/balancer-kovan-v2',
      gaugesSubgraph:
        'https://api.thegraph.com/subgraphs/name/balancer-labs/balancer-gauges',
    },
    pools: {},
  },
  [Network.ROPSTEN]: {
    chainId: Network.ROPSTEN, //3
    addresses: {
      contracts: {
        vault: '0xBA12222222228d8Ba445958a75a0704d566BF2C8',
        multicall: '0x53c43764255c17bd724f74c4ef150724ac50a3ed',
        gaugeController: '',
        feeDistributor: '',
      },
      tokens: {
        wrappedNativeAsset: '0xdFCeA9088c8A88A76FF74892C1457C17dfeef9C1',
        bal: '',
        veBal: '',
        bbaUsd: '',
      },
    },
    urls: {
      subgraph: '',
      gaugesSubgraph:
        'https://api.thegraph.com/subgraphs/name/balancer-labs/balancer-gauges',
    },
    pools: {},
  },
  [Network.RINKEBY]: {
    chainId: Network.RINKEBY, //4
    addresses: {
      contracts: {
        vault: '0xBA12222222228d8Ba445958a75a0704d566BF2C8',
        multicall: '0x42ad527de7d4e9d9d011ac45b31d8551f8fe9821',
        gaugeController: '',
        feeDistributor: '',
      },
      tokens: {
        wrappedNativeAsset: '0xdFCeA9088c8A88A76FF74892C1457C17dfeef9C1',
        bal: '',
        veBal: '',
        bbaUsd: '',
      },
    },
    urls: {
      subgraph:
        'https://api.thegraph.com/subgraphs/name/balancer-labs/balancer-rinkeby-v2',
      gaugesSubgraph:
        'https://api.thegraph.com/subgraphs/name/balancer-labs/balancer-gauges',
    },
    pools: {},
  },
  [Network.GOERLI]: {
    chainId: Network.GOERLI, //5
    addresses: {
      contracts: {
        vault: '0xBA12222222228d8Ba445958a75a0704d566BF2C8',
        multicall: '0x77dCa2C955b15e9dE4dbBCf1246B4B85b651e50e',
<<<<<<< HEAD
        relayer: '0x7b9B6f094DC2Bd1c12024b0D9CC63d6993Be1888',
=======
        gaugeController: '0xBB1CE49b16d55A1f2c6e88102f32144C7334B116',
        feeDistributor: '',
>>>>>>> 844e4014
      },
      tokens: {
        wrappedNativeAsset: '0xdFCeA9088c8A88A76FF74892C1457C17dfeef9C1',
        bal: '',
        veBal: '',
        bbaUsd: '',
      },
    },
    urls: {
      subgraph:
        'https://api.thegraph.com/subgraphs/name/balancer-labs/balancer-goerli-v2',
      gaugesSubgraph:
        'https://api.thegraph.com/subgraphs/name/balancer-labs/balancer-gauges',
      blockNumberSubgraph:
        'https://api.thegraph.com/subgraphs/name/blocklytics/goerli-blocks',
    },
    pools: {},
  },
  [Network.OPTIMISM]: {
    chainId: Network.OPTIMISM, //10
    addresses: {
      contracts: {
        vault: '0xBA12222222228d8Ba445958a75a0704d566BF2C8',
        multicall: '0x2dc0e2aa608532da689e89e237df582b783e552c',
      },
      tokens: {
        wrappedNativeAsset: '0x4200000000000000000000000000000000000006',
      },
    },
    urls: {
      subgraph:
        'https://api.thegraph.com/subgraphs/name/beethovenxfi/beethovenx-optimism',
    },
    pools: {},
  },
};

export const networkAddresses = (
  chainId: number
): BalancerNetworkConfig['addresses'] =>
  BALANCER_NETWORK_CONFIG[chainId as Network].addresses;<|MERGE_RESOLUTION|>--- conflicted
+++ resolved
@@ -11,12 +11,9 @@
         vault: '0xBA12222222228d8Ba445958a75a0704d566BF2C8',
         multicall: '0xeefba1e63905ef1d7acba5a8513c70307c1ce441',
         lidoRelayer: '0xdcdbf71A870cc60C6F9B621E28a7D3Ffd6Dd4965',
-<<<<<<< HEAD
         relayer: '0x886A3Ec7bcC508B8795990B60Fa21f85F9dB7948',
-=======
         gaugeController: '0xc128468b7ce63ea702c1f104d55a2566b13d3abd',
         feeDistributor: '0xD3cf852898b21fc233251427c2DC93d3d604F3BB',
->>>>>>> 844e4014
       },
       tokens: {
         wrappedNativeAsset: '0xC02aaA39b223FE8D0A0e5C4F27eAD9083C756Cc2',
@@ -176,12 +173,9 @@
       contracts: {
         vault: '0xBA12222222228d8Ba445958a75a0704d566BF2C8',
         multicall: '0x77dCa2C955b15e9dE4dbBCf1246B4B85b651e50e',
-<<<<<<< HEAD
         relayer: '0x7b9B6f094DC2Bd1c12024b0D9CC63d6993Be1888',
-=======
         gaugeController: '0xBB1CE49b16d55A1f2c6e88102f32144C7334B116',
         feeDistributor: '',
->>>>>>> 844e4014
       },
       tokens: {
         wrappedNativeAsset: '0xdFCeA9088c8A88A76FF74892C1457C17dfeef9C1',
