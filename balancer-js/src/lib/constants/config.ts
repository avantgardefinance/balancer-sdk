import { Network } from './network';
import { BalancerNetworkConfig } from '@/types';
import addressesByNetwork from './addresses.json';

export const balancerVault = '0xBA12222222228d8Ba445958a75a0704d566BF2C8';

// Info fetched using npm package slot20
export const BPT_SLOT = 0;
export const BPT_DECIMALS = 18;

export const BALANCER_NETWORK_CONFIG: Record<Network, BalancerNetworkConfig> = {
  [Network.MAINNET]: {
    chainId: Network.MAINNET, //1
    addresses: {
      //Mainnet deployment addresses: https://docs.balancer.fi/reference/contracts/deployment-addresses/mainnet.html
      contracts: {
        multicall: '0xeefba1e63905ef1d7acba5a8513c70307c1ce441',
        poolDataQueries: '0xf5CDdF6feD9C589f1Be04899F48f9738531daD59',
        lidoRelayer: '0xdcdbf71A870cc60C6F9B621E28a7D3Ffd6Dd4965',
        veBal: '0xC128a9954e6c874eA3d62ce62B468bA073093F25',
        veBalProxy: '0x6f5a2eE11E7a772AeB5114A20d0D7c0ff61EB8A0',
        ...addressesByNetwork[Network.MAINNET].contracts,
      },
      tokens: {
        bal: addressesByNetwork[Network.MAINNET].contracts.bal,
        wrappedNativeAsset: addressesByNetwork[Network.MAINNET].contracts.weth,
        bbaUsd: addressesByNetwork[Network.MAINNET].tokens.bb_a_usd,
        lbpRaisingTokens: [
          '0x6b175474e89094c44da98b954eedeac495271d0f', // DAI
          '0xa0b86991c6218b36c1d19d4a2e9eb0ce3606eb48', // USDC
          '0xc02aaa39b223fe8d0a0e5c4f27ead9083c756cc2', // WETH
        ],
        stETH: '0xae7ab96520de3a18e5e111b5eaab095312d7fe84',
        wstETH: '0x7f39c581f595b53c5cb19bd0b3f8da6c935e2ca0',
        veBal: '0xC128a9954e6c874eA3d62ce62B468bA073093F25',
        ...addressesByNetwork[Network.MAINNET].tokens,
      },
    },
    urls: {
      subgraph:
        'https://api.thegraph.com/subgraphs/name/balancer-labs/balancer-v2',
      gaugesSubgraph:
        'https://api.thegraph.com/subgraphs/name/balancer-labs/balancer-gauges',
      blockNumberSubgraph:
        'https://api.thegraph.com/subgraphs/name/blocklytics/ethereum-blocks',
    },
    thirdParty: {
      coingecko: {
        nativeAssetId: 'eth',
        platformId: 'ethereum',
      },
    },
    pools: {
      wETHwstETH: {
        id: '0x32296969ef14eb0c6d29669c550d4a0449130230000200000000000000000080',
        address: '0x32296969ef14eb0c6d29669c550d4a0449130230',
      },
    },
    poolsToIgnore: [
      '0xbd482ffb3e6e50dc1c437557c3bea2b68f3683ee', // a pool made by an external dev who was playing with a novel rate provider mechanism in production.
      '0x0afbd58beca09545e4fb67772faf3858e610bcd0',
      '0xf22ff21e17157340575158ad7394e068048dd98b',
      '0xf71d0774b214c4cf51e33eb3d30ef98132e4dbaa',
    ],
    sorConnectingTokens: [
      {
        symbol: 'wEth',
        address: '0xC02aaA39b223FE8D0A0e5C4F27eAD9083C756Cc2',
      },
      {
        symbol: 'wstEth',
        address: '0x7f39C581F595B53c5cb19bD0b3f8dA6c935E2Ca0',
      },
      {
        symbol: 'DOLA',
        address: '0x865377367054516e17014CcdED1e7d814EDC9ce4',
      },
    ],
  },
  [Network.POLYGON]: {
    chainId: Network.POLYGON, //137
    addresses: {
      //Polygon deployment addresses: https://docs.balancer.fi/reference/contracts/deployment-addresses/polygon.html
      contracts: {
        multicall: '0xa1B2b503959aedD81512C37e9dce48164ec6a94d',
        poolDataQueries: '0x84813aA3e079A665C0B80F944427eE83cBA63617',
        gaugeClaimHelper: '0xaeb406b0e430bf5ea2dc0b9fe62e4e53f74b3a33',
        ...addressesByNetwork[Network.POLYGON].contracts,
      },
      tokens: {
        bal: addressesByNetwork[Network.POLYGON].contracts.bal,
        wrappedNativeAsset: addressesByNetwork[Network.POLYGON].contracts.weth,
        lbpRaisingTokens: [
          '0x8f3cf7ad23cd3cadbd9735aff958023239c6a063', // DAI
          '0x2791bca1f2de4661ed88a30c99a7a9449aa84174', // USDC
          '0x0d500B1d8E8eF31E21C99d1Db9A6444d3ADf1270', // WMATIC
        ],
        ...addressesByNetwork[Network.POLYGON].tokens,
      },
    },
    urls: {
      subgraph:
        'https://api.thegraph.com/subgraphs/name/balancer-labs/balancer-polygon-prune-v2',
      gaugesSubgraph:
        'https://api.thegraph.com/subgraphs/name/balancer-labs/balancer-gauges-polygon',
      blockNumberSubgraph:
        'https://api.thegraph.com/subgraphs/name/ianlapham/polygon-blocks',
    },
    thirdParty: {
      coingecko: {
        nativeAssetId: '',
        platformId: 'polygon-pos',
      },
    },
    pools: {},
    poolsToIgnore: [
      '0x600bd01b6526611079e12e1ff93aba7a3e34226f', // This pool has rateProviders with incorrect scaling
      '0xc31a37105b94ab4efca1954a14f059af11fcd9bb', // Stable pool with Convergence issues
    ],
    sorConnectingTokens: [
      {
        symbol: 'weth',
        address: '0x0d500B1d8E8eF31E21C99d1Db9A6444d3ADf1270',
      },
      {
        symbol: 'bbrz2',
        address: '0xe22483774bd8611be2ad2f4194078dac9159f4ba',
      }, // Joins Stables<>BRZ via https://app.balancer.fi/#/polygon/pool/0x4a0b73f0d13ff6d43e304a174697e3d5cfd310a400020000000000000000091c
    ],
  },
  [Network.ARBITRUM]: {
    chainId: Network.ARBITRUM, //42161
    //Arbitrum deployment addresses: https://docs.balancer.fi/reference/contracts/deployment-addresses/arbitrum.html
    addresses: {
      contracts: {
        multicall: '0x269ff446d9892c9e19082564df3f5e8741e190a1',
        poolDataQueries: '0x7Ba29fE8E83dd6097A7298075C4AFfdBda3121cC',
        gaugeClaimHelper: '0xa0dabebaad1b243bbb243f933013d560819eb66f',
        ...addressesByNetwork[Network.ARBITRUM].contracts,
      },
      tokens: {
        bal: addressesByNetwork[Network.ARBITRUM].contracts.bal,
        wrappedNativeAsset: addressesByNetwork[Network.ARBITRUM].contracts.weth,
        lbpRaisingTokens: [
          '0xda10009cbd5d07dd0cecc66161fc93d7c9000da1', // DAI
          '0xff970a61a04b1ca14834a43f5de4533ebddb5cc8', // USDC
          '0x82af49447d8a07e3bd95bd0d56f35241523fbab1', // WETH
        ],
        ...addressesByNetwork[Network.ARBITRUM].tokens,
      },
    },
    urls: {
      subgraph:
        'https://api.thegraph.com/subgraphs/name/balancer-labs/balancer-arbitrum-v2',
      gaugesSubgraph:
        'https://api.thegraph.com/subgraphs/name/balancer-labs/balancer-gauges-arbitrum',
      blockNumberSubgraph:
        'https://api.thegraph.com/subgraphs/name/ianlapham/arbitrum-one-blocks',
    },
    thirdParty: {
      coingecko: {
        nativeAssetId: 'eth',
        platformId: 'arbitrum-one',
      },
    },
    pools: {},
    sorConnectingTokens: [
      {
        symbol: 'weth',
        address: '0x82aF49447D8a07e3bd95BD0d56f35241523fBab1',
      },
    ],
  },
  [Network.GOERLI]: {
    chainId: Network.GOERLI, //5
    //Goerli deployment addresses: https://docs.balancer.fi/reference/contracts/deployment-addresses/goerli.html
    addresses: {
      contracts: {
        multicall: '0x77dCa2C955b15e9dE4dbBCf1246B4B85b651e50e',
        poolDataQueries: '0x6d3197d069F8F9f1Fe7e23665Bc64CB77ED8b089',
        veBal: '0x33A99Dcc4C85C014cf12626959111D5898bbCAbF',
        veBalProxy: '0xA1F107D1cD709514AE8A914eCB757E95f9cedB31',
        erc4626LinearPoolFactory: '0xba240c856498e2d7a70af4911aafae0d6b565a5b',
        aaveLinearPoolFactory: '0x76578ecf9a141296ec657847fb45b0585bcda3a6',
        ...addressesByNetwork[Network.GOERLI].contracts,
      },
      tokens: {
        bal: addressesByNetwork[Network.GOERLI].contracts.bal,
        wrappedNativeAsset: addressesByNetwork[Network.GOERLI].contracts.weth,
      },
    },
    urls: {
      subgraph:
        'https://api.thegraph.com/subgraphs/name/balancer-labs/balancer-goerli-v2',
      gaugesSubgraph:
        'https://api.thegraph.com/subgraphs/name/balancer-labs/balancer-gauges-goerli',
      blockNumberSubgraph:
        'https://api.thegraph.com/subgraphs/name/blocklytics/goerli-blocks',
    },
    thirdParty: {
      coingecko: {
        nativeAssetId: 'eth',
        platformId: 'ethereum',
      },
    },
    pools: {},
    sorConnectingTokens: [
      {
        symbol: 'weth',
        address: '0xdFCeA9088c8A88A76FF74892C1457C17dfeef9C1',
      },
    ],
  },
  [Network.OPTIMISM]: {
    chainId: Network.OPTIMISM, //10
    // Optimism deployment addresses: https://docs.balancer.fi/reference/contracts/deployment-addresses/optimism.html
    addresses: {
      contracts: {
        multicall: '0x2dc0e2aa608532da689e89e237df582b783e552c',
        poolDataQueries: '0x6B5dA774890Db7B7b96C6f44e6a4b0F657399E2e',
        ...addressesByNetwork[Network.OPTIMISM].contracts,
      },
      tokens: {
        bal: '0xfe8b128ba8c78aabc59d4c64cee7ff28e9379921',
        wrappedNativeAsset: addressesByNetwork[Network.OPTIMISM].contracts.weth,
        lbpRaisingTokens: [
          '0xda10009cbd5d07dd0cecc66161fc93d7c9000da1', // DAI
          '0x7f5c764cbc14f9669b88837ca1490cca17c31607', // USDC
          '0x4200000000000000000000000000000000000006', // WETH
        ],
        ...addressesByNetwork[Network.OPTIMISM].tokens,
      },
    },
    thirdParty: {
      coingecko: {
        nativeAssetId: 'eth',
        platformId: 'optimistic-ethereum',
      },
    },
    urls: {
      subgraph:
        'https://api.thegraph.com/subgraphs/name/beethovenxfi/beethovenx-optimism',
      gaugesSubgraph: '',
    },
    pools: {},
    sorConnectingTokens: [
      {
        symbol: 'weth',
        address: '0x4200000000000000000000000000000000000006',
      },
    ],
  },
  [Network.GNOSIS]: {
    chainId: Network.GNOSIS, //100
    // Gnosis deployment addresses: https://docs.balancer.fi/reference/contracts/deployment-addresses/gnosis.html
    addresses: {
      contracts: {
        multicall: '0xbb6fab6b627947dae0a75808250d8b2652952cb5',
        poolDataQueries: '0x3f170631ed9821Ca51A59D996aB095162438DC10',
        ...addressesByNetwork[Network.GNOSIS].contracts,
      },
      tokens: {
        wrappedNativeAsset: addressesByNetwork[Network.GNOSIS].contracts.weth,
        bal: addressesByNetwork[Network.GNOSIS].contracts.bal,
        ...addressesByNetwork[Network.GNOSIS].tokens,
      },
    },
    urls: {
      subgraph:
        'https://api.thegraph.com/subgraphs/name/balancer-labs/balancer-gnosis-chain-v2',
      gaugesSubgraph:
        'https://api.thegraph.com/subgraphs/name/balancer-labs/balancer-gauges-gnosis-chain',
    },
    thirdParty: {
      coingecko: {
        nativeAssetId: 'xdai',
        platformId: 'xdai',
      },
    },
    averageBlockTime: 5,
    pools: {},
    sorConnectingTokens: [
      {
        symbol: 'weth',
        address: '0xe91D153E0b41518A2Ce8Dd3D7944Fa863463a97d',
      },
      {
        symbol: 'wsEth',
        address: '0x6C76971f98945AE98dD7d4DFcA8711ebea946eA6',
      },
    ],
  },
  [Network.FANTOM]: {
    chainId: Network.FANTOM, //250
    //Fantom deployment addresses: https://docs.beets.fi/technicals/deployments
    addresses: {
      contracts: {
        vault: '0x20dd72Ed959b6147912C2e529F0a0C651c33c9ce',
        multicall: '0x66335d7ad8011f6aa3f48aadcb523b62b38ed961',
        poolDataQueries: '0xb132F1E145DcC085980C531e2dA81f2b84efc14F',
        gaugeClaimHelper: '0x0000000000000000000000000000000000000000', // no guages on fantom
        balancerRelayer: '0x419f7925b8c9e409b6ee8792242556fa210a7a09',
        balancerHelpers: '0xfE18C7C70b0a2c6541bEde0367124278BC345Dc8',
        weightedPoolFactory: '0x60467cb225092cE0c989361934311175f437Cf53',
        composableStablePoolFactory:
          '0x44814E3A603bb7F1198617995c5696C232F6e8Ed',
        yearnLinearPoolFactory: '0x1f73ae6ed391a2b1e84ff988a1bb5394b78a4a71',
      },
      tokens: {
        bal: '0xF24Bcf4d1e507740041C9cFd2DddB29585aDCe1e', //beets
        wrappedNativeAsset: '0x21be370D5312f44cB42ce377BC9b8a0cEF1A4C83',
        lbpRaisingTokens: [
          '0x21be370D5312f44cB42ce377BC9b8a0cEF1A4C83', // WFTM
          '0x04068DA6C83AFCFA0e13ba15A6696662335D5B75', // USDC
          '0x8D11eC38a3EB5E956B052f67Da8Bdc9bef8Abf3E', // DAI
        ],
      },
    },
    urls: {
      subgraph:
        'https://api.thegraph.com/subgraphs/name/beethovenxfi/beethovenx-v2-fantom',
      gaugesSubgraph: '', // no guages on fantom
      blockNumberSubgraph:
        'https://api.thegraph.com/subgraphs/name/beethovenxfi/fantom-blocks',
    },
    thirdParty: {
      coingecko: {
        nativeAssetId: 'ftm',
        platformId: 'fantom',
      },
    },
    pools: {},
    poolsToIgnore: [],
    sorConnectingTokens: [
      {
        symbol: 'wftm',
        address: '0x21be370D5312f44cB42ce377BC9b8a0cEF1A4C83',
      },
    ],
  },
  [Network.SEPOLIA]: {
    chainId: Network.SEPOLIA, //11155111
    addresses: {
      contracts: {
<<<<<<< HEAD
        multicall: '0xcA11bde05977b3631167028862bE2a173976CA11',
=======
        multicall: '0x25eef291876194aefad0d60dff89e268b90754bb',
        poolDataQueries: '0x9805dcfD25e6De36bad8fe9D3Fe2c9b44B764102',
>>>>>>> f83d6432
        ...addressesByNetwork[Network.SEPOLIA].contracts,
      },
      tokens: {
        bal: addressesByNetwork[Network.SEPOLIA].contracts.bal,
        wrappedNativeAsset: addressesByNetwork[Network.SEPOLIA].contracts.weth,
        ...addressesByNetwork[Network.SEPOLIA].tokens,
      },
    },
    urls: {
      subgraph:
        'https://api.studio.thegraph.com/query/24660/balancer-sepolia-v2/version/latest',
    },
    thirdParty: {
      coingecko: {
        nativeAssetId: 'eth',
        platformId: 'ethereum',
      },
    },
    pools: {},
    poolsToIgnore: [],
    sorConnectingTokens: [],
  },
  [Network.ZKEVM]: {
    chainId: Network.ZKEVM, //1101
    addresses: {
      contracts: {
        balancerMinter: '0x475D18169BE8a89357A9ee3Ab00ca386d20fA229',
        multicall: '0xcA11bde05977b3631167028862bE2a173976CA11',
        poolDataQueries: '0xF24917fB88261a37Cc57F686eBC831a5c0B9fD39',
        ...addressesByNetwork[Network.ZKEVM].contracts,
      },
      tokens: {
        bal: addressesByNetwork[Network.ZKEVM].contracts.bal,
        wrappedNativeAsset: addressesByNetwork[Network.ZKEVM].contracts.weth,
        ...addressesByNetwork[Network.ZKEVM].tokens,
      },
    },
    urls: {
      subgraph:
        'https://api.studio.thegraph.com/query/24660/balancer-polygon-zk-v2/version/latest',
      gaugesSubgraph:
        'https://api.studio.thegraph.com/query/24660/balancer-gauges-polygon-zk/version/latest',
    },
    thirdParty: {
      coingecko: {
        nativeAssetId: 'eth',
        platformId: 'polygon-zkevm',
      },
    },
    averageBlockTime: 4,
    pools: {},
    poolsToIgnore: [],
    sorConnectingTokens: [
      {
        symbol: 'weth',
        address: '0x4F9A0e7FD2Bf6067db6994CF12E4495Df938E6e9',
      },
      {
        symbol: 'wsEth',
        address: '0x5D8cfF95D7A57c0BF50B30b43c7CC0D52825D4a9',
      },
    ],
  },
  [Network.AVALANCHE]: {
    chainId: Network.AVALANCHE, //43114
    addresses: {
      contracts: {
        balancerMinter: '0xEa924b45a3fcDAAdf4E5cFB1665823B8F8F2039B',
        multicall: '0xcA11bde05977b3631167028862bE2a173976CA11',
        poolDataQueries: '0x67af5D428d38C5176a286a2371Df691cDD914Fb8',
        ...addressesByNetwork[Network.AVALANCHE].contracts,
      },
      tokens: {
        bal: addressesByNetwork[Network.AVALANCHE].contracts.bal,
        wrappedNativeAsset:
          addressesByNetwork[Network.AVALANCHE].contracts.weth,
        ...addressesByNetwork[Network.AVALANCHE].tokens,
      },
    },
    urls: {
      subgraph:
        'https://api.thegraph.com/subgraphs/name/balancer-labs/balancer-avalanche-v2',
    },
    thirdParty: {
      coingecko: {
        nativeAssetId: 'avalanche-2',
        platformId: 'avalanche',
      },
    },
    pools: {},
    poolsToIgnore: [],
    sorConnectingTokens: [],
  },
};

export const networkAddresses = (
  chainId: number
): BalancerNetworkConfig['addresses'] =>
  BALANCER_NETWORK_CONFIG[chainId as Network].addresses;<|MERGE_RESOLUTION|>--- conflicted
+++ resolved
@@ -342,12 +342,8 @@
     chainId: Network.SEPOLIA, //11155111
     addresses: {
       contracts: {
-<<<<<<< HEAD
         multicall: '0xcA11bde05977b3631167028862bE2a173976CA11',
-=======
-        multicall: '0x25eef291876194aefad0d60dff89e268b90754bb',
         poolDataQueries: '0x9805dcfD25e6De36bad8fe9D3Fe2c9b44B764102',
->>>>>>> f83d6432
         ...addressesByNetwork[Network.SEPOLIA].contracts,
       },
       tokens: {
