import { Network } from './network';
import { BalancerNetworkConfig } from '@/types';

export const balancerVault = '0xBA12222222228d8Ba445958a75a0704d566BF2C8';

export const BALANCER_NETWORK_CONFIG: Record<Network, BalancerNetworkConfig> = {
  [Network.MAINNET]: {
    chainId: Network.MAINNET, //1
    addresses: {
      contracts: {
        vault: '0xBA12222222228d8Ba445958a75a0704d566BF2C8',
        multicall: '0xeefba1e63905ef1d7acba5a8513c70307c1ce441',
        lidoRelayer: '0xdcdbf71A870cc60C6F9B621E28a7D3Ffd6Dd4965',
        gaugeController: '0xc128468b7ce63ea702c1f104d55a2566b13d3abd',
        feeDistributor: '0xD3cf852898b21fc233251427c2DC93d3d604F3BB',
        relayerV4: '0x2536dfeeCB7A0397CF98eDaDA8486254533b1aFA',
        protocolFeePercentagesProvider:
          '0x97207B095e4D5C9a6e4cfbfcd2C3358E03B90c4A',
        veBal: '0xC128a9954e6c874eA3d62ce62B468bA073093F25',
      },
      tokens: {
        wrappedNativeAsset: '0xC02aaA39b223FE8D0A0e5C4F27eAD9083C756Cc2',
        lbpRaisingTokens: [
          '0x6B175474E89094C44Da98b954EedeAC495271d0F',
          '0xA0b86991c6218b36c1d19D4a2e9Eb0cE3606eB48',
          '0xC02aaA39b223FE8D0A0e5C4F27eAD9083C756Cc2',
        ],
        stETH: '0xae7ab96520de3a18e5e111b5eaab095312d7fe84',
        wstETH: '0x7f39c581f595b53c5cb19bd0b3f8da6c935e2ca0',
        bal: '0xba100000625a3754423978a60c9317c58a424e3d',
        veBal: '0xC128a9954e6c874eA3d62ce62B468bA073093F25',
        bbaUsd: '0x7b50775383d3d6f0215a8f290f2c9e2eebbeceb2',
      },
    },
    urls: {
      subgraph:
        'https://api.thegraph.com/subgraphs/name/balancer-labs/balancer-v2',
      gaugesSubgraph:
        'https://api.thegraph.com/subgraphs/name/balancer-labs/balancer-gauges',
      blockNumberSubgraph:
        'https://api.thegraph.com/subgraphs/name/blocklytics/ethereum-blocks',
    },
    pools: {
      wETHwstETH: {
        id: '0x32296969ef14eb0c6d29669c550d4a0449130230000200000000000000000080',
        address: '0x32296969ef14eb0c6d29669c550d4a0449130230',
      },
    },
  },
  [Network.POLYGON]: {
    chainId: Network.POLYGON, //137
    addresses: {
      contracts: {
        vault: '0xBA12222222228d8Ba445958a75a0704d566BF2C8',
        multicall: '0xa1B2b503959aedD81512C37e9dce48164ec6a94d',
        relayerV4: '0x28A224d9d398a1eBB7BA69BCA515898966Bb1B6b',
      },
      tokens: {
        wrappedNativeAsset: '0x0d500B1d8E8eF31E21C99d1Db9A6444d3ADf1270',
      },
    },
    urls: {
      subgraph:
        'https://api.thegraph.com/subgraphs/name/balancer-labs/balancer-polygon-v2',
      gaugesSubgraph:
        'https://api.thegraph.com/subgraphs/name/balancer-labs/balancer-gauges-polygon',
      blockNumberSubgraph:
        'https://api.thegraph.com/subgraphs/name/ianlapham/polygon-blocks',
    },
    pools: {},
  },
  [Network.ARBITRUM]: {
    chainId: Network.ARBITRUM, //42161
    addresses: {
      contracts: {
        vault: '0xBA12222222228d8Ba445958a75a0704d566BF2C8',
        multicall: '0x269ff446d9892c9e19082564df3f5e8741e190a1',
        relayerV4: '0x5bf3B7c14b10f16939d63Bd679264A1Aa951B4D5',
      },
      tokens: {
        wrappedNativeAsset: '0x82aF49447D8a07e3bd95BD0d56f35241523fBab1',
      },
    },
    urls: {
      subgraph:
        'https://api.thegraph.com/subgraphs/name/balancer-labs/balancer-arbitrum-v2',
      gaugesSubgraph:
        'https://api.thegraph.com/subgraphs/name/balancer-labs/balancer-gauges-arbitrum',
      blockNumberSubgraph:
        'https://api.thegraph.com/subgraphs/name/ianlapham/arbitrum-one-blocks',
    },
    pools: {},
  },
  [Network.KOVAN]: {
    chainId: Network.KOVAN, //42
    addresses: {
      contracts: {
        vault: '0xBA12222222228d8Ba445958a75a0704d566BF2C8',
        multicall: '0x2cc8688C5f75E365aaEEb4ea8D6a480405A48D2A',
        veBal: '0x16ba924752EF283C7946db8A122a6742AA35C1DC',
      },
      tokens: {
        wrappedNativeAsset: '0xdFCeA9088c8A88A76FF74892C1457C17dfeef9C1',
      },
    },
    urls: {
      subgraph:
        'https://api.thegraph.com/subgraphs/name/balancer-labs/balancer-kovan-v2',
      gaugesSubgraph:
        'https://api.thegraph.com/subgraphs/name/balancer-labs/balancer-gauges',
    },
    pools: {},
  },
  [Network.ROPSTEN]: {
    chainId: Network.ROPSTEN, //3
    addresses: {
      contracts: {
        vault: '0xBA12222222228d8Ba445958a75a0704d566BF2C8',
        multicall: '0x53c43764255c17bd724f74c4ef150724ac50a3ed',
      },
      tokens: {
        wrappedNativeAsset: '0xdFCeA9088c8A88A76FF74892C1457C17dfeef9C1',
      },
    },
    urls: {
      subgraph: '',
      gaugesSubgraph:
        'https://api.thegraph.com/subgraphs/name/balancer-labs/balancer-gauges',
    },
    pools: {},
  },
  [Network.RINKEBY]: {
    chainId: Network.RINKEBY, //4
    addresses: {
      contracts: {
        vault: '0xBA12222222228d8Ba445958a75a0704d566BF2C8',
        multicall: '0x42ad527de7d4e9d9d011ac45b31d8551f8fe9821',
      },
      tokens: {
        wrappedNativeAsset: '0xdFCeA9088c8A88A76FF74892C1457C17dfeef9C1',
      },
    },
    urls: {
      subgraph:
        'https://api.thegraph.com/subgraphs/name/balancer-labs/balancer-rinkeby-v2',
      gaugesSubgraph:
        'https://api.thegraph.com/subgraphs/name/balancer-labs/balancer-gauges',
    },
    pools: {},
  },
  [Network.GOERLI]: {
    chainId: Network.GOERLI, //5
    addresses: {
      contracts: {
        vault: '0xBA12222222228d8Ba445958a75a0704d566BF2C8',
        multicall: '0x77dCa2C955b15e9dE4dbBCf1246B4B85b651e50e',
        gaugeController: '0xBB1CE49b16d55A1f2c6e88102f32144C7334B116',
<<<<<<< HEAD
        relayerV4: '0x00e695aA8000df01B8DC8401B4C34Fba5D56BBb2',
=======
        veBal: '0x33A99Dcc4C85C014cf12626959111D5898bbCAbF',
>>>>>>> 1a93bcba
      },
      tokens: {
        wrappedNativeAsset: '0xdFCeA9088c8A88A76FF74892C1457C17dfeef9C1',
      },
    },
    urls: {
      subgraph:
        'https://api.thegraph.com/subgraphs/name/balancer-labs/balancer-goerli-v2',
      gaugesSubgraph:
        'https://api.thegraph.com/subgraphs/name/balancer-labs/balancer-gauges-goerli',
      blockNumberSubgraph:
        'https://api.thegraph.com/subgraphs/name/blocklytics/goerli-blocks',
    },
    pools: {},
  },
  [Network.OPTIMISM]: {
    chainId: Network.OPTIMISM, //10
    addresses: {
      contracts: {
        vault: '0xBA12222222228d8Ba445958a75a0704d566BF2C8',
        multicall: '0x2dc0e2aa608532da689e89e237df582b783e552c',
        relayerV4: '0x1a58897Ab366082028ced3740900ecBD765Af738',
      },
      tokens: {
        wrappedNativeAsset: '0x4200000000000000000000000000000000000006',
      },
    },
    urls: {
      subgraph:
        'https://api.thegraph.com/subgraphs/name/beethovenxfi/beethovenx-optimism',
      gaugesSubgraph: '',
    },
    pools: {},
  },
};

export const networkAddresses = (
  chainId: number
): BalancerNetworkConfig['addresses'] =>
  BALANCER_NETWORK_CONFIG[chainId as Network].addresses;<|MERGE_RESOLUTION|>--- conflicted
+++ resolved
@@ -155,11 +155,8 @@
         vault: '0xBA12222222228d8Ba445958a75a0704d566BF2C8',
         multicall: '0x77dCa2C955b15e9dE4dbBCf1246B4B85b651e50e',
         gaugeController: '0xBB1CE49b16d55A1f2c6e88102f32144C7334B116',
-<<<<<<< HEAD
         relayerV4: '0x00e695aA8000df01B8DC8401B4C34Fba5D56BBb2',
-=======
         veBal: '0x33A99Dcc4C85C014cf12626959111D5898bbCAbF',
->>>>>>> 1a93bcba
       },
       tokens: {
         wrappedNativeAsset: '0xdFCeA9088c8A88A76FF74892C1457C17dfeef9C1',
