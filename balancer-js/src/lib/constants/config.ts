--- conflicted
+++ resolved
@@ -4,7 +4,6 @@
 export const balancerVault = '0xBA12222222228d8Ba445958a75a0704d566BF2C8';
 
 export const BALANCER_NETWORK_CONFIG: Record<Network, BalancerNetworkConfig> = {
-<<<<<<< HEAD
   [Network.MAINNET]: {
     chainId: Network.MAINNET, //1
     addresses: {
@@ -124,15 +123,15 @@
     },
     pools: {},
   },
-  [Network.GÖRLI]: {
-    chainId: Network.GÖRLI, //5
+  [Network.GOERLI]: {
+    chainId: Network.GOERLI, //5
     addresses: {
       contracts: {
-        vault: '0x65748E8287Ce4B9E6D83EE853431958851550311',
-        multicall: '0x42ad527de7d4e9d9d011ac45b31d8551f8fe9821',
+        vault: '0xBA12222222228d8Ba445958a75a0704d566BF2C8',
+        multicall: '0x77dCa2C955b15e9dE4dbBCf1246B4B85b651e50e',
       },
       tokens: {
-        wrappedNativeAsset: '0x9A1000D492d40bfccbc03f413A48F5B6516Ec0Fd',
+        wrappedNativeAsset: '0xB4FBF271143F4FBf7B91A5ded31805e42b2208d6',
       },
     },
     urls: {
@@ -146,147 +145,4 @@
 export const networkAddresses = (
   chainId: number
 ): BalancerNetworkConfig['addresses'] =>
-  BALANCER_NETWORK_CONFIG[chainId as Network].addresses;
-=======
-    [Network.MAINNET]: {
-        chainId: Network.MAINNET, //1
-        addresses: {
-            contracts: {
-                vault: '0xBA12222222228d8Ba445958a75a0704d566BF2C8',
-                multicall: '0xeefba1e63905ef1d7acba5a8513c70307c1ce441',
-            },
-            tokens: {
-                wrappedNativeAsset:
-                    '0xC02aaA39b223FE8D0A0e5C4F27eAD9083C756Cc2',
-                lbpRaisingTokens: [
-                    '0x6B175474E89094C44Da98b954EedeAC495271d0F',
-                    '0xA0b86991c6218b36c1d19D4a2e9Eb0cE3606eB48',
-                    '0xC02aaA39b223FE8D0A0e5C4F27eAD9083C756Cc2',
-                ],
-            },
-        },
-        urls: {
-            subgraph:
-                'https://api.thegraph.com/subgraphs/name/balancer-labs/balancer-v2',
-        },
-        pools: {
-            bbausd: {
-                id: '0x7b50775383d3d6f0215a8f290f2c9e2eebbeceb20000000000000000000000fe',
-                address: '0x7b50775383d3d6f0215a8f290f2c9e2eebbeceb2',
-            },
-        },
-    },
-    [Network.POLYGON]: {
-        chainId: Network.POLYGON, //137
-        addresses: {
-            contracts: {
-                vault: '0xBA12222222228d8Ba445958a75a0704d566BF2C8',
-                multicall: '0xa1B2b503959aedD81512C37e9dce48164ec6a94d',
-            },
-            tokens: {
-                wrappedNativeAsset:
-                    '0x0d500B1d8E8eF31E21C99d1Db9A6444d3ADf1270',
-            },
-        },
-        urls: {
-            subgraph:
-                'https://api.thegraph.com/subgraphs/name/balancer-labs/balancer-polygon-v2',
-        },
-        pools: {},
-    },
-    [Network.ARBITRUM]: {
-        chainId: Network.ARBITRUM, //42161
-        addresses: {
-            contracts: {
-                vault: '0xBA12222222228d8Ba445958a75a0704d566BF2C8',
-                multicall: '0x269ff446d9892c9e19082564df3f5e8741e190a1',
-            },
-            tokens: {
-                wrappedNativeAsset:
-                    '0x82aF49447D8a07e3bd95BD0d56f35241523fBab1',
-            },
-        },
-        urls: {
-            subgraph:
-                'https://api.thegraph.com/subgraphs/name/balancer-labs/balancer-arbitrum-v2',
-        },
-        pools: {},
-    },
-    [Network.KOVAN]: {
-        chainId: Network.KOVAN, //42
-        addresses: {
-            contracts: {
-                vault: '0xBA12222222228d8Ba445958a75a0704d566BF2C8',
-                multicall: '0x2cc8688C5f75E365aaEEb4ea8D6a480405A48D2A',
-            },
-            tokens: {
-                wrappedNativeAsset:
-                    '0xdFCeA9088c8A88A76FF74892C1457C17dfeef9C1',
-            },
-        },
-        urls: {
-            subgraph:
-                'https://api.thegraph.com/subgraphs/name/balancer-labs/balancer-kovan-v2',
-        },
-        pools: {
-            bbausd: {
-                id: '0x8fd162f338b770f7e879030830cde9173367f3010000000000000000000004d8',
-                address: '0x8fd162f338b770f7e879030830cde9173367f301',
-            },
-        },
-    },
-    [Network.ROPSTEN]: {
-        chainId: Network.ROPSTEN, //3
-        addresses: {
-            contracts: {
-                vault: '0xBA12222222228d8Ba445958a75a0704d566BF2C8',
-                multicall: '0x53c43764255c17bd724f74c4ef150724ac50a3ed',
-            },
-            tokens: {
-                wrappedNativeAsset:
-                    '0xdFCeA9088c8A88A76FF74892C1457C17dfeef9C1',
-            },
-        },
-        urls: {
-            subgraph: '',
-        },
-        pools: {},
-    },
-    [Network.RINKEBY]: {
-        chainId: Network.RINKEBY, //4
-        addresses: {
-            contracts: {
-                vault: '0xBA12222222228d8Ba445958a75a0704d566BF2C8',
-                multicall: '0x42ad527de7d4e9d9d011ac45b31d8551f8fe9821',
-            },
-            tokens: {
-                wrappedNativeAsset:
-                    '0xdFCeA9088c8A88A76FF74892C1457C17dfeef9C1',
-            },
-        },
-        urls: {
-            subgraph:
-                'https://api.thegraph.com/subgraphs/name/balancer-labs/balancer-rinkeby-v2',
-        },
-        pools: {},
-    },
-    [Network.GOERLI]: {
-        chainId: Network.GOERLI, //5
-        addresses: {
-            contracts: {
-                vault: '0xBA12222222228d8Ba445958a75a0704d566BF2C8',
-                multicall: '0x77dCa2C955b15e9dE4dbBCf1246B4B85b651e50e',
-            },
-            tokens: {
-                wrappedNativeAsset:
-                    '0xB4FBF271143F4FBf7B91A5ded31805e42b2208d6',
-            },
-        },
-        urls: {
-            subgraph:
-                'https://api.thegraph.com/subgraphs/name/balancer-labs/balancer-goerli-v2',
-        },
-        pools: {},
-    },
-};
->>>>>>> d885ad74
+  BALANCER_NETWORK_CONFIG[chainId as Network].addresses;