--- conflicted
+++ resolved
@@ -1,19 +1,9 @@
 export enum Network {
-<<<<<<< HEAD
   MAINNET = 1,
   ROPSTEN = 3,
   RINKEBY = 4,
-  GÖRLI = 5,
+  GOERLI = 5,
   KOVAN = 42,
   POLYGON = 137,
   ARBITRUM = 42161,
-=======
-    MAINNET = 1,
-    ROPSTEN = 3,
-    RINKEBY = 4,
-    GOERLI = 5,
-    KOVAN = 42,
-    POLYGON = 137,
-    ARBITRUM = 42161,
->>>>>>> d885ad74
 }