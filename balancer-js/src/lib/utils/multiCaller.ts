--- conflicted
+++ resolved
@@ -50,19 +50,8 @@
     return obj;
   }
 
-<<<<<<< HEAD
-    private async executeMulticall(): Promise<Result[]> {
-        const multi = Multicall(this.multiAddress, this.provider);
-=======
   private async executeMulticall(): Promise<Result[]> {
-    const multi = new Contract(
-      this.multiAddress,
-      [
-        'function aggregate(tuple[](address target, bytes callData) memory calls) public view returns (uint256 blockNumber, bytes[] memory returnData)',
-      ],
-      this.provider
-    );
->>>>>>> d8449180
+    const multi = Multicall(this.multiAddress, this.provider);
 
     const [, res] = await multi.aggregate(
       this.calls.map(([address, functionName, params]) => [
