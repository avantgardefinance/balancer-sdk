--- conflicted
+++ resolved
@@ -31,14 +31,9 @@
   upScaledBalances: bigint[];
   upScaledBalancesWithoutBpt: bigint[];
   totalSharesEvm: bigint;
-<<<<<<< HEAD
   lastJoinExitInvariant: string;
   protocolSwapFeePct: string;
   protocolYieldFeePct: string;
-=======
-  lastPostJoinExitInvariant: string;
-  protocolSwapFeePct: bigint;
->>>>>>> 55db4bc7
 };
 
 /**
@@ -136,15 +131,11 @@
   const protocolSwapFeePct = parseFixed(
     pool.protocolSwapFeeCache || '0',
     18
-<<<<<<< HEAD
-  ).toString();
+  ).toBigInt();
   const protocolYieldFeePct = parseFixed(
     pool.protocolYieldFeeCache || '0',
     18
   ).toString();
-=======
-  ).toBigInt();
->>>>>>> 55db4bc7
   const scalingFactorsWithoutBpt = [...scalingFactors];
   const scalingFactorsRawWithoutBpt = [...scalingFactorsRaw];
   const poolTokensWithoutBpt = [...poolTokens];
@@ -183,12 +174,8 @@
     upScaledBalancesWithoutBpt,
     totalSharesEvm: parseFixed(pool.totalShares || '0', 18).toBigInt(),
     protocolSwapFeePct,
-<<<<<<< HEAD
     protocolYieldFeePct,
     lastJoinExitInvariant: pool.lastPostJoinExitInvariant || '0',
     exemptedTokens,
-=======
-    lastPostJoinExitInvariant: pool.lastPostJoinExitInvariant || '0',
->>>>>>> 55db4bc7
   };
 };