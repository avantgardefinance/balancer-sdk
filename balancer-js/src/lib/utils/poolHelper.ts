import { parseFixed } from '@ethersproject/bignumber';
import { AddressZero } from '@ethersproject/constants';
import { Pool } from '../../types';
import {
  SolidityMaths,
  _computeScalingFactor,
  _upscaleArray,
  ONE,
} from '@/lib/utils/solidityMaths';
import { AssetHelpers } from '@/lib/utils/assetHelpers';
import { BalancerError, BalancerErrorCode } from '@/balancerErrors';
import { removeItem } from '@/lib/utils/index';

export const AMP_PRECISION = 3; // number of decimals -> precision 1000

interface ParsedPoolInfo {
  bptIndex: number;
  higherBalanceTokenIndex: number;
  lastJoinExitInvariant: string;
  parsedAmp: string;
  parsedBalances: string[];
  parsedBalancesWithoutBpt: string[];
  parsedDecimals: string[];
  parsedPriceRates: string[];
  parsedPriceRatesWithoutBpt: string[];
  parsedSwapFee: string;
  parsedTokens: string[];
  parsedTokensWithoutBpt: string[];
  parsedTotalShares: string;
  parsedWeights: string[];
  protocolSwapFeePct: string;
  scalingFactors: bigint[];
  scalingFactorsWithoutBpt: bigint[];
  upScaledBalances: string[];
  upScaledBalancesWithoutBpt: string[];
}

interface ParsedPoolForProtocolFee {
  amplificationParameter: string;
  balances: string[];
  balancesWithoutBPT: string[];
  bptIndex: number;
  currentPriceRates: string[];
  exemptedTokens: boolean[];
  higherBalanceTokenIndex: number;
  lastInvariant: string;
  normalizedWeights: string[];
  oldPriceRates: string[];
  protocolSwapFeePct: string;
  protocolYieldFeePct: string;
  totalShares: string;
  virtualSupply: string;
}

/**
 * Parse pool info into EVM amounts. Sorts by token order if wrappedNativeAsset param passed.
 * @param {Pool}  pool
 * @param {string}  wrappedNativeAsset
 * @param unwrapNativeAsset if true, changes wETH address to ETH address
 * @returns       parsed pool info
 */
// eslint-disable-next-line @typescript-eslint/explicit-module-boundary-types
export const parsePoolInfo = (
  pool: Pool,
  wrappedNativeAsset?: string,
  unwrapNativeAsset?: boolean
): ParsedPoolInfo => {
  const defaultOne = '1000000000000000000';
  let parsedTokens = unwrapNativeAsset
    ? pool.tokens.map((token) =>
        token.address === wrappedNativeAsset ? AddressZero : token.address
      )
    : pool.tokens.map((token) => token.address);
  let parsedDecimals = pool.tokens.map((token) => {
    return token.decimals ? token.decimals.toString() : '18';
  });
  let parsedBalances = pool.tokens.map((token) =>
    parseFixed(token.balance, token.decimals).toString()
  );
  let parsedWeights = pool.tokens.map((token) => {
    return token.weight ? parseFixed(token.weight, 18).toString() : defaultOne;
  });
  let parsedPriceRates = pool.tokens.map((token) => {
    return token.priceRate
      ? parseFixed(token.priceRate, 18).toString()
      : defaultOne;
  });
  const scalingFactorsRaw = parsedDecimals.map((decimals) =>
    // eslint-disable-next-line @typescript-eslint/no-non-null-assertion
    _computeScalingFactor(BigInt(decimals!))
  );
  let scalingFactors = scalingFactorsRaw.map((sf, i) =>
    SolidityMaths.mulDownFixed(sf, BigInt(parsedPriceRates[i]))
  );
  // This assumes token.balance is in human scale (e.g. from SG)
  let upScaledBalances = _upscaleArray(
    parsedBalances.map(BigInt),
    scalingFactors
  ).map((b) => b.toString());
  // let upScaledBalances = pool.tokens.map((token) =>
  //   parseFixed(token.balance, 18).toString()
  // );
  if (wrappedNativeAsset) {
    const assetHelpers = new AssetHelpers(wrappedNativeAsset);
    let sfString;
    [
      parsedTokens,
      parsedDecimals,
      sfString,
      parsedBalances,
      upScaledBalances,
      parsedWeights,
      parsedPriceRates,
    ] = assetHelpers.sortTokens(
      parsedTokens,
      parsedDecimals,
      scalingFactors,
      parsedBalances,
      upScaledBalances,
      parsedWeights,
      parsedPriceRates
    ) as [string[], string[], string[], string[], string[], string[], string[]];
    scalingFactors = sfString.map(BigInt);
  }

  const parsedAmp = pool.amp
    ? parseFixed(pool.amp, AMP_PRECISION).toString() // Solidity maths uses precison method for amp that must be replicated
    : defaultOne;
  const parsedTotalShares = parseFixed(pool.totalShares, 18).toString();
  const parsedSwapFee = parseFixed(pool.swapFee, 18).toString();
  const higherBalanceTokenIndex = upScaledBalances
    .map(BigInt)
    .indexOf(SolidityMaths.max(...upScaledBalances.map(BigInt)));
  const protocolSwapFeePct = parseFixed(
    pool.protocolSwapFeeCache,
    18
  ).toString();
  const scalingFactorsWithoutBpt: bigint[] = [],
    parsedTokensWithoutBpt: string[] = [],
    parsedBalancesWithoutBpt: string[] = [],
    parsedPriceRatesWithoutBpt: string[] = [],
    upScaledBalancesWithoutBpt: string[] = [];
  const bptIndex = parsedTokens.indexOf(pool.address);
  if (bptIndex !== -1) {
    scalingFactors.forEach((_, i) => {
      if (i !== bptIndex) {
        scalingFactorsWithoutBpt.push(scalingFactors[i]);
        parsedTokensWithoutBpt.push(parsedTokens[i]);
        parsedBalancesWithoutBpt.push(parsedBalances[i]);
        parsedPriceRatesWithoutBpt.push(parsedPriceRates[i]);
        upScaledBalancesWithoutBpt.push(upScaledBalances[i]);
      }
    });
  }

  return {
    bptIndex,
    higherBalanceTokenIndex,
    lastJoinExitInvariant: pool.lastJoinExitInvariant || '0',
    parsedAmp,
    parsedBalances,
    parsedBalancesWithoutBpt,
    parsedDecimals,
    parsedPriceRates,
    parsedPriceRatesWithoutBpt,
    parsedSwapFee,
    parsedTokens,
    parsedTokensWithoutBpt,
    parsedTotalShares,
    parsedWeights,
    protocolSwapFeePct,
    scalingFactors,
    scalingFactorsWithoutBpt,
    upScaledBalances,
    upScaledBalancesWithoutBpt,
  };
<<<<<<< HEAD
};

export const parsePoolInfoForProtocolFee = (
  pool: Pool
): ParsedPoolForProtocolFee => {
  const parsedBalances = pool.tokens.map((token) =>
    parseFixed(token.balance, token.decimals).toString()
  );

  const parsedDecimals = pool.tokens.map((token) => {
    return token.decimals ? token.decimals.toString() : '18';
  });

  const scalingFactorsRaw = parsedDecimals.map((decimals) =>
    // eslint-disable-next-line @typescript-eslint/no-non-null-assertion
    _computeScalingFactor(BigInt(decimals!))
  );

  const parsedPriceRates = pool.tokens.map((token) => {
    return token.priceRate
      ? parseFixed(token.priceRate, 18).toString()
      : ONE.toString();
  });

  const scalingFactors = scalingFactorsRaw.map((sf, i) =>
    SolidityMaths.mulDownFixed(sf, BigInt(parsedPriceRates[i]))
  );

  const upScaledBalances = _upscaleArray(
    parsedBalances.map(BigInt),
    scalingFactors
  ).map((b) => b.toString());

  const poolTokensBalances = upScaledBalances.map((balance) => BigInt(balance));

  const higherBalanceTokenIndex = poolTokensBalances.indexOf(
    SolidityMaths.max(...poolTokensBalances)
  );

  const parsedAmp = pool.amp
    ? parseFixed(pool.amp, AMP_PRECISION).toString() // Solidity maths uses precison method for amp that must be replicated
    : ONE.toString();

  const protocolSwapFeePct = parseFixed(
    pool.protocolSwapFeeCache,
    18
  ).toString();

  const protocolYieldFeePct = parseFixed(
    pool.protocolYieldFeeCache,
    18
  ).toString();

  const parsedWeights = pool.tokens.map((token) => {
    return token.weight
      ? parseFixed(token.weight, 18).toString()
      : ONE.toString();
  });

  const totalShares = parseFixed(pool.totalShares, 18).toString();

  const bptIndex = pool.tokensList.indexOf(pool.address);

  const virtualSupply =
    bptIndex > -1
      ? SolidityMaths.add(
          BigInt(totalShares),
          BigInt(upScaledBalances[bptIndex])
        ).toString()
      : '0';

  const balancesWithoutBPT = removeItem(upScaledBalances, bptIndex);

  const oldPriceRates = pool.tokens.map(
    ({ oldPriceRate }) => oldPriceRate
  ) as string[];

  const currentPriceRates = pool.tokens.map(
    ({ priceRate }) => priceRate
  ) as string[];

  const exemptedTokens = pool.tokens.map(
    ({ isExemptFromYieldProtocolFee }) => !!isExemptFromYieldProtocolFee
  );

  if (!pool.lastJoinExitInvariant) {
    throw new BalancerError(BalancerErrorCode.MISSING_LAST_JOIN_EXIT_INVARIANT);
  }
  return {
    amplificationParameter: parsedAmp,
    balances: upScaledBalances,
    balancesWithoutBPT,
    bptIndex,
    currentPriceRates,
    exemptedTokens,
    higherBalanceTokenIndex,
    lastInvariant: pool.lastJoinExitInvariant,
    normalizedWeights: parsedWeights,
    oldPriceRates,
    protocolSwapFeePct,
    protocolYieldFeePct,
    totalShares,
    virtualSupply,
  };
=======
>>>>>>> 3006cc6f
};<|MERGE_RESOLUTION|>--- conflicted
+++ resolved
@@ -174,111 +174,4 @@
     upScaledBalances,
     upScaledBalancesWithoutBpt,
   };
-<<<<<<< HEAD
-};
-
-export const parsePoolInfoForProtocolFee = (
-  pool: Pool
-): ParsedPoolForProtocolFee => {
-  const parsedBalances = pool.tokens.map((token) =>
-    parseFixed(token.balance, token.decimals).toString()
-  );
-
-  const parsedDecimals = pool.tokens.map((token) => {
-    return token.decimals ? token.decimals.toString() : '18';
-  });
-
-  const scalingFactorsRaw = parsedDecimals.map((decimals) =>
-    // eslint-disable-next-line @typescript-eslint/no-non-null-assertion
-    _computeScalingFactor(BigInt(decimals!))
-  );
-
-  const parsedPriceRates = pool.tokens.map((token) => {
-    return token.priceRate
-      ? parseFixed(token.priceRate, 18).toString()
-      : ONE.toString();
-  });
-
-  const scalingFactors = scalingFactorsRaw.map((sf, i) =>
-    SolidityMaths.mulDownFixed(sf, BigInt(parsedPriceRates[i]))
-  );
-
-  const upScaledBalances = _upscaleArray(
-    parsedBalances.map(BigInt),
-    scalingFactors
-  ).map((b) => b.toString());
-
-  const poolTokensBalances = upScaledBalances.map((balance) => BigInt(balance));
-
-  const higherBalanceTokenIndex = poolTokensBalances.indexOf(
-    SolidityMaths.max(...poolTokensBalances)
-  );
-
-  const parsedAmp = pool.amp
-    ? parseFixed(pool.amp, AMP_PRECISION).toString() // Solidity maths uses precison method for amp that must be replicated
-    : ONE.toString();
-
-  const protocolSwapFeePct = parseFixed(
-    pool.protocolSwapFeeCache,
-    18
-  ).toString();
-
-  const protocolYieldFeePct = parseFixed(
-    pool.protocolYieldFeeCache,
-    18
-  ).toString();
-
-  const parsedWeights = pool.tokens.map((token) => {
-    return token.weight
-      ? parseFixed(token.weight, 18).toString()
-      : ONE.toString();
-  });
-
-  const totalShares = parseFixed(pool.totalShares, 18).toString();
-
-  const bptIndex = pool.tokensList.indexOf(pool.address);
-
-  const virtualSupply =
-    bptIndex > -1
-      ? SolidityMaths.add(
-          BigInt(totalShares),
-          BigInt(upScaledBalances[bptIndex])
-        ).toString()
-      : '0';
-
-  const balancesWithoutBPT = removeItem(upScaledBalances, bptIndex);
-
-  const oldPriceRates = pool.tokens.map(
-    ({ oldPriceRate }) => oldPriceRate
-  ) as string[];
-
-  const currentPriceRates = pool.tokens.map(
-    ({ priceRate }) => priceRate
-  ) as string[];
-
-  const exemptedTokens = pool.tokens.map(
-    ({ isExemptFromYieldProtocolFee }) => !!isExemptFromYieldProtocolFee
-  );
-
-  if (!pool.lastJoinExitInvariant) {
-    throw new BalancerError(BalancerErrorCode.MISSING_LAST_JOIN_EXIT_INVARIANT);
-  }
-  return {
-    amplificationParameter: parsedAmp,
-    balances: upScaledBalances,
-    balancesWithoutBPT,
-    bptIndex,
-    currentPriceRates,
-    exemptedTokens,
-    higherBalanceTokenIndex,
-    lastInvariant: pool.lastJoinExitInvariant,
-    normalizedWeights: parsedWeights,
-    oldPriceRates,
-    protocolSwapFeePct,
-    protocolYieldFeePct,
-    totalShares,
-    virtualSupply,
-  };
-=======
->>>>>>> 3006cc6f
 };