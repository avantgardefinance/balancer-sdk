--- conflicted
+++ resolved
@@ -32,7 +32,6 @@
   protocolYieldFeePct: string;
   scalingFactors: bigint[];
   scalingFactorsWithoutBpt: bigint[];
-  totalSupply: string;
   upScaledBalances: string[];
   upScaledBalancesWithoutBpt: string[];
   totalShares: string;
@@ -165,12 +164,7 @@
       }
     });
   }
-<<<<<<< HEAD
-  const virtualSupply = parseFixed(pool.totalShares || '0', 18).toString();
-  const totalSupply = parseFixed(pool.totalLiquidity || '0', 18).toString(); // TODO check if this is right
-=======
   const totalShares = parseFixed(pool.totalShares || '0', 18).toString();
->>>>>>> 91aaa8f2
   return {
     athRateProduct: parseFixed(pool.athRateProduct || '0', 18).toString(),
     bptIndex,
@@ -193,7 +187,6 @@
     protocolYieldFeePct,
     scalingFactors,
     scalingFactorsWithoutBpt,
-    totalSupply,
     upScaledBalances,
     upScaledBalancesWithoutBpt,
     totalShares,
