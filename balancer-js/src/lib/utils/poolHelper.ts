import { parseFixed } from '@ethersproject/bignumber';
import { AddressZero } from '@ethersproject/constants';
import { Pool } from '../../types';
import {
  SolidityMaths,
  _computeScalingFactor,
  _upscaleArray,
} from '@/lib/utils/solidityMaths';
import { AssetHelpers } from '@/lib/utils/assetHelpers';

export const AMP_PRECISION = 3; // number of decimals -> precision 1000

type ParsedPoolInfo = {
  bptIndex: number;
  exemptedTokens: boolean[];
  higherBalanceTokenIndex: number;
<<<<<<< HEAD
  lastJoinExitInvariant: string;
  parsedAmp: string;
  parsedBalances: string[];
  parsedBalancesWithoutBpt: string[];
  parsedDecimals: string[];
  parsedOldPriceRates: string[];
  parsedPriceRates: string[];
  parsedPriceRatesWithoutBpt: string[];
  parsedSwapFee: string;
  parsedTokens: string[];
  parsedTokensWithoutBpt: string[];
  parsedTotalShares: string;
  parsedWeights: string[];
  protocolSwapFeePct: string;
  protocolYieldFeePct: string;
  scalingFactors: bigint[];
  scalingFactorsWithoutBpt: bigint[];
  upScaledBalances: string[];
  upScaledBalancesWithoutBpt: string[];
  totalShares: string;
}
=======
  ampWithPrecision: bigint;
  balancesEvm: bigint[];
  balancesEvmWithoutBpt: bigint[];
  priceRates: bigint[];
  priceRatesWithoutBpt: bigint[];
  swapFeeEvm: bigint;
  poolTokens: string[];
  poolTokensWithoutBpt: string[];
  weights: bigint[];
  scalingFactors: bigint[];
  scalingFactorsWithoutBpt: bigint[];
  scalingFactorsRaw: bigint[];
  scalingFactorsRawWithoutBpt: bigint[];
  upScaledBalances: bigint[];
  upScaledBalancesWithoutBpt: bigint[];
  totalSharesEvm: bigint;
  lastJoinExitInvariant: string;
  protocolSwapFeePct: string;
};
>>>>>>> 51d25e52

/**
 * Parse pool info into EVM amounts. Sorts by token order if wrappedNativeAsset param passed.
 * @param {Pool}  pool
 * @param {string}  wrappedNativeAsset
 * @param unwrapNativeAsset if true, changes wETH address to ETH address
 * @returns       parsed pool info
 */
// eslint-disable-next-line @typescript-eslint/explicit-module-boundary-types
export const parsePoolInfo = (
  pool: Pool,
  wrappedNativeAsset?: string,
  unwrapNativeAsset?: boolean
): ParsedPoolInfo => {
<<<<<<< HEAD
  const defaultOne = '1000000000000000000';
  let exemptedTokens = pool.tokens.map(
    ({ isExemptFromYieldProtocolFee }) => !!isExemptFromYieldProtocolFee
  );
  let parsedTokens = unwrapNativeAsset
=======
  let poolTokens = unwrapNativeAsset
>>>>>>> 51d25e52
    ? pool.tokens.map((token) =>
        token.address === wrappedNativeAsset ? AddressZero : token.address
      )
    : pool.tokens.map((token) => token.address);
  let decimals = pool.tokens.map((token) => {
    return token.decimals ?? 18;
  });
  let balancesEvm = pool.tokens.map((token) =>
    parseFixed(token.balance, token.decimals).toBigInt()
  );
  let weights = pool.tokens.map((token) => {
    return parseFixed(token.weight ?? '1', 18).toBigInt();
  });
  let priceRates = pool.tokens.map((token) => {
    return parseFixed(token.priceRate ?? '1', 18).toBigInt();
  });

<<<<<<< HEAD
  let parsedOldPriceRates = pool.tokens.map(({ oldPriceRate }) => {
    return oldPriceRate ? parseFixed(oldPriceRate, 18).toString() : defaultOne;
  });

  const scalingFactorsRaw = parsedDecimals.map((decimals) =>
    // eslint-disable-next-line @typescript-eslint/no-non-null-assertion
    _computeScalingFactor(BigInt(decimals!))
  );
=======
  let scalingFactorsRaw = decimals.map((d) => _computeScalingFactor(BigInt(d)));
>>>>>>> 51d25e52
  let scalingFactors = scalingFactorsRaw.map((sf, i) =>
    SolidityMaths.mulDownFixed(sf, priceRates[i])
  );
  // This assumes token.balance is in human scale (e.g. from SG)
  let upScaledBalances = _upscaleArray(balancesEvm, scalingFactors);
  if (wrappedNativeAsset) {
    const assetHelpers = new AssetHelpers(wrappedNativeAsset);
    [
      poolTokens,
      decimals,
      scalingFactors,
      scalingFactorsRaw,
      balancesEvm,
      upScaledBalances,
<<<<<<< HEAD
      parsedWeights,
      parsedPriceRates,
      parsedOldPriceRates,
      exemptedTokens,
=======
      weights,
      priceRates,
>>>>>>> 51d25e52
    ] = assetHelpers.sortTokens(
      poolTokens,
      decimals,
      scalingFactors,
      scalingFactorsRaw,
      balancesEvm,
      upScaledBalances,
<<<<<<< HEAD
      parsedWeights,
      parsedPriceRates,
      parsedOldPriceRates,
      exemptedTokens
    ) as [
      string[],
      string[],
      string[],
      string[],
      string[],
      string[],
      string[],
      string[],
      boolean[]
    ];
    scalingFactors = sfString.map(BigInt);
  }

  const parsedAmp = pool.amp
    ? parseFixed(pool.amp, AMP_PRECISION).toString() // Solidity maths uses precison method for amp that must be replicated
    : defaultOne;
  const parsedTotalShares = parseFixed(pool.totalShares, 18).toString();
  const parsedSwapFee = parseFixed(pool.swapFee, 18).toString();

  const higherBalanceTokenIndex = upScaledBalances
    .map(BigInt)
    .indexOf(SolidityMaths.max(...upScaledBalances.map(BigInt)));
=======
      weights,
      priceRates
    ) as [
      string[],
      number[],
      bigint[],
      bigint[],
      bigint[],
      bigint[],
      bigint[],
      bigint[]
    ];
  }

  // Solidity maths uses precison method for amp that must be replicated
  const ampWithPrecision = parseFixed(
    pool.amp ?? '1',
    AMP_PRECISION
  ).toBigInt();

  const higherBalanceTokenIndex = upScaledBalances.indexOf(
    SolidityMaths.max(...upScaledBalances)
  );
>>>>>>> 51d25e52
  const protocolSwapFeePct = parseFixed(
    pool.protocolSwapFeeCache || '0',
    18
  ).toString();
<<<<<<< HEAD
  const protocolYieldFeePct = parseFixed(
    pool.protocolYieldFeeCache || '0',
    18
  ).toString();
  const scalingFactorsWithoutBpt: bigint[] = [],
    parsedTokensWithoutBpt: string[] = [],
    parsedBalancesWithoutBpt: string[] = [],
    parsedPriceRatesWithoutBpt: string[] = [],
    upScaledBalancesWithoutBpt: string[] = [];
  const bptIndex = parsedTokens.indexOf(pool.address);
=======
  const scalingFactorsWithoutBpt = [...scalingFactors];
  const scalingFactorsRawWithoutBpt = [...scalingFactorsRaw];
  const poolTokensWithoutBpt = [...poolTokens];
  const balancesEvmWithoutBpt = [...balancesEvm];
  const priceRatesWithoutBpt = [...priceRates];
  const upScaledBalancesWithoutBpt = [...upScaledBalances];

  const bptIndex = poolTokens.indexOf(pool.address);
>>>>>>> 51d25e52
  if (bptIndex !== -1) {
    scalingFactorsWithoutBpt.splice(bptIndex, 1);
    scalingFactorsRawWithoutBpt.splice(bptIndex, 1);
    poolTokensWithoutBpt.splice(bptIndex, 1);
    balancesEvmWithoutBpt.splice(bptIndex, 1);
    priceRatesWithoutBpt.splice(bptIndex, 1);
    upScaledBalancesWithoutBpt.splice(bptIndex, 1);
  }
  const totalShares = parseFixed(pool.totalShares || '0', 18).toString();
  return {
    bptIndex,
    exemptedTokens,
    higherBalanceTokenIndex,
<<<<<<< HEAD
    lastJoinExitInvariant: pool.lastJoinExitInvariant || '0',
    parsedAmp,
    parsedBalances,
    parsedBalancesWithoutBpt,
    parsedDecimals,
    parsedOldPriceRates,
    parsedPriceRates,
    parsedPriceRatesWithoutBpt,
    parsedSwapFee,
    parsedTokens,
    parsedTokensWithoutBpt,
    parsedTotalShares,
    parsedWeights,
    protocolSwapFeePct,
    protocolYieldFeePct,
=======
    ampWithPrecision,
    balancesEvm,
    balancesEvmWithoutBpt,
    priceRates,
    priceRatesWithoutBpt,
    swapFeeEvm: parseFixed(pool.swapFee, 18).toBigInt(),
    poolTokens,
    poolTokensWithoutBpt,
    weights,
>>>>>>> 51d25e52
    scalingFactors,
    scalingFactorsWithoutBpt,
    scalingFactorsRaw,
    scalingFactorsRawWithoutBpt,
    upScaledBalances,
    upScaledBalancesWithoutBpt,
<<<<<<< HEAD
    totalShares,
=======
    totalSharesEvm: parseFixed(pool.totalShares || '0', 18).toBigInt(),
    protocolSwapFeePct,
    lastJoinExitInvariant: pool.lastPostJoinExitInvariant || '0',
>>>>>>> 51d25e52
  };
};<|MERGE_RESOLUTION|>--- conflicted
+++ resolved
@@ -12,31 +12,8 @@
 
 type ParsedPoolInfo = {
   bptIndex: number;
+  higherBalanceTokenIndex: number;
   exemptedTokens: boolean[];
-  higherBalanceTokenIndex: number;
-<<<<<<< HEAD
-  lastJoinExitInvariant: string;
-  parsedAmp: string;
-  parsedBalances: string[];
-  parsedBalancesWithoutBpt: string[];
-  parsedDecimals: string[];
-  parsedOldPriceRates: string[];
-  parsedPriceRates: string[];
-  parsedPriceRatesWithoutBpt: string[];
-  parsedSwapFee: string;
-  parsedTokens: string[];
-  parsedTokensWithoutBpt: string[];
-  parsedTotalShares: string;
-  parsedWeights: string[];
-  protocolSwapFeePct: string;
-  protocolYieldFeePct: string;
-  scalingFactors: bigint[];
-  scalingFactorsWithoutBpt: bigint[];
-  upScaledBalances: string[];
-  upScaledBalancesWithoutBpt: string[];
-  totalShares: string;
-}
-=======
   ampWithPrecision: bigint;
   balancesEvm: bigint[];
   balancesEvmWithoutBpt: bigint[];
@@ -45,6 +22,7 @@
   swapFeeEvm: bigint;
   poolTokens: string[];
   poolTokensWithoutBpt: string[];
+  oldPriceRates: bigint[];
   weights: bigint[];
   scalingFactors: bigint[];
   scalingFactorsWithoutBpt: bigint[];
@@ -55,8 +33,8 @@
   totalSharesEvm: bigint;
   lastJoinExitInvariant: string;
   protocolSwapFeePct: string;
+  protocolYieldFeePct: string;
 };
->>>>>>> 51d25e52
 
 /**
  * Parse pool info into EVM amounts. Sorts by token order if wrappedNativeAsset param passed.
@@ -71,15 +49,10 @@
   wrappedNativeAsset?: string,
   unwrapNativeAsset?: boolean
 ): ParsedPoolInfo => {
-<<<<<<< HEAD
-  const defaultOne = '1000000000000000000';
   let exemptedTokens = pool.tokens.map(
     ({ isExemptFromYieldProtocolFee }) => !!isExemptFromYieldProtocolFee
   );
-  let parsedTokens = unwrapNativeAsset
-=======
   let poolTokens = unwrapNativeAsset
->>>>>>> 51d25e52
     ? pool.tokens.map((token) =>
         token.address === wrappedNativeAsset ? AddressZero : token.address
       )
@@ -97,18 +70,12 @@
     return parseFixed(token.priceRate ?? '1', 18).toBigInt();
   });
 
-<<<<<<< HEAD
-  let parsedOldPriceRates = pool.tokens.map(({ oldPriceRate }) => {
-    return oldPriceRate ? parseFixed(oldPriceRate, 18).toString() : defaultOne;
+  let oldPriceRates = pool.tokens.map(({ oldPriceRate }) => {
+    return parseFixed(oldPriceRate ?? '1', 18).toBigInt();
   });
 
-  const scalingFactorsRaw = parsedDecimals.map((decimals) =>
-    // eslint-disable-next-line @typescript-eslint/no-non-null-assertion
-    _computeScalingFactor(BigInt(decimals!))
-  );
-=======
   let scalingFactorsRaw = decimals.map((d) => _computeScalingFactor(BigInt(d)));
->>>>>>> 51d25e52
+
   let scalingFactors = scalingFactorsRaw.map((sf, i) =>
     SolidityMaths.mulDownFixed(sf, priceRates[i])
   );
@@ -123,15 +90,10 @@
       scalingFactorsRaw,
       balancesEvm,
       upScaledBalances,
-<<<<<<< HEAD
-      parsedWeights,
-      parsedPriceRates,
-      parsedOldPriceRates,
-      exemptedTokens,
-=======
       weights,
       priceRates,
->>>>>>> 51d25e52
+      oldPriceRates,
+      exemptedTokens,
     ] = assetHelpers.sortTokens(
       poolTokens,
       decimals,
@@ -139,37 +101,10 @@
       scalingFactorsRaw,
       balancesEvm,
       upScaledBalances,
-<<<<<<< HEAD
-      parsedWeights,
-      parsedPriceRates,
-      parsedOldPriceRates,
+      weights,
+      priceRates,
+      oldPriceRates,
       exemptedTokens
-    ) as [
-      string[],
-      string[],
-      string[],
-      string[],
-      string[],
-      string[],
-      string[],
-      string[],
-      boolean[]
-    ];
-    scalingFactors = sfString.map(BigInt);
-  }
-
-  const parsedAmp = pool.amp
-    ? parseFixed(pool.amp, AMP_PRECISION).toString() // Solidity maths uses precison method for amp that must be replicated
-    : defaultOne;
-  const parsedTotalShares = parseFixed(pool.totalShares, 18).toString();
-  const parsedSwapFee = parseFixed(pool.swapFee, 18).toString();
-
-  const higherBalanceTokenIndex = upScaledBalances
-    .map(BigInt)
-    .indexOf(SolidityMaths.max(...upScaledBalances.map(BigInt)));
-=======
-      weights,
-      priceRates
     ) as [
       string[],
       number[],
@@ -178,7 +113,9 @@
       bigint[],
       bigint[],
       bigint[],
-      bigint[]
+      bigint[],
+      bigint[],
+      boolean[]
     ];
   }
 
@@ -189,25 +126,16 @@
   ).toBigInt();
 
   const higherBalanceTokenIndex = upScaledBalances.indexOf(
-    SolidityMaths.max(...upScaledBalances)
+    SolidityMaths.max(upScaledBalances)
   );
->>>>>>> 51d25e52
   const protocolSwapFeePct = parseFixed(
     pool.protocolSwapFeeCache || '0',
     18
   ).toString();
-<<<<<<< HEAD
   const protocolYieldFeePct = parseFixed(
     pool.protocolYieldFeeCache || '0',
     18
   ).toString();
-  const scalingFactorsWithoutBpt: bigint[] = [],
-    parsedTokensWithoutBpt: string[] = [],
-    parsedBalancesWithoutBpt: string[] = [],
-    parsedPriceRatesWithoutBpt: string[] = [],
-    upScaledBalancesWithoutBpt: string[] = [];
-  const bptIndex = parsedTokens.indexOf(pool.address);
-=======
   const scalingFactorsWithoutBpt = [...scalingFactors];
   const scalingFactorsRawWithoutBpt = [...scalingFactorsRaw];
   const poolTokensWithoutBpt = [...poolTokens];
@@ -216,7 +144,6 @@
   const upScaledBalancesWithoutBpt = [...upScaledBalances];
 
   const bptIndex = poolTokens.indexOf(pool.address);
->>>>>>> 51d25e52
   if (bptIndex !== -1) {
     scalingFactorsWithoutBpt.splice(bptIndex, 1);
     scalingFactorsRawWithoutBpt.splice(bptIndex, 1);
@@ -225,50 +152,30 @@
     priceRatesWithoutBpt.splice(bptIndex, 1);
     upScaledBalancesWithoutBpt.splice(bptIndex, 1);
   }
-  const totalShares = parseFixed(pool.totalShares || '0', 18).toString();
+
   return {
     bptIndex,
-    exemptedTokens,
     higherBalanceTokenIndex,
-<<<<<<< HEAD
-    lastJoinExitInvariant: pool.lastJoinExitInvariant || '0',
-    parsedAmp,
-    parsedBalances,
-    parsedBalancesWithoutBpt,
-    parsedDecimals,
-    parsedOldPriceRates,
-    parsedPriceRates,
-    parsedPriceRatesWithoutBpt,
-    parsedSwapFee,
-    parsedTokens,
-    parsedTokensWithoutBpt,
-    parsedTotalShares,
-    parsedWeights,
-    protocolSwapFeePct,
-    protocolYieldFeePct,
-=======
     ampWithPrecision,
     balancesEvm,
     balancesEvmWithoutBpt,
     priceRates,
     priceRatesWithoutBpt,
+    oldPriceRates,
     swapFeeEvm: parseFixed(pool.swapFee, 18).toBigInt(),
     poolTokens,
     poolTokensWithoutBpt,
     weights,
->>>>>>> 51d25e52
     scalingFactors,
     scalingFactorsWithoutBpt,
     scalingFactorsRaw,
     scalingFactorsRawWithoutBpt,
     upScaledBalances,
     upScaledBalancesWithoutBpt,
-<<<<<<< HEAD
-    totalShares,
-=======
     totalSharesEvm: parseFixed(pool.totalShares || '0', 18).toBigInt(),
     protocolSwapFeePct,
+    protocolYieldFeePct,
     lastJoinExitInvariant: pool.lastPostJoinExitInvariant || '0',
->>>>>>> 51d25e52
+    exemptedTokens,
   };
 };