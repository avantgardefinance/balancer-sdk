export const BZERO = BigInt(0);
export const BONE = BigInt(1);
export const ONE = BigInt('1000000000000000000'); // 18 decimal places

const _require = (b: boolean, message: string) => {
  if (!b) throw new Error(message);
};

/**
 * @dev Returns a scaling factor that, when multiplied to a token amount for `token`, normalizes its balance as if
 * it had 18 decimals.
 */
export function _computeScalingFactor(tokenDecimals: bigint): bigint {
  // Tokens with more than 18 decimals are not supported.
  const decimalsDifference = BigInt(18) - tokenDecimals;
  return ONE * BigInt(10) ** decimalsDifference;
}

/**
 * @dev Applies `scalingFactor` to `amount`, resulting in a larger or equal value depending on whether it needed
 * scaling or not.
 */
export function _upscale(amount: bigint, scalingFactor: bigint): bigint {
  // Upscale rounding wouldn't necessarily always go in the same direction: in a swap for example the balance of
  // token in should be rounded up, and that of token out rounded down. This is the only place where we round in
  // the same direction for all amounts, as the impact of this rounding is expected to be minimal (and there's no
  // rounding error unless `_scalingFactor()` is overriden).
  return SolidityMaths.mulDownFixed(amount, scalingFactor);
}

/**
 * @dev Same as `_upscale`, but for an entire array. This function does not return anything, but instead *mutates*
 * the `amounts` array.
 */
export function _upscaleArray(
  amounts: bigint[],
  scalingFactors: bigint[]
): bigint[] {
  const upscaledAmounts = new Array<bigint>(amounts.length);
  for (let i = 0; i < amounts.length; ++i) {
    upscaledAmounts[i] = SolidityMaths.mulDownFixed(
      amounts[i],
      scalingFactors[i]
    );
  }
  return upscaledAmounts;
}

/**
 * @dev Reverses the `scalingFactor` applied to `amount`, resulting in a smaller or equal value depending on
 * whether it needed scaling or not. The result is rounded down.
 */
export function _downscaleDown(amount: bigint, scalingFactor: bigint): bigint {
  return SolidityMaths.divDownFixed(amount, scalingFactor);
}

/**
 * @dev Same as `_downscaleDown`, but for an entire array. This function does not return anything, but instead
 * *mutates* the `amounts` array.
 */
export function _downscaleDownArray(
  amounts: bigint[],
  scalingFactors: bigint[]
): bigint[] {
  const downscaledAmounts = new Array<bigint>(amounts.length);
  for (let i = 0; i < amounts.length; ++i) {
    downscaledAmounts[i] = SolidityMaths.divDownFixed(
      amounts[i],
      scalingFactors[i]
    );
  }
  return downscaledAmounts;
}

/**
 * @dev Reverses the `scalingFactor` applied to `amount`, resulting in a smaller or equal value depending on
 * whether it needed scaling or not. The result is rounded up.
 */
export function _downscaleUp(amount: bigint, scalingFactor: bigint): bigint {
  return SolidityMaths.divUpFixed(amount, scalingFactor);
}

export class SolidityMaths {
  // Modification: Taken from the fixed point class
  static MAX_POW_RELATIVE_ERROR = BigInt(10000);

  /**
   * @dev Returns the addition of two unsigned integers of 256 bits, reverting on overflow.
   */
  // add(a: bigint, b: bigint): bigint {
  //     const c = a + b;
  //     // _require(c >= a, Errors.ADD_OVERFLOW);
  //     return c;
  // }

  /**
   * @dev Returns the absolute value of a;
   * @param a
   */
  static abs(a: bigint): bigint {
    return a < BigInt(0) ? -a : a;
  }

  /**
   * @dev Returns the addition of two signed integers, reverting on overflow.
   */
  static add(a: bigint, b: bigint): bigint {
    const c = a + b;
    _require((b >= 0 && c >= a) || (b < 0 && c < a), 'Errors.ADD_OVERFLOW');
    return c;
  }

  /**
   * @dev Returns the subtraction of two signed integers, reverting on overflow.
   */
  // sub(int256 a, int256 b) internal pure returns (int256) {
  //     int256 c = a - b;
  //     // _require((b >= 0 && c <= a) || (b < 0 && c > a), Errors.SUB_OVERFLOW);
  //     return c;
  // }

  /**
<<<<<<< HEAD
   * @dev Returns the subtraction of two unsigned integers of 256 bits, reverting on overflow.
   */
  static sub(a: bigint, b: bigint): bigint {
    _require(b <= a, 'Errors.SUB_OVERFLOW');
    const c = a - b;
    return c;
  }

  /**
   * @dev Returns the largest of two numbers of 256 bits.
   */
  static max(...c: bigint[]): bigint {
    const max = c.sort((a: bigint, b: bigint) => Number(b - a))[0];
    return max;
=======
   * @dev Returns the largest bigint in the array.
   */
  static max(args: bigint[]): bigint {
    if (args.length === 0) throw new Error('Errors.EMPTY_ARRAY');
    if (args.length === 1) return args[0];
    return args.reduce((previous, current) =>
      current > previous ? current : previous
    );
>>>>>>> b9b007c1
  }

  /**
   * @dev Returns the smallest of two numbers of 256 bits.
   */
  static min(a: bigint, b: bigint): bigint {
    return a < b ? a : b;
  }

  static mul(a: bigint, b: bigint): bigint {
    const c = a * b;
    _require(a == BZERO || c / a == b, 'Errors.MUL_OVERFLOW');
    return c;
  }

  static div(a: bigint, b: bigint, roundUp: boolean): bigint {
    return roundUp ? this.divUp(a, b) : this.divDown(a, b);
  }

  static divDown(a: bigint, b: bigint): bigint {
    _require(b != BZERO, 'Errors.ZERO_DIVISION');
    return a / b;
  }

  static divUp(a: bigint, b: bigint): bigint {
    _require(b != BZERO, 'Errors.ZERO_DIVISION');

    if (a == BZERO) {
      return BZERO;
    } else {
      return BONE + (a - BONE) / b;
    }
  }

  static mulUpFixed(a: bigint, b: bigint): bigint {
    const product = a * b;
    _require(a == BZERO || product / a == b, 'Errors.MUL_OVERFLOW');

    if (product == BZERO) {
      return BZERO;
    } else {
      // The traditional divUp formula is:
      // divUp(x, y) := (x + y - 1) / y
      // To avoid intermediate overflow in the addition, we distribute the division and get:
      // divUp(x, y) := (x - 1) / y + 1
      // Note that this requires x != 0, which we already tested for.

      return (product - BONE) / ONE + BONE;
    }
  }

  // Modification: Taken from the fixed point class
  static divDownFixed(a: bigint, b: bigint): bigint {
    _require(b != BZERO, 'Errors.ZERO_DIVISION');
    if (a == BZERO) {
      return BZERO;
    } else {
      const aInflated = a * ONE;
      // _require(aInflated / a == ONE, Errors.DIV_INTERNAL); // mul overflow

      return aInflated / b;
    }
  }

  // Modification: Taken from the fixed point class
  static divUpFixed(a: bigint, b: bigint): bigint {
    _require(b != BZERO, 'Errors.ZERO_DIVISION');

    if (a == BZERO) {
      return BZERO;
    } else {
      const aInflated = a * ONE;
      _require(aInflated / a == ONE, 'Errors.DIV_INTERNAL'); // mul overflow

      // The traditional divUp formula is:
      // divUp(x, y) := (x + y - 1) / y
      // To avoid intermediate overflow in the addition, we distribute the division and get:
      // divUp(x, y) := (x - 1) / y + 1
      // Note that this requires x != 0, which we already tested for.

      return (aInflated - BONE) / b + BONE;
    }
  }

  // Modification: Taken from the fixed point class
  static powUpFixed(x: bigint, y: bigint): bigint {
    const raw = LogExpMath.pow(x, y);
    const maxError = this.add(
      this.mulUpFixed(raw, this.MAX_POW_RELATIVE_ERROR),
      BONE
    );

    return this.add(raw, maxError);
  }

  // Modification: Taken from the fixed point class
  static complementFixed(x: bigint): bigint {
    return x < ONE ? ONE - x : BZERO;
  }

  static mulDownFixed(a: bigint, b: bigint): bigint {
    const product = a * b;
    _require(a == BZERO || product / a == b, 'Errors.MUL_OVERFLOW');

    return product / ONE;
  }
}

class LogExpMath {
  // All fixed point multiplications and divisions are inlined. This means we need to divide by ONE when multiplying
  // two numbers, and multiply by ONE when dividing them.

  // All arguments and return values are 18 decimal fixed point numbers.
  static ONE_18 = BigInt('1000000000000000000');

  // Internally, intermediate values are computed with higher precision as 20 decimal fixed point numbers, and in the
  // case of ln36, 36 decimals.
  static ONE_20 = BigInt('100000000000000000000');
  static ONE_36 = BigInt('1000000000000000000000000000000000000');

  // The domain of natural exponentiation is bound by the word size and number of decimals used.
  //
  // Because internally the result will be stored using 20 decimals, the largest possible result is
  // (2^255 - 1) / 10^20, which makes the largest exponent ln((2^255 - 1) / 10^20) = 130.700829182905140221.
  // The smallest possible result is 10^(-18), which makes largest negative argument
  // ln(10^(-18)) = -41.446531673892822312.
  // We use 130.0 and -41.0 to have some safety margin.
  static MAX_NATURAL_EXPONENT = BigInt('130000000000000000000');
  static MIN_NATURAL_EXPONENT = BigInt('-41000000000000000000');

  // Bounds for ln_36's argument. Both ln(0.9) and ln(1.1) can be represented with 36 decimal places in a fixed point
  // 256 bit integer.
  static LN_36_LOWER_BOUND: bigint =
    BigInt(LogExpMath.ONE_18) - BigInt('100000000000000000');
  static LN_36_UPPER_BOUND: bigint =
    BigInt(LogExpMath.ONE_18) + BigInt('100000000000000000');

  static MILD_EXPONENT_BOUND: bigint =
    BigInt(2) ** BigInt(254) / LogExpMath.ONE_20;

  // 18 decimal constants
  static x0 = BigInt('128000000000000000000'); // 2ˆ7
  static a0 = BigInt(
    '38877084059945950922200000000000000000000000000000000000'
  ); // eˆ(x0) (no decimals)
  static x1 = BigInt('64000000000000000000'); // 2ˆ6
  static a1 = BigInt('6235149080811616882910000000'); // eˆ(x1) (no decimals)

  // 20 decimal constants
  static x2 = BigInt('3200000000000000000000'); // 2ˆ5
  static a2 = BigInt('7896296018268069516100000000000000'); // eˆ(x2)
  static x3 = BigInt('1600000000000000000000'); // 2ˆ4
  static a3 = BigInt('888611052050787263676000000'); // eˆ(x3)
  static x4 = BigInt('800000000000000000000'); // 2ˆ3
  static a4 = BigInt('298095798704172827474000'); // eˆ(x4)
  static x5 = BigInt('400000000000000000000'); // 2ˆ2
  static a5 = BigInt('5459815003314423907810'); // eˆ(x5)
  static x6 = BigInt('200000000000000000000'); // 2ˆ1
  static a6 = BigInt('738905609893065022723'); // eˆ(x6)
  static x7 = BigInt('100000000000000000000'); // 2ˆ0
  static a7 = BigInt('271828182845904523536'); // eˆ(x7)
  static x8 = BigInt('50000000000000000000'); // 2ˆ-1
  static a8 = BigInt('164872127070012814685'); // eˆ(x8)
  static x9 = BigInt('25000000000000000000'); // 2ˆ-2
  static a9 = BigInt('128402541668774148407'); // eˆ(x9)
  static x10 = BigInt('12500000000000000000'); // 2ˆ-3
  static a10 = BigInt('113314845306682631683'); // eˆ(x10)
  static x11 = BigInt('6250000000000000000'); // 2ˆ-4
  static a11 = BigInt('106449445891785942956'); // eˆ(x11)

  // All arguments and return values are 18 decimal fixed point numbers.
  static pow(x: bigint, y: bigint): bigint {
    if (y === BZERO) {
      // We solve the 0^0 indetermination by making it equal one.
      return this.ONE_18;
    }

    if (x == BZERO) {
      return BZERO;
    }

    // Instead of computing x^y directly, we instead rely on the properties of logarithms and exponentiation to
    // arrive at that result. In particular, exp(ln(x)) = x, and ln(x^y) = y * ln(x). This means
    // x^y = exp(y * ln(x)).

    // The ln function takes a signed value, so we need to make sure x fits in the signed 256 bit range.
    _require(
      x <
        BigInt(
          '57896044618658097711785492504343953926634992332820282019728792003956564819968'
        ),
      'Errors.X_OUT_OF_BOUNDS'
    );
    const x_int256 = x;

    // We will compute y * ln(x) in a single step. Depending on the value of x, we can either use ln or ln_36. In
    // both cases, we leave the division by ONE_18 (due to fixed point multiplication) to the end.

    // This prevents y * ln(x) from overflowing, and at the same time guarantees y fits in the signed 256 bit range.
    _require(y < this.MILD_EXPONENT_BOUND, 'Errors.Y_OUT_OF_BOUNDS');
    const y_int256 = y;

    let logx_times_y;
    if (
      this.LN_36_LOWER_BOUND < x_int256 &&
      x_int256 < this.LN_36_UPPER_BOUND
    ) {
      const ln_36_x = this._ln_36(x_int256);

      // ln_36_x has 36 decimal places, so multiplying by y_int256 isn't as straightforward, since we can't just
      // bring y_int256 to 36 decimal places, as it might overflow. Instead, we perform two 18 decimal
      // multiplications and add the results: one with the first 18 decimals of ln_36_x, and one with the
      // (downscaled) last 18 decimals.
      logx_times_y =
        (ln_36_x / this.ONE_18) * y_int256 +
        ((ln_36_x % this.ONE_18) * y_int256) / this.ONE_18;
    } else {
      logx_times_y = this._ln(x_int256) * y_int256;
    }
    logx_times_y /= this.ONE_18;

    // Finally, we compute exp(y * ln(x)) to arrive at x^y
    _require(
      this.MIN_NATURAL_EXPONENT <= logx_times_y &&
        logx_times_y <= this.MAX_NATURAL_EXPONENT,
      'Errors.PRODUCT_OUT_OF_BOUNDS'
    );

    // return uint256(exp(logx_times_y));
    return this.exp(logx_times_y);
  }

  static exp(x: bigint): bigint {
    _require(
      x >= this.MIN_NATURAL_EXPONENT && x <= this.MAX_NATURAL_EXPONENT,
      'Errors.INVALID_EXPONENT'
    );

    if (x < 0) {
      // We only handle positive exponents: e^(-x) is computed as 1 / e^x. We can safely make x positive since it
      // fits in the signed 256 bit range (as it is larger than MIN_NATURAL_EXPONENT).
      // Fixed point division requires multiplying by ONE_18.
      return (this.ONE_18 * this.ONE_18) / this.exp(BigInt(-1) * x);
    }

    // First, we use the fact that e^(x+y) = e^x * e^y to decompose x into a sum of powers of two, which we call x_n,
    // where x_n == 2^(7 - n), and e^x_n = a_n has been precomputed. We choose the first x_n, x0, to equal 2^7
    // because all larger powers are larger than MAX_NATURAL_EXPONENT, and therefore not present in the
    // decomposition.
    // At the end of this process we will have the product of all e^x_n = a_n that apply, and the remainder of this
    // decomposition, which will be lower than the smallest x_n.
    // exp(x) = k_0 * a_0 * k_1 * a_1 * ... + k_n * a_n * exp(remainder), where each k_n equals either 0 or 1.
    // We mutate x by subtracting x_n, making it the remainder of the decomposition.

    // The first two a_n (e^(2^7) and e^(2^6)) are too large if stored as 18 decimal numbers, and could cause
    // intermediate overflows. Instead we store them as plain integers, with 0 decimals.
    // Additionally, x0 + x1 is larger than MAX_NATURAL_EXPONENT, which means they will not both be present in the
    // decomposition.

    // For each x_n, we test if that term is present in the decomposition (if x is larger than it), and if so deduct
    // it and compute the accumulated product.

    let firstAN;
    if (x >= this.x0) {
      x -= this.x0;
      firstAN = this.a0;
    } else if (x >= this.x1) {
      x -= this.x1;
      firstAN = this.a1;
    } else {
      firstAN = BigInt(1); // One with no decimal places
    }

    // We now transform x into a 20 decimal fixed point number, to have enhanced precision when computing the
    // smaller terms.
    x *= BigInt(100);

    // `product` is the accumulated product of all a_n (except a0 and a1), which starts at 20 decimal fixed point
    // one. Recall that fixed point multiplication requires dividing by ONE_20.
    let product = this.ONE_20;

    if (x >= this.x2) {
      x -= this.x2;
      product = (product * this.a2) / this.ONE_20;
    }
    if (x >= this.x3) {
      x -= this.x3;
      product = (product * this.a3) / this.ONE_20;
    }
    if (x >= this.x4) {
      x -= this.x4;
      product = (product * this.a4) / this.ONE_20;
    }
    if (x >= this.x5) {
      x -= this.x5;
      product = (product * this.a5) / this.ONE_20;
    }
    if (x >= this.x6) {
      x -= this.x6;
      product = (product * this.a6) / this.ONE_20;
    }
    if (x >= this.x7) {
      x -= this.x7;
      product = (product * this.a7) / this.ONE_20;
    }
    if (x >= this.x8) {
      x -= this.x8;
      product = (product * this.a8) / this.ONE_20;
    }
    if (x >= this.x9) {
      x -= this.x9;
      product = (product * this.a9) / this.ONE_20;
    }

    // x10 and x11 are unnecessary here since we have high enough precision already.

    // Now we need to compute e^x, where x is small (in particular, it is smaller than x9). We use the Taylor series
    // expansion for e^x: 1 + x + (x^2 / 2!) + (x^3 / 3!) + ... + (x^n / n!).

    let seriesSum = this.ONE_20; // The initial one in the sum, with 20 decimal places.
    let term; // Each term in the sum, where the nth term is (x^n / n!).

    // The first term is simply x.
    term = x;
    seriesSum += term;

    // Each term (x^n / n!) equals the previous one times x, divided by n. Since x is a fixed point number,
    // multiplying by it requires dividing by this.ONE_20, but dividing by the non-fixed point n values does not.

    term = (term * x) / this.ONE_20 / BigInt(2);
    seriesSum += term;

    term = (term * x) / this.ONE_20 / BigInt(3);
    seriesSum += term;

    term = (term * x) / this.ONE_20 / BigInt(4);
    seriesSum += term;

    term = (term * x) / this.ONE_20 / BigInt(5);
    seriesSum += term;

    term = (term * x) / this.ONE_20 / BigInt(6);
    seriesSum += term;

    term = (term * x) / this.ONE_20 / BigInt(7);
    seriesSum += term;

    term = (term * x) / this.ONE_20 / BigInt(8);
    seriesSum += term;

    term = (term * x) / this.ONE_20 / BigInt(9);
    seriesSum += term;

    term = (term * x) / this.ONE_20 / BigInt(10);
    seriesSum += term;

    term = (term * x) / this.ONE_20 / BigInt(11);
    seriesSum += term;

    term = (term * x) / this.ONE_20 / BigInt(12);
    seriesSum += term;

    // 12 Taylor terms are sufficient for 18 decimal precision.

    // We now have the first a_n (with no decimals), and the product of all other a_n present, and the Taylor
    // approximation of the exponentiation of the remainder (both with 20 decimals). All that remains is to multiply
    // all three (one 20 decimal fixed point multiplication, dividing by this.ONE_20, and one integer multiplication),
    // and then drop two digits to return an 18 decimal value.

    return (((product * seriesSum) / this.ONE_20) * firstAN) / BigInt(100);
  }

  static _ln_36(x: bigint): bigint {
    // Since ln(1) = 0, a value of x close to one will yield a very small result, which makes using 36 digits
    // worthwhile.

    // First, we transform x to a 36 digit fixed point value.
    x *= this.ONE_18;

    // We will use the following Taylor expansion, which converges very rapidly. Let z = (x - 1) / (x + 1).
    // ln(x) = 2 * (z + z^3 / 3 + z^5 / 5 + z^7 / 7 + ... + z^(2 * n + 1) / (2 * n + 1))

    // Recall that 36 digit fixed point division requires multiplying by ONE_36, and multiplication requires
    // division by ONE_36.
    const z = ((x - this.ONE_36) * this.ONE_36) / (x + this.ONE_36);
    const z_squared = (z * z) / this.ONE_36;

    // num is the numerator of the series: the z^(2 * n + 1) term
    let num = z;

    // seriesSum holds the accumulated sum of each term in the series, starting with the initial z
    let seriesSum = num;

    // In each step, the numerator is multiplied by z^2
    num = (num * z_squared) / this.ONE_36;
    seriesSum += num / BigInt(3);

    num = (num * z_squared) / this.ONE_36;
    seriesSum += num / BigInt(5);

    num = (num * z_squared) / this.ONE_36;
    seriesSum += num / BigInt(7);

    num = (num * z_squared) / this.ONE_36;
    seriesSum += num / BigInt(9);

    num = (num * z_squared) / this.ONE_36;
    seriesSum += num / BigInt(11);

    num = (num * z_squared) / this.ONE_36;
    seriesSum += num / BigInt(13);

    num = (num * z_squared) / this.ONE_36;
    seriesSum += num / BigInt(15);

    // 8 Taylor terms are sufficient for 36 decimal precision.

    // All that remains is multiplying by 2 (non fixed point).
    return seriesSum * BigInt(2);
  }

  /**
   * @dev Internal natural logarithm (ln(a)) with signed 18 decimal fixed point argument.
   */
  static _ln(a: bigint): bigint {
    if (a < this.ONE_18) {
      // Since ln(a^k) = k * ln(a), we can compute ln(a) as ln(a) = ln((1/a)^(-1)) = - ln((1/a)). If a is less
      // than one, 1/a will be greater than one, and this if statement will not be entered in the recursive call.
      // Fixed point division requires multiplying by this.ONE_18.
      return BigInt(-1) * this._ln((this.ONE_18 * this.ONE_18) / a);
    }

    // First, we use the fact that ln^(a * b) = ln(a) + ln(b) to decompose ln(a) into a sum of powers of two, which
    // we call x_n, where x_n == 2^(7 - n), which are the natural logarithm of precomputed quantities a_n (that is,
    // ln(a_n) = x_n). We choose the first x_n, x0, to equal 2^7 because the exponential of all larger powers cannot
    // be represented as 18 fixed point decimal numbers in 256 bits, and are therefore larger than a.
    // At the end of this process we will have the sum of all x_n = ln(a_n) that apply, and the remainder of this
    // decomposition, which will be lower than the smallest a_n.
    // ln(a) = k_0 * x_0 + k_1 * x_1 + ... + k_n * x_n + ln(remainder), where each k_n equals either 0 or 1.
    // We mutate a by subtracting a_n, making it the remainder of the decomposition.

    // For reasons related to how `exp` works, the first two a_n (e^(2^7) and e^(2^6)) are not stored as fixed point
    // numbers with 18 decimals, but instead as plain integers with 0 decimals, so we need to multiply them by
    // this.ONE_18 to convert them to fixed point.
    // For each a_n, we test if that term is present in the decomposition (if a is larger than it), and if so divide
    // by it and compute the accumulated sum.

    let sum = BZERO;
    if (a >= this.a0 * this.ONE_18) {
      a /= this.a0; // Integer, not fixed point division
      sum += this.x0;
    }

    if (a >= this.a1 * this.ONE_18) {
      a /= this.a1; // Integer, not fixed point division
      sum += this.x1;
    }

    // All other a_n and x_n are stored as 20 digit fixed point numbers, so we convert the sum and a to this format.
    sum *= BigInt(100);
    a *= BigInt(100);

    // Because further a_n are  20 digit fixed point numbers, we multiply by ONE_20 when dividing by them.

    if (a >= this.a2) {
      a = (a * this.ONE_20) / this.a2;
      sum += this.x2;
    }

    if (a >= this.a3) {
      a = (a * this.ONE_20) / this.a3;
      sum += this.x3;
    }

    if (a >= this.a4) {
      a = (a * this.ONE_20) / this.a4;
      sum += this.x4;
    }

    if (a >= this.a5) {
      a = (a * this.ONE_20) / this.a5;
      sum += this.x5;
    }

    if (a >= this.a6) {
      a = (a * this.ONE_20) / this.a6;
      sum += this.x6;
    }

    if (a >= this.a7) {
      a = (a * this.ONE_20) / this.a7;
      sum += this.x7;
    }

    if (a >= this.a8) {
      a = (a * this.ONE_20) / this.a8;
      sum += this.x8;
    }

    if (a >= this.a9) {
      a = (a * this.ONE_20) / this.a9;
      sum += this.x9;
    }

    if (a >= this.a10) {
      a = (a * this.ONE_20) / this.a10;
      sum += this.x10;
    }

    if (a >= this.a11) {
      a = (a * this.ONE_20) / this.a11;
      sum += this.x11;
    }

    // a is now a small number (smaller than a_11, which roughly equals 1.06). This means we can use a Taylor series
    // that converges rapidly for values of `a` close to one - the same one used in ln_36.
    // Let z = (a - 1) / (a + 1).
    // ln(a) = 2 * (z + z^3 / 3 + z^5 / 5 + z^7 / 7 + ... + z^(2 * n + 1) / (2 * n + 1))

    // Recall that 20 digit fixed point division requires multiplying by ONE_20, and multiplication requires
    // division by ONE_20.
    const z = ((a - this.ONE_20) * this.ONE_20) / (a + this.ONE_20);
    const z_squared = (z * z) / this.ONE_20;

    // num is the numerator of the series: the z^(2 * n + 1) term
    let num = z;

    // seriesSum holds the accumulated sum of each term in the series, starting with the initial z
    let seriesSum = num;

    // In each step, the numerator is multiplied by z^2
    num = (num * z_squared) / this.ONE_20;
    seriesSum += num / BigInt(3);

    num = (num * z_squared) / this.ONE_20;
    seriesSum += num / BigInt(5);

    num = (num * z_squared) / this.ONE_20;
    seriesSum += num / BigInt(7);

    num = (num * z_squared) / this.ONE_20;
    seriesSum += num / BigInt(9);

    num = (num * z_squared) / this.ONE_20;
    seriesSum += num / BigInt(11);

    // 6 Taylor terms are sufficient for 36 decimal precision.

    // Finally, we multiply by 2 (non fixed point) to compute ln(remainder)
    seriesSum *= BigInt(2);

    // We now have the sum of all x_n present, and the Taylor approximation of the logarithm of the remainder (both
    // with 20 decimals). All that remains is to sum these two, and then drop two digits to return a 18 decimal
    // value.

    return (sum + seriesSum) / BigInt(100);
  }
}<|MERGE_RESOLUTION|>--- conflicted
+++ resolved
@@ -111,6 +111,15 @@
   }
 
   /**
+   * @dev Returns the subtraction of two unsigned integers of 256 bits, reverting on overflow.
+   */
+  static sub(a: bigint, b: bigint): bigint {
+    _require(b <= a, 'Errors.SUB_OVERFLOW');
+    const c = a - b;
+    return c;
+  }
+
+  /**
    * @dev Returns the subtraction of two signed integers, reverting on overflow.
    */
   // sub(int256 a, int256 b) internal pure returns (int256) {
@@ -120,22 +129,6 @@
   // }
 
   /**
-<<<<<<< HEAD
-   * @dev Returns the subtraction of two unsigned integers of 256 bits, reverting on overflow.
-   */
-  static sub(a: bigint, b: bigint): bigint {
-    _require(b <= a, 'Errors.SUB_OVERFLOW');
-    const c = a - b;
-    return c;
-  }
-
-  /**
-   * @dev Returns the largest of two numbers of 256 bits.
-   */
-  static max(...c: bigint[]): bigint {
-    const max = c.sort((a: bigint, b: bigint) => Number(b - a))[0];
-    return max;
-=======
    * @dev Returns the largest bigint in the array.
    */
   static max(args: bigint[]): bigint {
@@ -144,7 +137,6 @@
     return args.reduce((previous, current) =>
       current > previous ? current : previous
     );
->>>>>>> b9b007c1
   }
 
   /**
