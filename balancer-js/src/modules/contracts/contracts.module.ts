--- conflicted
+++ resolved
@@ -12,11 +12,8 @@
 import { Multicall } from './implementations/multicall';
 import { ERC20 } from './implementations/ERC20';
 import { VeBal } from './implementations/veBAL';
-<<<<<<< HEAD
 import { VeBalProxy } from './implementations/veBAL-proxy';
-=======
 import { RelayerV4 } from './implementations/relayerV4';
->>>>>>> 62741312
 
 type ERC20Helper = (address: string, provider: Provider) => Contract;
 export interface ContractInstances {
