--- conflicted
+++ resolved
@@ -11,6 +11,7 @@
   AaveLinearPoolFactory__factory,
   BalancerHelpers,
   BalancerHelpers__factory,
+  BalancerRelayer__factory,
   ComposableStablePoolFactory,
   ComposableStablePoolFactory__factory,
   ERC20,
@@ -27,12 +28,6 @@
   LidoRelayer__factory,
   LiquidityGaugeV5,
   LiquidityGaugeV5__factory,
-  RelayerV3,
-  RelayerV3__factory,
-  RelayerV4,
-  RelayerV4__factory,
-  RelayerV5,
-  RelayerV5__factory,
   Vault,
   Vault__factory,
   WeightedPoolFactory,
@@ -62,13 +57,7 @@
   lidoRelayer?: LidoRelayer;
   liquidityGauge: ContractFactory;
   multicall: Contract;
-<<<<<<< HEAD
-  relayerV3?: RelayerV3;
-  relayerV4?: RelayerV4;
-  relayerV5?: RelayerV5;
-=======
   relayer: Contract;
->>>>>>> e0884d89
   vault: Vault;
   veBal?: VeBal;
   veBalProxy?: VeBalProxy;
@@ -78,22 +67,7 @@
 
 export class Contracts {
   contractAddresses: ContractAddresses;
-<<<<<<< HEAD
   private instances: ContractInstances;
-=======
-  erc4626LinearPoolFactory?: Contract;
-  eulerLinearPoolFactory?: Contract;
-  gaugeClaimHelper?: Contract;
-  gearboxLinearPoolFactory?: Contract;
-  lidoRelayer?: LidoRelayer;
-  multicall: Contract;
-  relayer: Contract;
-  vault: Vault;
-  veBal?: VeBal;
-  veBalProxy?: VeBalProxy;
-  weightedPoolFactory?: Contract;
-  yearnLinearPoolFactory?: Contract;
->>>>>>> e0884d89
 
   /**
    * Create instances of Balancer contracts connected to passed provider.
@@ -127,36 +101,17 @@
         provider
       );
 
+    // These contracts aren't included in Balancer Typechain but are still useful.
     // TO DO - Possibly create via Typechain but seems unnecessary?
-<<<<<<< HEAD
     const multicall: Contract = Multicall(
       this.contractAddresses.multicall,
       provider
     );
-    let relayerV3: undefined | RelayerV3;
-    if (this.contractAddresses.relayerV3)
-      relayerV3 = RelayerV3__factory.connect(
-        this.contractAddresses.relayerV3,
-        provider
-      );
-    let relayerV4: undefined | RelayerV4;
-    if (this.contractAddresses.relayerV4)
-      relayerV4 = RelayerV4__factory.connect(
-        this.contractAddresses.relayerV4,
-        provider
-      );
-    let relayerV5: undefined | RelayerV5;
-    if (this.contractAddresses.relayerV5)
-      relayerV5 = RelayerV5__factory.connect(
-        this.contractAddresses.relayerV5,
-        provider
-      );
+    const relayer = BalancerRelayer__factory.connect(
+      this.contractAddresses.relayer,
+      provider
+    );
     let veBal: undefined | VeBal;
-=======
-    this.multicall = Multicall(this.contractAddresses.multicall, provider);
-    this.relayer = Relayer(this.contractAddresses.relayer, provider);
-
->>>>>>> e0884d89
     if (this.contractAddresses.veBal) {
       veBal = new VeBal(this.contractAddresses, provider);
     }
@@ -233,9 +188,7 @@
       liquidityGauge: this.getLiquidityGauge,
       lidoRelayer,
       multicall,
-      relayerV3,
-      relayerV4,
-      relayerV5,
+      relayer,
       veBal,
       veBalProxy,
       weightedPoolFactory,
@@ -248,30 +201,7 @@
    * Expose contract instances.
    */
   get contracts(): ContractInstances {
-<<<<<<< HEAD
     return this.instances;
-=======
-    return {
-      aaveLinearPoolFactory: this.aaveLinearPoolFactory,
-      balancerHelpers: this.balancerHelpers,
-      BasePool: this.getBasePool,
-      composableStablePoolFactory: this.composableStablePoolFactory,
-      ERC20: this.getErc20,
-      erc4626LinearPoolFactory: this.erc4626LinearPoolFactory,
-      eulerLinearPoolFactory: this.eulerLinearPoolFactory,
-      gaugeClaimHelper: this.gaugeClaimHelper,
-      gearboxLinearPoolFactory: this.gearboxLinearPoolFactory,
-      liquidityGauge: this.getLiquidityGauge,
-      lidoRelayer: this.lidoRelayer,
-      multicall: this.multicall,
-      relayer: this.relayer,
-      vault: this.vault,
-      veBal: this.veBal,
-      veBalProxy: this.veBalProxy,
-      weightedPoolFactory: this.weightedPoolFactory,
-      yearnLinearPoolFactory: this.yearnLinearPoolFactory,
-    };
->>>>>>> e0884d89
   }
 
   /**
