import { Findable, Searchable } from '../types';
import {
  createSubgraphClient,
  SubgraphClient,
  SubgraphPool,
  Pool_OrderBy,
  OrderDirection,
} from '@/modules/subgraph/subgraph';
import {
  GraphQLArgsBuilder,
  Op,
  SubgraphArgsFormatter,
} from '@/lib/graphql/args-builder';
import { GraphQLArgs } from '@/lib/graphql/types';
import { PoolAttribute } from './types';
import { GraphQLQuery, Pool, PoolType } from '@/types';

/**
 * Access pools using generated subgraph client.
 *
 * Balancer's subgraph URL: https://thegraph.com/hosted-service/subgraph/balancer-labs/balancer-v2
 */
export class PoolsSubgraphRepository
  implements Findable<Pool, PoolAttribute>, Searchable<Pool>
{
  private client: SubgraphClient;
  public pools: SubgraphPool[] = [];

  /**
   * Repository with optional lazy loaded blockHeight
   *
   * @param url subgraph URL
   * @param blockHeight lazy loading blockHeigh resolver
   */
  constructor(
    url: string,
    private blockHeight?: () => Promise<number | undefined>
  ) {
    this.client = createSubgraphClient(url);
  }

  async fetch(query?: GraphQLQuery): Promise<Pool[]> {
    const defaultArgs: GraphQLArgs = {
      orderBy: Pool_OrderBy.TotalLiquidity,
      orderDirection: OrderDirection.Desc,
<<<<<<< HEAD
      where: {
        swapEnabled: Op.Equals(true),
        totalShares: Op.GreaterThan(0),
      },
    };

    const args = query?.args || defaultArgs;
    const formattedQuery = new GraphQLArgsBuilder(args).format(
      new SubgraphArgsFormatter()
    );

    const { pool0, pool1000 } = await this.client.Pools(formattedQuery);
=======
      block: this.blockHeight
        ? { number: await this.blockHeight() }
        : undefined,
    });
>>>>>>> c627d10b

    // TODO: how to best convert subgraph type to sdk internal type?
    this.pools = [...pool0, ...pool1000];

    return this.pools.map(this.mapType);
  }

  async find(id: string): Promise<Pool | undefined> {
    if (this.pools.length == 0) {
      await this.fetch();
    }

    return this.findBy('id', id);
  }

  async findBy(param: PoolAttribute, value: string): Promise<Pool | undefined> {
    if (this.pools.length == 0) {
      await this.fetch();
    }

    const pool = this.pools.find((pool) => pool[param] == value);
    if (pool) {
      return this.mapType(pool);
    }
    return undefined;
  }

  async all(): Promise<Pool[]> {
    if (this.pools.length == 0) {
      await this.fetch();
    }

    return this.pools.map(this.mapType);
  }

  async where(filter: (pool: Pool) => boolean): Promise<Pool[]> {
    if (this.pools.length == 0) {
      await this.fetch();
    }

    return (await this.all()).filter(filter);
  }

  private mapType(subgraphPool: SubgraphPool): Pool {
    return {
      id: subgraphPool.id,
      name: subgraphPool.name || '',
      address: subgraphPool.address,
      poolType: subgraphPool.poolType as PoolType,
      swapFee: subgraphPool.swapFee,
      // owner: subgraphPool.owner,
      // factory: subgraphPool.factory,
      tokens: subgraphPool.tokens || [],
      tokensList: subgraphPool.tokensList,
      tokenAddresses: (subgraphPool.tokens || []).map((t) => t.address),
      totalLiquidity: subgraphPool.totalLiquidity,
      totalShares: subgraphPool.totalShares,
      totalSwapFee: subgraphPool.totalSwapFee,
      totalSwapVolume: subgraphPool.totalSwapVolume,
      // onchain: subgraphPool.onchain,
      createTime: subgraphPool.createTime,
      // mainTokens: subgraphPool.mainTokens,
      // wrappedTokens: subgraphPool.wrappedTokens,
      // unwrappedTokens: subgraphPool.unwrappedTokens,
      // isNew: subgraphPool.isNew,
      // volumeSnapshot: subgraphPool.volumeSnapshot,
      // feesSnapshot: subgraphPool.???, // Approximated last 24h fees
      // boost: subgraphPool.boost,
    };
  }
}<|MERGE_RESOLUTION|>--- conflicted
+++ resolved
@@ -43,7 +43,9 @@
     const defaultArgs: GraphQLArgs = {
       orderBy: Pool_OrderBy.TotalLiquidity,
       orderDirection: OrderDirection.Desc,
-<<<<<<< HEAD
+      block: this.blockHeight
+        ? { number: await this.blockHeight() }
+        : undefined,
       where: {
         swapEnabled: Op.Equals(true),
         totalShares: Op.GreaterThan(0),
@@ -56,12 +58,6 @@
     );
 
     const { pool0, pool1000 } = await this.client.Pools(formattedQuery);
-=======
-      block: this.blockHeight
-        ? { number: await this.blockHeight() }
-        : undefined,
-    });
->>>>>>> c627d10b
 
     // TODO: how to best convert subgraph type to sdk internal type?
     this.pools = [...pool0, ...pool1000];
