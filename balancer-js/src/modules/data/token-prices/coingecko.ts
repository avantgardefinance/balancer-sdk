/* eslint-disable @typescript-eslint/no-empty-function */
import {
  Price,
  Findable,
  TokenPrices,
  Network,
  HistoricalPrices,
} from '@/types';
import { wrappedTokensMap as aaveWrappedMap } from '../token-yields/tokens/aave';
import axios from 'axios';
import { TOKENS } from '@/lib/constants/tokens';

// Conscious choice for a deferred promise since we have setTimeout that returns a promise
// Some reference for history buffs: https://github.com/petkaantonov/bluebird/wiki/Promise-anti-patterns
interface Promised<T> {
  promise: Promise<T>;
  resolve: (value: T) => void;
  reject: (reason: unknown) => void;
}

const makePromise = <T>(): Promised<T> => {
  let resolve: (value: T) => void = () => {};
  let reject: (reason: unknown) => void = () => {};
  const promise = new Promise<T>((res, rej) => {
    [resolve, reject] = [res, rej];
  });
  return { promise, reject, resolve };
};

const HOUR = 60 * 60;

/**
 * Simple coingecko price source implementation. Configurable by network and token addresses.
 */
export class CoingeckoPriceRepository implements Findable<Price> {
  prices: TokenPrices = {};
  urlBase: string;
  urlHistorical: string;
  baseTokenAddresses: string[];

  // Properties used for deferring API calls
  // TODO: move this logic to hooks
  requestedAddresses = new Set<string>(); // Accumulates requested addresses
  debounceWait = 200; // Debouncing waiting time [ms]
  promisedCalls: Promised<TokenPrices>[] = []; // When requesting a price we return a deferred promise
  promisedCount = 0; // New request coming when setTimeout is executing will make a new promise
  timeout?: ReturnType<typeof setTimeout>;
  debounceCancel = (): void => {}; // Allow to cancel mid-flight requests

  constructor(tokenAddresses: string[], private chainId: Network = 1) {
    this.baseTokenAddresses = tokenAddresses.map((a) => this.unwrapToken(a));
    this.urlBase = `https://api.coingecko.com/api/v3/simple/token_price/${this.platform(
      chainId
    )}?vs_currencies=usd,eth`;
    this.urlHistorical = `https://api.coingecko.com/api/v3/coins/${this.platform(
      chainId
    )}/contract/%TOKEN_ADDRESS%/market_chart/range?vs_currency=usd`;
  }

  private fetch(
    addresses: string[],
    { signal }: { signal?: AbortSignal } = {}
  ): Promise<TokenPrices> {
    console.time(`fetching coingecko for ${addresses.length} tokens`);
    return axios
      .get<TokenPrices>(this.url(addresses), { signal })
      .then(({ data }) => {
        return data;
      })
      .finally(() => {
        console.timeEnd(`fetching coingecko for ${addresses.length} tokens`);
      });
  }

  private debouncedFetch(): Promise<TokenPrices> {
    if (!this.promisedCalls[this.promisedCount]) {
      this.promisedCalls[this.promisedCount] = makePromise<TokenPrices>();
    }

    const { promise, resolve, reject } = this.promisedCalls[this.promisedCount];

    if (this.timeout) {
      clearTimeout(this.timeout);
    }

    this.timeout = setTimeout(() => {
      this.promisedCount++; // any new call will get a new promise
      this.fetch([...this.requestedAddresses])
        .then((results) => {
          resolve(results);
          this.debounceCancel = () => {};
        })
        .catch((reason) => {
          console.error(reason);
        });
    }, this.debounceWait);

    this.debounceCancel = () => {
      if (this.timeout) {
        clearTimeout(this.timeout);
      }
      reject('Cancelled');
      delete this.promisedCalls[this.promisedCount];
    };

    return promise;
  }

  private fetchHistorical(
    address: string,
    timestamp: number,
    { signal }: { signal?: AbortSignal } = {}
  ): Promise<HistoricalPrices> {
    const url = this.urlRange(address, timestamp);
    return axios.get<HistoricalPrices>(url, { signal }).then(({ data }) => {
      return data;
    });
  }

  private debouncedFetchHistorical(
    address: string,
    timestamp: number
  ): Promise<HistoricalPrices> {
    const { promise, resolve, reject } = makePromise<HistoricalPrices>();
    if (this.timeout) {
      clearTimeout(this.timeout);
    }

    this.timeout = setTimeout(() => {
      this.promisedCount++; // any new call will get a new promise
      this.fetchHistorical(address, timestamp)
        .then((results) => {
          resolve(results);
          this.debounceCancel = () => {};
        })
        .catch((reason) => {
          reject(reason);
        });
    }, this.debounceWait);

    this.debounceCancel = () => {
      if (this.timeout) {
        clearTimeout(this.timeout);
      }
      reject('Cancelled');
    };

    return promise;
  }

  async findHistorical(
    address: string,
    timestamp: number
  ): Promise<Price | undefined> {
    const unwrapped = this.unwrapToken(address);
    const promised = await this.debouncedFetchHistorical(unwrapped, timestamp);
    return {
      usd: `${promised.prices[0][1]}`,
    };
  }

  async find(address: string): Promise<Price | undefined> {
    const unwrapped = this.unwrapToken(address);
    if (!this.prices[unwrapped]) {
      try {
        let init = false;
        if (Object.keys(this.prices).length === 0) {
          // Make initial call with all the tokens we want to preload
          this.baseTokenAddresses.forEach(
            this.requestedAddresses.add.bind(this.requestedAddresses)
          );
          init = true;
        }
        this.requestedAddresses.add(unwrapped);
        const promised = await this.debouncedFetch();
        this.prices[unwrapped] = promised[unwrapped];
        this.requestedAddresses.delete(unwrapped);
        if (init) {
          this.baseTokenAddresses.forEach((a) => {
            this.prices[a] = promised[a];
            this.requestedAddresses.delete(a);
          });
        }
      } catch (error) {
        console.error(error);
      }
    }

    return this.prices[unwrapped];
  }

  async findBy(attribute: string, value: string): Promise<Price | undefined> {
    if (attribute != 'address') {
      return undefined;
    }

    return this.find(value);
  }

  private platform(chainId: number): string {
    switch (chainId) {
      case 1:
      case 5:
      case 42:
      case 31337:
        return 'ethereum';
      case 137:
        return 'polygon-pos';
      case 42161:
        return 'arbitrum-one';
    }

    return '2';
  }

  private addressMapIn(address: string): string {
    const addressMap = TOKENS(this.chainId).PriceChainMap;
    return (addressMap && addressMap[address.toLowerCase()]) || address;
  }

<<<<<<< HEAD
  private unwrapToken(address: string) {
    const lowercaseAddress = address.toLowerCase();
    const wrappedAddress = this.addressMapIn(lowercaseAddress);
    const chainId = isEthereumTestnet(this.chainId)
      ? Network.MAINNET
      : this.chainId;
    return unwrapToken(wrappedAddress, chainId);
=======
  private unwrapToken(wrappedAddress: string) {
    return unwrapToken(wrappedAddress, this.chainId);
>>>>>>> 05ad69e2
  }

  private url(addresses: string[]): string {
    return `${this.urlBase}&contract_addresses=${addresses.join(',')}`;
  }

  private urlRange(address: string, timestamp: number): string {
    const range: { from: number; to: number } = {
      from: timestamp - HOUR,
      to: timestamp + HOUR,
    };
    return `${this.urlHistorical.replace('%TOKEN_ADDRESS%', address)}&from=${
      range.from
    }&to=${range.to}`;
  }
}

const unwrapToken = (wrappedAddress: string, chainId: Network) => {
  const lowercase = wrappedAddress.toLocaleLowerCase();

  const aaveChain = chainId as keyof typeof aaveWrappedMap;
  if (
    aaveWrappedMap[aaveChain] != undefined &&
    aaveWrappedMap[aaveChain] != null
  ) {
    // Double if to avoid skipping just to at after compile: Object.keys()?.includes
    if (Object.keys(aaveWrappedMap[aaveChain]).includes(lowercase)) {
      return aaveWrappedMap[aaveChain][
        lowercase as keyof typeof aaveWrappedMap[typeof aaveChain]
      ].aToken;
    } else {
      return lowercase;
    }
  } else {
    return lowercase;
  }
};<|MERGE_RESOLUTION|>--- conflicted
+++ resolved
@@ -218,18 +218,8 @@
     return (addressMap && addressMap[address.toLowerCase()]) || address;
   }
 
-<<<<<<< HEAD
-  private unwrapToken(address: string) {
-    const lowercaseAddress = address.toLowerCase();
-    const wrappedAddress = this.addressMapIn(lowercaseAddress);
-    const chainId = isEthereumTestnet(this.chainId)
-      ? Network.MAINNET
-      : this.chainId;
-    return unwrapToken(wrappedAddress, chainId);
-=======
   private unwrapToken(wrappedAddress: string) {
     return unwrapToken(wrappedAddress, this.chainId);
->>>>>>> 05ad69e2
   }
 
   private url(addresses: string[]): string {
