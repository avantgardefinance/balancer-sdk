--- conflicted
+++ resolved
@@ -2,7 +2,8 @@
 import { Price, Findable, TokenPrices, Network } from '@/types';
 import { wrappedTokensMap as aaveWrappedMap } from '../token-yields/tokens/aave';
 import axios from 'axios';
-import { TOKENS } from '@/lib/constants/tokens';
+import { TOKENS, TOKENS_MAP } from '@/lib/constants/tokens';
+import { isEthereumTestnet } from '@/lib/constants';
 
 // Conscious choice for a deferred promise since we have setTimeout that returns a promise
 // Some reference for history buffs: https://github.com/petkaantonov/bluebird/wiki/Promise-anti-patterns
@@ -25,7 +26,6 @@
  * Simple coingecko price source implementation. Configurable by network and token addresses.
  */
 export class CoingeckoPriceRepository implements Findable<Price> {
-  chainId: number;
   prices: TokenPrices = {};
   urlBase: string;
   baseTokenAddresses: string[];
@@ -39,19 +39,11 @@
   timeout?: ReturnType<typeof setTimeout>;
   debounceCancel = (): void => {}; // Allow to cancel mid-flight requests
 
-<<<<<<< HEAD
-  constructor(tokenAddresses: string[], chainId = 1) {
-    this.chainId = chainId;
+  constructor(tokenAddresses: string[], private chainId: Network = 1) {
     this.baseTokenAddresses = tokenAddresses
       .map((a) => a.toLowerCase())
       .map((a) => this.addressMapIn(a))
-      .map((a) => unwrapToken(a));
-=======
-  constructor(tokenAddresses: string[], private chainId: Network = 1) {
-    this.baseTokenAddresses = tokenAddresses
-      .map((a) => a.toLowerCase())
-      .map((a) => unwrapToken(a, this.chainId));
->>>>>>> 57f47cbb
+      .map((a) => this.unwrapToken(a));
     this.urlBase = `https://api.coingecko.com/api/v3/simple/token_price/${this.platform(
       chainId
     )}?vs_currencies=usd,eth`;
@@ -108,12 +100,8 @@
 
   async find(address: string): Promise<Price | undefined> {
     const lowercaseAddress = address.toLowerCase();
-<<<<<<< HEAD
     const mapInAddress = this.addressMapIn(lowercaseAddress);
-    const unwrapped = unwrapToken(mapInAddress);
-=======
-    const unwrapped = unwrapToken(lowercaseAddress, this.chainId);
->>>>>>> 57f47cbb
+    const unwrapped = this.unwrapToken(mapInAddress);
     if (!this.prices[unwrapped]) {
       try {
         let init = false;
@@ -167,9 +155,17 @@
   }
 
   private addressMapIn(address: string): string {
-    const addressMap = TOKENS(this.chainId).PriceChainMap;
+    const chainId = this.chainId as keyof typeof TOKENS_MAP;
+    const addressMap = TOKENS(chainId).PriceChainMap;
     if (!addressMap) return address;
     return addressMap[address.toLowerCase()] || address;
+  }
+
+  private unwrapToken(wrappedAddress: string) {
+    const _chainId = isEthereumTestnet(this.chainId)
+      ? Network.MAINNET
+      : this.chainId;
+    return unwrapToken(wrappedAddress, _chainId);
   }
 
   private url(addresses: string[]): string {
@@ -181,7 +177,7 @@
   const lowercase = wrappedAddress.toLocaleLowerCase();
 
   const aaveChain = chainId as keyof typeof aaveWrappedMap;
-  if (Object.keys(aaveWrappedMap[aaveChain]).includes(lowercase)) {
+  if (Object.keys(aaveWrappedMap[aaveChain])?.includes(lowercase)) {
     return aaveWrappedMap[aaveChain][
       lowercase as keyof typeof aaveWrappedMap[typeof aaveChain]
     ].aToken;
