--- conflicted
+++ resolved
@@ -13,11 +13,8 @@
 import { maticX, yieldTokens as staderLabsTokens } from './tokens/maticx';
 import { tranchess, yieldTokens as tranchessTokens } from './tokens/tranchess';
 import { usdr, yieldTokens as usdrTokens } from './tokens/usdr';
-<<<<<<< HEAD
 import { stafi, yieldTokens as stafiTokens } from './tokens/stafi';
-=======
 import { tessera, yieldTokens as tesseraTokens } from './tokens/tessera';
->>>>>>> 240cc8a2
 import { Network, Findable } from '@/types';
 
 /**
@@ -42,11 +39,8 @@
   ...Object.values(staderLabsTokens).map((k) => [k, maticX]),
   ...Object.values(tranchessTokens).map((k) => [k, tranchess]),
   ...Object.values(usdrTokens).map((k) => [k, usdr]),
-<<<<<<< HEAD
   ...Object.values(stafiTokens).map((k) => [k, stafi]),
-=======
   ...Object.values(tesseraTokens).map((k) => [k, tessera]),
->>>>>>> 240cc8a2
 ]);
 
 export class TokenYieldsRepository implements Findable<number> {
