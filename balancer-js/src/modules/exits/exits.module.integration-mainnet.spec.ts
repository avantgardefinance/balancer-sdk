// yarn test:only ./src/modules/exits/exits.module.integration-mainnet.spec.ts
import dotenv from 'dotenv';
import { expect } from 'chai';
import { Network } from '@/.';
import { BigNumber, parseFixed } from '@ethersproject/bignumber';
import { accuracy } from '@/test/lib/utils';
import { ADDRESSES } from '@/test/lib/constants';
import { testFlow } from './testHelper';

dotenv.config();

<<<<<<< HEAD
const TEST_BBEUSD = true;

/*
 * Testing on MAINNET
 * - Run node on terminal: yarn run node
 * - Uncomment section below:
 */
const network = Network.MAINNET;
const blockNumber = 16685902;
const customSubgraphUrl =
  'https://api.thegraph.com/subgraphs/name/balancer-labs/balancer-v2';
const { ALCHEMY_URL: jsonRpcUrl } = process.env;
const rpcUrl = 'http://127.0.0.1:8545';

const addresses = ADDRESSES[network];

// Set tenderly config blockNumber and use default values for other parameters
const tenderlyConfig = {
  blockNumber,
};

/**
 * Example of subgraph query that allows filtering pools.
 * Might be useful to reduce the response time by limiting the amount of pool
 * data that will be queried by the SDK. Specially when on chain data is being
 * fetched as well.
 */
const poolAddresses = Object.values(addresses).map(
  (address) => address.address
);
const subgraphArgs: GraphQLArgs = {
  where: {
    swapEnabled: {
      eq: true,
    },
    totalShares: {
      gt: 0.000000000001,
    },
    address: {
      in: poolAddresses,
    },
  },
  orderBy: 'totalLiquidity',
  orderDirection: 'desc',
  block: { number: blockNumber },
};
const subgraphQuery: GraphQLQuery = { args: subgraphArgs, attrs: {} };

const sdk = new BalancerSDK({
  network,
  rpcUrl,
  customSubgraphUrl,
  tenderly: tenderlyConfig,
  subgraphQuery,
});
const { pools } = sdk;
const provider = new JsonRpcProvider(rpcUrl, network);
const signer = provider.getSigner(1); // signer 0 at this blockNumber has DAI balance and tests were failling
const { contracts, contractAddresses } = new Contracts(
  network as number,
  provider
);
const relayer = contractAddresses.balancerRelayer;
=======
const TEST_BBAUSD3 = true;

describe('generalised exit execution', async function () {
  this.timeout(120000); // Sets timeout for all tests within this scope to 2 minutes

  context('ERC4626 - bbausd3', async () => {
    if (!TEST_BBAUSD3) return true;
    const network = Network.MAINNET;
    const blockNo = 17223300;
    const pool = ADDRESSES[network].bbausd3;
    const slippage = '10'; // 10 bps = 0.1%
    let unwrappingTokensAmountsOut: string[];
    let unwrappingTokensGasUsed: BigNumber;
    let mainTokensAmountsOut: string[];
    let mainTokensGasUsed: BigNumber;
    const poolAddresses = Object.values(ADDRESSES[network]).map(
      (address) => address.address
    );
>>>>>>> 2a00e29e

    const amountRatio = 10;
    // Amount greater than the underlying main token balance, which will cause the exit to be unwrapped
    const unwrapExitAmount = parseFixed('6000000', pool.decimals);
    // Amount smaller than the underlying main token balance, which will cause the exit to be done directly
    const mainExitAmount = unwrapExitAmount.div(amountRatio);

    context('exit by unwrapping tokens', async () => {
      it('should exit via unwrapping', async () => {
        const { expectedAmountsOut, gasUsed } = await testFlow(
          pool,
          slippage,
          unwrapExitAmount.toString(),
          [ADDRESSES[network].USDC.address],
          network,
          blockNo,
          poolAddresses
        );
        unwrappingTokensAmountsOut = expectedAmountsOut;
        unwrappingTokensGasUsed = gasUsed;
      });
    });

    context('exit to main tokens directly', async () => {
      it('should exit to main tokens directly', async () => {
        const { expectedAmountsOut, gasUsed } = await testFlow(
          pool,
          slippage,
          mainExitAmount.toString(),
          [],
          network,
          blockNo,
          poolAddresses
        );
        mainTokensAmountsOut = expectedAmountsOut;
        mainTokensGasUsed = gasUsed;
      });
    });

    context('exit by unwrapping vs exit to main tokens', async () => {
      it('should return similar amounts (proportional to the input)', async () => {
        mainTokensAmountsOut.forEach((amount, i) => {
          const unwrappedAmount = BigNumber.from(
            unwrappingTokensAmountsOut[i]
          ).div(amountRatio);
          expect(
            accuracy(unwrappedAmount, BigNumber.from(amount))
          ).to.be.closeTo(1, 1e-4); // inaccuracy should not be over 1 bps
        });
      });
      it('should spend more gas when unwrapping tokens', async () => {
        expect(unwrappingTokensGasUsed.gt(mainTokensGasUsed)).to.be.true;
      });
    });
  });

  context('GearboxLinear - bbgusd', async () => {
    const network = Network.MAINNET;
    const blockNo = 17263241;
    const pool = ADDRESSES[network].bbgusd;
    const slippage = '10'; // 10 bps = 0.1%
    let unwrappingTokensAmountsOut: string[];
    let unwrappingTokensGasUsed: BigNumber;
    let mainTokensAmountsOut: string[];
    let mainTokensGasUsed: BigNumber;
    const poolAddresses = Object.values(ADDRESSES[network]).map(
      (address) => address.address
    );

    const amountRatio = 100000;
    // Amount greater than the underlying main token balance, which will cause the exit to be unwrapped
    const unwrapExitAmount = parseFixed('1000000', pool.decimals);
    // Amount smaller than the underlying main token balance, which will cause the exit to be done directly
    const mainExitAmount = unwrapExitAmount.div(amountRatio);

    context('exit by unwrapping tokens', async () => {
      it('should exit via unwrapping', async () => {
        const { expectedAmountsOut, gasUsed } = await testFlow(
          pool,
          slippage,
          unwrapExitAmount.toString(),
          [ADDRESSES[network].DAI.address, ADDRESSES[network].USDC.address],
          network,
          blockNo,
          poolAddresses
        );
        unwrappingTokensAmountsOut = expectedAmountsOut;
        unwrappingTokensGasUsed = gasUsed;
      });
    });

    context('exit to main tokens directly', async () => {
      it('should exit to main tokens directly', async () => {
        const { expectedAmountsOut, gasUsed } = await testFlow(
          pool,
          slippage,
          mainExitAmount.toString(),
          [],
          network,
          blockNo,
          poolAddresses
        );
        mainTokensAmountsOut = expectedAmountsOut;
        mainTokensGasUsed = gasUsed;
      });
    });

    context('exit by unwrapping vs exit to main tokens', async () => {
      it('should return similar amounts (proportional to the input)', async () => {
        mainTokensAmountsOut.forEach((amount, i) => {
          const unwrappedAmount = BigNumber.from(
            unwrappingTokensAmountsOut[i]
          ).div(amountRatio);
          expect(
            accuracy(unwrappedAmount, BigNumber.from(amount))
          ).to.be.closeTo(1, 1e-4); // inaccuracy should not be over 1 bps
        });
      });
      it('should spend more gas when unwrapping tokens', async () => {
        expect(unwrappingTokensGasUsed.gt(mainTokensGasUsed)).to.be.true;
      });
    });
  });

  context('AaveLinear - bbausd', async () => {
    const network = Network.MAINNET;
    const blockNo = 17263241;
    const pool = ADDRESSES[network].bbausd2;
    const slippage = '10'; // 10 bps = 0.1%
    let unwrappingTokensAmountsOut: string[];
    let unwrappingTokensGasUsed: BigNumber;
    let mainTokensAmountsOut: string[];
    let mainTokensGasUsed: BigNumber;
    const poolAddresses = Object.values(ADDRESSES[network]).map(
      (address) => address.address
    );

    const amountRatio = 1000;
    // Amount greater than the underlying main token balance, which will cause the exit to be unwrapped
    const unwrapExitAmount = parseFixed('3000000', pool.decimals);
    // Amount smaller than the underlying main token balance, which will cause the exit to be done directly
    const mainExitAmount = unwrapExitAmount.div(amountRatio);

    context('exit by unwrapping tokens', async () => {
      it('should exit via unwrapping', async () => {
        const { expectedAmountsOut, gasUsed } = await testFlow(
          pool,
          slippage,
          unwrapExitAmount.toString(),
          [ADDRESSES[network].DAI.address],
          network,
          blockNo,
          poolAddresses
        );
        unwrappingTokensAmountsOut = expectedAmountsOut;
        unwrappingTokensGasUsed = gasUsed;
      });
    });

    context('exit to main tokens directly', async () => {
      it('should exit to main tokens directly', async () => {
        const { expectedAmountsOut, gasUsed } = await testFlow(
          pool,
          slippage,
          mainExitAmount.toString(),
          [],
          network,
          blockNo,
          poolAddresses
        );
        mainTokensAmountsOut = expectedAmountsOut;
        mainTokensGasUsed = gasUsed;
      });
    });

    context('exit by unwrapping vs exit to main tokens', async () => {
      it('should return similar amounts (proportional to the input)', async () => {
        mainTokensAmountsOut.forEach((amount, i) => {
          const unwrappedAmount = BigNumber.from(
            unwrappingTokensAmountsOut[i]
          ).div(amountRatio);
          expect(
            accuracy(unwrappedAmount, BigNumber.from(amount))
          ).to.be.closeTo(1, 1e-3); // inaccuracy should not be over 10 bps
        });
      });
      it('should spend more gas when unwrapping tokens', async () => {
        expect(unwrappingTokensGasUsed.gt(mainTokensGasUsed)).to.be.true;
      });
    });
  });
});<|MERGE_RESOLUTION|>--- conflicted
+++ resolved
@@ -9,71 +9,6 @@
 
 dotenv.config();
 
-<<<<<<< HEAD
-const TEST_BBEUSD = true;
-
-/*
- * Testing on MAINNET
- * - Run node on terminal: yarn run node
- * - Uncomment section below:
- */
-const network = Network.MAINNET;
-const blockNumber = 16685902;
-const customSubgraphUrl =
-  'https://api.thegraph.com/subgraphs/name/balancer-labs/balancer-v2';
-const { ALCHEMY_URL: jsonRpcUrl } = process.env;
-const rpcUrl = 'http://127.0.0.1:8545';
-
-const addresses = ADDRESSES[network];
-
-// Set tenderly config blockNumber and use default values for other parameters
-const tenderlyConfig = {
-  blockNumber,
-};
-
-/**
- * Example of subgraph query that allows filtering pools.
- * Might be useful to reduce the response time by limiting the amount of pool
- * data that will be queried by the SDK. Specially when on chain data is being
- * fetched as well.
- */
-const poolAddresses = Object.values(addresses).map(
-  (address) => address.address
-);
-const subgraphArgs: GraphQLArgs = {
-  where: {
-    swapEnabled: {
-      eq: true,
-    },
-    totalShares: {
-      gt: 0.000000000001,
-    },
-    address: {
-      in: poolAddresses,
-    },
-  },
-  orderBy: 'totalLiquidity',
-  orderDirection: 'desc',
-  block: { number: blockNumber },
-};
-const subgraphQuery: GraphQLQuery = { args: subgraphArgs, attrs: {} };
-
-const sdk = new BalancerSDK({
-  network,
-  rpcUrl,
-  customSubgraphUrl,
-  tenderly: tenderlyConfig,
-  subgraphQuery,
-});
-const { pools } = sdk;
-const provider = new JsonRpcProvider(rpcUrl, network);
-const signer = provider.getSigner(1); // signer 0 at this blockNumber has DAI balance and tests were failling
-const { contracts, contractAddresses } = new Contracts(
-  network as number,
-  provider
-);
-const relayer = contractAddresses.balancerRelayer;
-=======
 const TEST_BBAUSD3 = true;
 
 describe('generalised exit execution', async function () {
@@ -92,7 +27,6 @@
     const poolAddresses = Object.values(ADDRESSES[network]).map(
       (address) => address.address
     );
->>>>>>> 2a00e29e
 
     const amountRatio = 10;
     // Amount greater than the underlying main token balance, which will cause the exit to be unwrapped
