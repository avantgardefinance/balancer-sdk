--- conflicted
+++ resolved
@@ -309,130 +309,6 @@
     }
   }
 
-<<<<<<< HEAD
-  async getExitInfo(
-    poolId: string,
-    amountBptIn: string,
-    userAddress: string,
-    signer: JsonRpcSigner,
-    authorisation?: string
-  ): Promise<ExitInfo> {
-    debugLog(`\n--- getExitInfo()`);
-    /*
-    Overall exit flow description:
-    - Create calls with 0 expected min amount for each token out
-    - static call (or V4 special call) to get actual amounts for each token out
-    - Apply slippage to amountsOut
-    - Recreate calls with minAmounts === actualAmountsWithSlippage
-    - Return minAmoutsOut, UI would use this to display to user
-    - Return updatedCalls, UI would use this to execute tx
-    */
-    const exit = await this.getExit(
-      poolId,
-      amountBptIn,
-      userAddress,
-      signer,
-      false,
-      SimulationType.VaultModel,
-      authorisation
-    );
-
-    const priceImpact = await this.calculatePriceImpact(
-      poolId,
-      this.poolGraph,
-      exit.tokensOut,
-      exit.expectedAmountsOut,
-      amountBptIn
-    );
-
-    return {
-      tokensOut: exit.tokensOut,
-      estimatedAmountsOut: exit.expectedAmountsOut,
-      priceImpact,
-      needsUnwrap: exit.unwrap,
-    };
-  }
-
-  async buildExitCall(
-    poolId: string,
-    amountBptIn: string,
-    userAddress: string,
-    slippage: string,
-    signer: JsonRpcSigner,
-    simulationType: SimulationType, // TODO - Narrow this to only static/tenderly as options
-    unwrapTokens: boolean,
-    authorisation?: string
-  ): Promise<GeneralisedExitOutput> {
-    debugLog(
-      `\n--- exitPool(): unwrapTokens, ${unwrapTokens}, simulationType: ${simulationType}`
-    );
-    /*
-    Overall exit flow description:
-    - Create calls with 0 expected min amount for each token out
-    - static call (or V4 special call) to get actual amounts for each token out
-    - Apply slippage to amountsOut
-    - Recreate calls with minAmounts === actualAmountsWithSlippage
-    - Return minAmoutsOut, UI would use this to display to user
-    - Return updatedCalls, UI would use this to execute tx
-    */
-    if (simulationType === SimulationType.VaultModel)
-      throw new Error(`Cant use VaultModel as simulation type in build call`);
-
-    const exit = await this.getExit(
-      poolId,
-      amountBptIn,
-      userAddress,
-      signer,
-      unwrapTokens,
-      simulationType,
-      authorisation
-    );
-
-    const { minAmountsOutByExitPath, minAmountsOutByTokenOut } =
-      this.minAmountsOut(
-        exit.expectedAmountsOutByExitPath,
-        exit.expectedAmountsOut,
-        slippage
-      );
-
-    debugLog(`------------ Updating limits...`);
-    // Create calls with minimum expected amount out for each exit path
-    const { encodedCall, deltas } = await this.createCalls(
-      exit.exitPaths,
-      userAddress,
-      exit.isProportional,
-      minAmountsOutByExitPath,
-      authorisation
-    );
-
-    this.assertDeltas(
-      poolId,
-      deltas,
-      amountBptIn,
-      exit.tokensOut,
-      minAmountsOutByTokenOut
-    );
-
-    const priceImpact = await this.calculatePriceImpact(
-      poolId,
-      this.poolGraph,
-      exit.tokensOut,
-      exit.expectedAmountsOut,
-      amountBptIn
-    );
-
-    return {
-      to: this.relayer,
-      encodedCall,
-      tokensOut: exit.tokensOut,
-      expectedAmountsOut: exit.expectedAmountsOut,
-      minAmountsOut: minAmountsOutByTokenOut,
-      priceImpact,
-    };
-  }
-
-=======
->>>>>>> 6aefda36
   /*
   (From Fernando)
   1. Given a bpt amount in find the expect token amounts out (proportionally)
