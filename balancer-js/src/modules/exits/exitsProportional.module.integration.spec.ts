// yarn test:only ./src/modules/exits/exitsProportional.module.integration.spec.ts
import dotenv from 'dotenv';
import { parseFixed } from '@ethersproject/bignumber';
import { Network } from '@/.';
import { ADDRESSES } from '@/test/lib/constants';
import { testFlow, Pool } from './testHelper';

dotenv.config();

const network = Network.MAINNET;
const blockNumber = 17116836;
const slippage = '10'; // 10 bps = 0.1%
const addresses = ADDRESSES[network];
const poolAddresses = Object.values(addresses).map(
  (address) => address.address
);
<<<<<<< HEAD
const subgraphArgs: GraphQLArgs = {
  where: {
    swapEnabled: {
      eq: true,
    },
    totalShares: {
      gt: 0.000000000001,
    },
    address: {
      in: poolAddresses,
    },
  },
  orderBy: 'totalLiquidity',
  orderDirection: 'desc',
  block: { number: blockNumber },
};
const subgraphQuery: GraphQLQuery = { args: subgraphArgs, attrs: {} };

const sdk = new BalancerSDK({
  network,
  rpcUrl,
  tenderly: tenderlyConfig,
  subgraphQuery,
});
const { pools, balancerContracts } = sdk;
const provider = new JsonRpcProvider(rpcUrl, network);
const signer = provider.getSigner(1);
const { contracts, contractAddresses } = balancerContracts;
const relayerAddress = contractAddresses.balancerRelayer as string;
=======
>>>>>>> 2a00e29e

interface Test {
  description: string;
  pool: Pool;
  amount: string;
}

const runTests = async (tests: Test[]) => {
  for (let i = 0; i < tests.length; i++) {
    const test = tests[i];
    it(test.description, async () => {
      await testFlow(
        test.pool,
        slippage,
        test.amount,
        [],
        network,
        blockNumber,
        poolAddresses
      );
    }).timeout(120000);
  }
};

describe('generalised exit execution', async () => {
  context('composable stable pool - non-boosted', async () => {
    const testPool = addresses.wstETH_rETH_sfrxETH;
    await runTests([
      {
        description: 'exit pool',
        pool: {
          id: testPool.id,
          address: testPool.address,
          slot: testPool.slot,
        },
        amount: parseFixed('0.01', testPool.decimals).toString(),
      },
    ]);
  });
  context('composable stable pool - boosted', async () => {
    const testPool = addresses.bbgusd;
    await runTests([
      {
        description: 'exit pool',
        pool: {
          id: testPool.id,
          address: testPool.address,
          slot: testPool.slot,
        },
        amount: parseFixed('0.01', testPool.decimals).toString(),
      },
    ]);
  });
  context('weighted with boosted', async () => {
    const testPool = addresses.STG_BBAUSD;
    await runTests([
      {
        description: 'exit pool',
        pool: {
          id: testPool.id,
          address: testPool.address,
          slot: testPool.slot,
        },
        amount: parseFixed('25.111', testPool.decimals).toString(),
      },
    ]);
  });
});<|MERGE_RESOLUTION|>--- conflicted
+++ resolved
@@ -14,38 +14,6 @@
 const poolAddresses = Object.values(addresses).map(
   (address) => address.address
 );
-<<<<<<< HEAD
-const subgraphArgs: GraphQLArgs = {
-  where: {
-    swapEnabled: {
-      eq: true,
-    },
-    totalShares: {
-      gt: 0.000000000001,
-    },
-    address: {
-      in: poolAddresses,
-    },
-  },
-  orderBy: 'totalLiquidity',
-  orderDirection: 'desc',
-  block: { number: blockNumber },
-};
-const subgraphQuery: GraphQLQuery = { args: subgraphArgs, attrs: {} };
-
-const sdk = new BalancerSDK({
-  network,
-  rpcUrl,
-  tenderly: tenderlyConfig,
-  subgraphQuery,
-});
-const { pools, balancerContracts } = sdk;
-const provider = new JsonRpcProvider(rpcUrl, network);
-const signer = provider.getSigner(1);
-const { contracts, contractAddresses } = balancerContracts;
-const relayerAddress = contractAddresses.balancerRelayer as string;
-=======
->>>>>>> 2a00e29e
 
 interface Test {
   description: string;
