// yarn test:only ./src/modules/joins/joins.module.integration.spec.ts
import dotenv from 'dotenv';
import { expect } from 'chai';

import { BalancerSDK, GraphQLQuery, GraphQLArgs, Network } from '@/.';
import { BigNumber, parseFixed } from '@ethersproject/bignumber';
import { JsonRpcProvider } from '@ethersproject/providers';
import { Contracts } from '@/modules/contracts/contracts.module';
import { accuracy, forkSetup, getBalances } from '@/test/lib/utils';
import { ADDRESSES } from '@/test/lib/constants';
import { Relayer } from '@/modules/relayer/relayer.module';
import { JsonRpcSigner } from '@ethersproject/providers';
import { SimulationType } from '../simulation/simulation.module';

/**
 * -- Integration tests for generalisedJoin --
 *
 * It compares results from local fork transactions with simulated results from
 * the Simulation module, which can be of 3 different types:
 * 1. Tenderly: uses Tenderly Simulation API (third party service)
 * 2. VaultModel: uses TS math, which may be less accurate (min. 99% accuracy)
 * 3. Static: uses staticCall, which is 100% accurate but requires vault approval
 */

dotenv.config();

const TEST_BOOSTED = true;
const TEST_BOOSTED_META = true;
const TEST_BOOSTED_META_ALT = true;
const TEST_BOOSTED_META_BIG = true;
const TEST_BOOSTED_WEIGHTED_SIMPLE = true;
const TEST_BOOSTED_WEIGHTED_GENERAL = true;
const TEST_BOOSTED_WEIGHTED_META = true;
const TEST_BOOSTED_WEIGHTED_META_ALT = true;
const TEST_BOOSTED_WEIGHTED_META_GENERAL = true;

/*
 * Testing on GOERLI
 * - Make sure ALCHEMY_URL_GOERLI is set on .env with a goerli api key
 * - Run node on terminal: yarn run node:goerli
 * - Uncomment section below:
 */
const network = Network.GOERLI;
const blockNumber = 8744170;
const customSubgraphUrl =
  'https://api.thegraph.com/subgraphs/name/balancer-labs/balancer-goerli-v2-beta';
const { ALCHEMY_URL_GOERLI: jsonRpcUrl } = process.env;
const rpcUrl = 'http://127.0.0.1:8000';

/*
 * Testing on MAINNET
 * - Make sure ALCHEMY_URL is set on .env with a mainnet api key
 * - Run node on terminal: yarn run node
 * - Uncomment section below:
 */
// const network = Network.MAINNET;
// const blockNumber = 15519886;
// const customSubgraphUrl =
//   'https://api.thegraph.com/subgraphs/name/balancer-labs/balancer-v2-beta';
// const { ALCHEMY_URL: jsonRpcUrl } = process.env;
// const rpcUrl = 'http://127.0.0.1:8545';

const addresses = ADDRESSES[network];

// Set tenderly config blockNumber and use default values for other parameters
const tenderlyConfig = {
  blockNumber,
};

/**
 * Example of subgraph query that allows filtering pools.
 * Might be useful to reduce the response time by limiting the amount of pool
 * data that will be queried by the SDK. Specially when on chain data is being
 * fetched as well.
 */
const poolAddresses = Object.values(addresses).map(
  (address) => address.address
);
const subgraphArgs: GraphQLArgs = {
  where: {
    swapEnabled: {
      eq: true,
    },
    totalShares: {
      gt: 0.000000000001,
    },
    address: {
      in: poolAddresses,
    },
  },
  orderBy: 'totalLiquidity',
  orderDirection: 'desc',
  block: { number: blockNumber },
};
const subgraphQuery: GraphQLQuery = { args: subgraphArgs, attrs: {} };

const sdk = new BalancerSDK({
  network,
  rpcUrl,
  customSubgraphUrl,
  tenderly: tenderlyConfig,
  subgraphQuery,
});
const { pools } = sdk;
const provider = new JsonRpcProvider(rpcUrl, network);
const signer = provider.getSigner();
const { contracts, contractAddresses } = new Contracts(
  network as number,
  provider
);
<<<<<<< HEAD
const relayer = contractAddresses.relayer;
=======
const relayer = contractAddresses.relayerV5 as string;
>>>>>>> b21ba145

interface Test {
  signer: JsonRpcSigner;
  description: string;
  pool: {
    id: string;
    address: string;
  };
  tokensIn: string[];
  amountsIn: string[];
  authorisation: string | undefined;
  wrapMainTokens: boolean;
  simulationType?: SimulationType;
}

const runTests = async (tests: Test[]) => {
  for (let i = 0; i < tests.length; i++) {
    const test = tests[i];
    it(test.description, async () => {
      const userAddress = await test.signer.getAddress();
      const authorisation = await Relayer.signRelayerApproval(
        relayer,
        userAddress,
        signer,
        contracts.vault
      );
      await testFlow(
        userAddress,
        test.pool,
        test.tokensIn,
        test.amountsIn,
        test.wrapMainTokens,
        authorisation,
        test.simulationType
      );
    }).timeout(360000);
  }
};

const testFlow = async (
  userAddress: string,
  pool: { id: string; address: string },
  tokensIn: string[],
  amountsIn: string[],
  wrapMainTokens: boolean,
  authorisation: string | undefined,
  simulationType = SimulationType.VaultModel
) => {
  const [bptBalanceBefore, ...tokensInBalanceBefore] = await getBalances(
    [pool.address, ...tokensIn],
    signer,
    userAddress
  );

  const gasLimit = 8e6;
  const slippage = '10'; // 10 bps = 0.1%

  const query = await pools.generalisedJoin(
    pool.id,
    tokensIn,
    amountsIn,
    userAddress,
    slippage,
    signer,
    simulationType,
    authorisation
  );

  const response = await signer.sendTransaction({
    to: query.to,
    data: query.encodedCall,
    gasLimit,
  });

  const receipt = await response.wait();
  console.log('Gas used', receipt.gasUsed.toString());

  const [bptBalanceAfter, ...tokensInBalanceAfter] = await getBalances(
    [pool.address, ...tokensIn],
    signer,
    userAddress
  );

  console.table({
    minOut: query.minOut,
    expectedOut: query.expectedOut,
    balanceAfter: bptBalanceAfter.toString(),
  });

  expect(receipt.status).to.eql(1);
  expect(BigNumber.from(query.minOut).gte('0')).to.be.true;
  expect(BigNumber.from(query.expectedOut).gt(query.minOut)).to.be.true;
  tokensInBalanceAfter.forEach((balanceAfter, i) => {
    expect(balanceAfter.toString()).to.eq(
      tokensInBalanceBefore[i].sub(amountsIn[i]).toString()
    );
  });
  expect(bptBalanceBefore.eq(0)).to.be.true;
  expect(bptBalanceAfter.gte(query.minOut)).to.be.true;
  expect(
    accuracy(bptBalanceAfter, BigNumber.from(query.expectedOut))
  ).to.be.closeTo(1, 1e-2); // inaccuracy should not be over to 1%
};

// following contexts currently applies to GOERLI only
describe('generalised join execution', async () => {
  /*
  bbamaiweth: ComposableStable, baMai/baWeth
  baMai: Linear, aMai/Mai
  baWeth: Linear, aWeth/Weth
  */
  context('boosted', async () => {
    if (!TEST_BOOSTED) return true;
    let authorisation: string | undefined;
    beforeEach(async () => {
      const tokens = [
        addresses.MAI.address,
        addresses.WETH.address,
        addresses.waMAI.address,
        addresses.waWETH.address,
        addresses.bbamai.address,
        addresses.bbaweth.address,
      ];
      const slots = [
        addresses.MAI.slot,
        addresses.WETH.slot,
        addresses.waMAI.slot,
        addresses.waWETH.slot,
        addresses.bbamai.slot,
        addresses.bbaweth.slot,
      ];
      const balances = [
        parseFixed('100', 18).toString(),
        parseFixed('100', 18).toString(),
        '0',
        '0',
        parseFixed('100', addresses.bbamai.decimals).toString(),
        parseFixed('100', addresses.bbaweth.decimals).toString(),
      ];
      await forkSetup(
        signer,
        tokens,
        slots,
        balances,
        jsonRpcUrl as string,
        blockNumber
      );
    });

    await runTests([
      {
        signer,
        description: 'join with all leaf tokens',
        pool: {
          id: addresses.bbamaiweth.id,
          address: addresses.bbamaiweth.address,
        },
        tokensIn: [addresses.MAI.address, addresses.WETH.address],
        amountsIn: [
          parseFixed('100', 18).toString(),
          parseFixed('100', 18).toString(),
        ],
        authorisation: authorisation,
        wrapMainTokens: false,
      },
      // {
      //   signer,
      //   description: 'join with 1 linear',
      //   pool: {
      //     id: addresses.bbamaiweth.id,
      //     address: addresses.bbamaiweth.address,
      //   },
      //   tokensIn: [addresses.bbamai.address],
      //   amountsIn: [parseFixed('10', 18).toString()],
      //   authorisation: authorisation,
      //   wrapMainTokens: false,
      // },
      // {
      //   signer,
      //   description: 'join with 1 leaf and 1 linear',
      //   pool: {
      //     id: addresses.bbamaiweth.id,
      //     address: addresses.bbamaiweth.address,
      //   },
      //   tokensIn: [addresses.WETH.address, addresses.bbamai.address],
      //   amountsIn: [
      //     parseFixed('10', 18).toString(),
      //     parseFixed('10', 18).toString(),
      //   ],
      //   authorisation: authorisation,
      //   wrapMainTokens: false,
      // },
    ]);
  });

  /*
  boostedMeta1: ComposableStable, baMai/bbausd2
  baMai: Linear, aMai/Mai
  bbausd2 (boosted): ComposableStable, baUsdt/baDai/baUsdc
  */
  context('boostedMeta', async () => {
    if (!TEST_BOOSTED_META) return true;
    let authorisation: string | undefined;
    beforeEach(async () => {
      const tokens = [
        addresses.DAI.address,
        addresses.USDC.address,
        addresses.USDT.address,
        addresses.MAI.address,
        addresses.waDAI.address,
        addresses.waUSDC.address,
        addresses.waUSDT.address,
        addresses.waMAI.address,
        addresses.bbadai.address,
        addresses.bbausdc.address,
        addresses.bbausdt.address,
        addresses.bbamai.address,
        addresses.bbausd2.address,
      ];
      const slots = [
        addresses.DAI.slot,
        addresses.USDC.slot,
        addresses.USDT.slot,
        addresses.MAI.slot,
        addresses.waDAI.slot,
        addresses.waUSDC.slot,
        addresses.waUSDT.slot,
        addresses.waMAI.slot,
        addresses.bbadai.slot,
        addresses.bbausdc.slot,
        addresses.bbausdt.slot,
        addresses.bbamai.slot,
        addresses.bbausd2.slot,
      ];
      const balances = [
        parseFixed('10', addresses.DAI.decimals).toString(),
        parseFixed('10', addresses.USDC.decimals).toString(),
        parseFixed('10', addresses.USDT.decimals).toString(),
        parseFixed('10', addresses.MAI.decimals).toString(),
        '0',
        '0',
        '0',
        '0',
        parseFixed('10', addresses.bbadai.decimals).toString(),
        parseFixed('10', addresses.bbausdc.decimals).toString(),
        parseFixed('10', addresses.bbausdt.decimals).toString(),
        parseFixed('10', addresses.bbamai.decimals).toString(),
        parseFixed('10', addresses.bbausd2.decimals).toString(),
      ];
      await forkSetup(
        signer,
        tokens,
        slots,
        balances,
        jsonRpcUrl as string,
        blockNumber
      );
    });

    await runTests([
      {
        signer,
        description: 'join with all leaf tokens',
        pool: {
          id: addresses.boostedMeta1.id,
          address: addresses.boostedMeta1.address,
        },
        tokensIn: [
          addresses.DAI.address,
          addresses.USDC.address,
          addresses.USDT.address,
          addresses.MAI.address,
        ],
        amountsIn: [
          parseFixed('10', addresses.DAI.decimals).toString(),
          parseFixed('10', addresses.USDC.decimals).toString(),
          parseFixed('0', addresses.USDT.decimals).toString(),
          parseFixed('10', addresses.MAI.decimals).toString(),
        ],
        authorisation: authorisation,
        wrapMainTokens: false,
      },
      // {
      //   signer,
      //   description: 'join with child linear',
      //   pool: {
      //     id: addresses.boostedMeta1.id,
      //     address: addresses.boostedMeta1.address,
      //   },
      //   tokensIn: [addresses.bbamai.address],
      //   amountsIn: [parseFixed('10', addresses.bbamai.decimals).toString()],
      //   authorisation: authorisation,
      //   wrapMainTokens: false,
      // },
      {
        signer,
        description: 'join with some leafs, linears and boosted',
        pool: {
          id: addresses.boostedMeta1.id,
          address: addresses.boostedMeta1.address,
        },
        tokensIn: [
          addresses.DAI.address,
          addresses.USDC.address,
          addresses.bbamai.address,
          addresses.bbausdt.address,
          addresses.bbausd2.address,
        ],
        amountsIn: [
          parseFixed('10', addresses.DAI.decimals).toString(),
          parseFixed('10', addresses.USDC.decimals).toString(),
          parseFixed('0', addresses.bbamai.decimals).toString(),
          parseFixed('10', addresses.bbausdt.decimals).toString(),
          parseFixed('10', addresses.bbausd2.decimals).toString(),
        ],
        authorisation: authorisation,
        wrapMainTokens: false,
      },
    ]);
  });

  /*
  boostedMetaAlt1: ComposableStable, Mai/bbausd2
  bbausd2 (boosted): ComposableStable, baUsdt/baDai/baUsdc
  */
  context('boostedMetaAlt', async () => {
    if (!TEST_BOOSTED_META_ALT) return true;
    let authorisation: string | undefined;
    beforeEach(async () => {
      const tokens = [
        addresses.DAI.address,
        addresses.USDC.address,
        addresses.USDT.address,
        addresses.MAI.address,
        addresses.waDAI.address,
        addresses.waUSDC.address,
        addresses.waUSDT.address,
        addresses.bbausdc.address,
        addresses.bbausdt.address,
        addresses.bbadai.address,
        addresses.bbamai.address,
        addresses.bbausd2.address,
      ];
      const slots = [
        addresses.DAI.slot,
        addresses.USDC.slot,
        addresses.USDT.slot,
        addresses.MAI.slot,
        addresses.waDAI.slot,
        addresses.waUSDC.slot,
        addresses.waUSDT.slot,
        addresses.bbausdc.slot,
        addresses.bbausdt.slot,
        addresses.bbadai.slot,
        addresses.bbamai.slot,
        addresses.bbausd2.slot,
      ];
      const balances = [
        parseFixed('10', addresses.DAI.decimals).toString(),
        parseFixed('10', addresses.USDC.decimals).toString(),
        parseFixed('10', addresses.USDT.decimals).toString(),
        parseFixed('10', addresses.MAI.decimals).toString(),
        '0',
        '0',
        '0',
        parseFixed('10', addresses.bbausdc.decimals).toString(),
        parseFixed('10', addresses.bbausdt.decimals).toString(),
        parseFixed('10', addresses.bbadai.decimals).toString(),
        parseFixed('10', addresses.bbamai.decimals).toString(),
        parseFixed('10', addresses.bbausd2.decimals).toString(),
      ];
      await forkSetup(
        signer,
        tokens,
        slots,
        balances,
        jsonRpcUrl as string,
        blockNumber
      );
    });

    await runTests([
      {
        signer,
        description: 'join with all leaf tokens',
        pool: {
          id: addresses.boostedMetaAlt1.id,
          address: addresses.boostedMetaAlt1.address,
        },
        tokensIn: [
          addresses.DAI.address,
          addresses.USDC.address,
          addresses.USDT.address,
          addresses.MAI.address,
        ],
        amountsIn: [
          parseFixed('10', addresses.DAI.decimals).toString(),
          parseFixed('10', addresses.USDC.decimals).toString(),
          parseFixed('10', addresses.USDT.decimals).toString(),
          parseFixed('10', addresses.MAI.decimals).toString(),
        ],
        authorisation: authorisation,
        wrapMainTokens: false,
      },
      // {
      //   signer,
      //   description: 'join with single leaf token',
      //   pool: {
      //     id: addresses.boostedMetaAlt1.id,
      //     address: addresses.boostedMetaAlt1.address,
      //   },
      //   tokensIn: [addresses.MAI.address],
      //   amountsIn: [parseFixed('10', addresses.MAI.decimals).toString()],
      //   authorisation: authorisation,
      //   wrapMainTokens: false,
      // },
      // {
      //   signer,
      //   description: 'join with child linear',
      //   pool: {
      //     id: addresses.boostedMetaAlt1.id,
      //     address: addresses.boostedMetaAlt1.address,
      //   },
      //   tokensIn: [addresses.bbausdc.address],
      //   amountsIn: [parseFixed('3', addresses.bbausdc.decimals).toString()],
      //   authorisation: authorisation,
      //   wrapMainTokens: false,
      // },
      // {
      //   signer,
      //   description: 'join with child boosted',
      //   pool: {
      //     id: addresses.boostedMetaAlt1.id,
      //     address: addresses.boostedMetaAlt1.address,
      //   },
      //   tokensIn: [addresses.bbausd2.address],
      //   amountsIn: [parseFixed('10', addresses.bbausd2.decimals).toString()],
      //   authorisation: authorisation,
      //   wrapMainTokens: false,
      // },
      {
        signer,
        description: 'join with some leafs, linears and boosted',
        pool: {
          id: addresses.boostedMetaAlt1.id,
          address: addresses.boostedMetaAlt1.address,
        },
        tokensIn: [
          addresses.DAI.address,
          addresses.USDT.address,
          addresses.bbadai.address,
          addresses.bbausdc.address,
          addresses.bbausd2.address,
        ],
        amountsIn: [
          parseFixed('4', addresses.DAI.decimals).toString(),
          parseFixed('0', addresses.USDT.decimals).toString(),
          parseFixed('4', addresses.bbadai.decimals).toString(),
          parseFixed('4', addresses.bbausdc.decimals).toString(),
          parseFixed('4', addresses.bbausd2.decimals).toString(),
        ],
        authorisation: authorisation,
        wrapMainTokens: false,
      },
    ]);
  });

  /*
  boostedMetaBig1: ComposableStable, bbamaiweth/bbausd2
  bbamaiweth: ComposableStable, baMai/baWeth
  baMai: Linear, aMai/Mai
  baWeth: Linear, aWeth/Weth
  bbausd2 (boosted): ComposableStable, baUsdt/baDai/baUsdc
  */
  context('boostedMetaBig', async () => {
    if (!TEST_BOOSTED_META_BIG) return true;
    let authorisation: string | undefined;
    beforeEach(async () => {
      const tokens = [
        addresses.DAI.address,
        addresses.USDC.address,
        addresses.USDT.address,
        addresses.MAI.address,
        addresses.WETH.address,
        addresses.waDAI.address,
        addresses.waUSDC.address,
        addresses.waUSDT.address,
        addresses.waMAI.address,
        addresses.waWETH.address,
        addresses.bbadai.address,
        addresses.bbausdc.address,
        addresses.bbausdt.address,
        addresses.bbamai.address,
        addresses.bbamaiweth.address,
        addresses.bbausd2.address,
      ];
      const slots = [
        addresses.DAI.slot,
        addresses.USDC.slot,
        addresses.USDT.slot,
        addresses.MAI.slot,
        addresses.WETH.slot,
        addresses.waDAI.slot,
        addresses.waUSDC.slot,
        addresses.waUSDT.slot,
        addresses.waMAI.slot,
        addresses.waWETH.slot,
        addresses.bbadai.slot,
        addresses.bbausdc.slot,
        addresses.bbausdt.slot,
        addresses.bbamai.slot,
        addresses.bbamaiweth.slot,
        addresses.bbausd2.slot,
      ];
      const balances = [
        parseFixed('10', addresses.DAI.decimals).toString(),
        parseFixed('10', addresses.USDC.decimals).toString(),
        parseFixed('10', addresses.USDT.decimals).toString(),
        parseFixed('10', addresses.MAI.decimals).toString(),
        parseFixed('10', addresses.WETH.decimals).toString(),
        '0',
        '0',
        '0',
        '0',
        '0',
        parseFixed('10', addresses.bbadai.decimals).toString(),
        parseFixed('10', addresses.bbausdc.decimals).toString(),
        parseFixed('10', addresses.bbausdt.decimals).toString(),
        parseFixed('10', addresses.bbamai.decimals).toString(),
        parseFixed('10', addresses.bbamaiweth.decimals).toString(),
        parseFixed('10', addresses.bbausd2.decimals).toString(),
      ];
      await forkSetup(
        signer,
        tokens,
        slots,
        balances,
        jsonRpcUrl as string,
        blockNumber
      );
    });

    await runTests([
      {
        signer,
        description: 'join with all leaf tokens',
        pool: {
          id: addresses.boostedMetaBig1.id,
          address: addresses.boostedMetaBig1.address,
        },
        tokensIn: [
          addresses.DAI.address,
          addresses.USDC.address,
          addresses.USDT.address,
          addresses.MAI.address,
          addresses.WETH.address,
        ],
        amountsIn: [
          parseFixed('1', addresses.DAI.decimals).toString(),
          parseFixed('1', addresses.USDC.decimals).toString(),
          parseFixed('1', addresses.USDT.decimals).toString(),
          parseFixed('1', addresses.MAI.decimals).toString(),
          parseFixed('1', addresses.WETH.decimals).toString(),
        ],
        authorisation: authorisation,
        wrapMainTokens: false,
      },
      // {
      //   signer,
      //   description: 'join with child boosted',
      //   pool: {
      //     id: addresses.boostedMetaBig1.id,
      //     address: addresses.boostedMetaBig1.address,
      //   },
      //   tokensIn: [addresses.bbamaiweth.address],
      //   amountsIn: [parseFixed('10', addresses.bbamaiweth.decimals).toString()],
      //   authorisation: authorisation,
      //   wrapMainTokens: false,
      // },
      {
        signer,
        description: 'join with leaf and child boosted',
        pool: {
          id: addresses.boostedMetaBig1.id,
          address: addresses.boostedMetaBig1.address,
        },
        tokensIn: [addresses.DAI.address, addresses.bbamaiweth.address],
        amountsIn: [
          parseFixed('1', addresses.DAI.decimals).toString(),
          parseFixed('1', addresses.bbamaiweth.decimals).toString(),
        ],
        authorisation: authorisation,
        wrapMainTokens: false,
      },
      {
        signer,
        description: 'join with some leafs, linears and boosted - VaultModel',
        pool: {
          id: addresses.boostedMetaBig1.id,
          address: addresses.boostedMetaBig1.address,
        },
        tokensIn: [
          addresses.DAI.address,
          addresses.USDC.address,
          addresses.USDT.address,
          addresses.WETH.address,
          addresses.bbausdt.address,
          addresses.bbamai.address,
          addresses.bbamaiweth.address,
          addresses.bbausd2.address,
        ],
        amountsIn: [
          parseFixed('1', addresses.DAI.decimals).toString(),
          parseFixed('0', addresses.USDC.decimals).toString(),
          parseFixed('1', addresses.USDT.decimals).toString(),
          parseFixed('1', addresses.WETH.decimals).toString(),
          parseFixed('1', addresses.bbausdt.decimals).toString(),
          parseFixed('1', addresses.bbamai.decimals).toString(),
          parseFixed('1', addresses.bbamaiweth.decimals).toString(),
          parseFixed('1', addresses.bbausd2.decimals).toString(),
        ],
        authorisation: authorisation,
        wrapMainTokens: false,
      },
      {
        signer,
        description: 'join with some leafs, linears and boosted - Tenderly',
        pool: {
          id: addresses.boostedMetaBig1.id,
          address: addresses.boostedMetaBig1.address,
        },
        tokensIn: [
          addresses.DAI.address,
          addresses.USDC.address,
          addresses.USDT.address,
          addresses.WETH.address,
          addresses.bbausdt.address,
          addresses.bbamai.address,
          addresses.bbamaiweth.address,
          addresses.bbausd2.address,
        ],
        amountsIn: [
          parseFixed('1', addresses.DAI.decimals).toString(),
          parseFixed('0', addresses.USDC.decimals).toString(),
          parseFixed('1', addresses.USDT.decimals).toString(),
          parseFixed('1', addresses.WETH.decimals).toString(),
          parseFixed('1', addresses.bbausdt.decimals).toString(),
          parseFixed('1', addresses.bbamai.decimals).toString(),
          parseFixed('1', addresses.bbamaiweth.decimals).toString(),
          parseFixed('1', addresses.bbausd2.decimals).toString(),
        ],
        authorisation: authorisation,
        wrapMainTokens: false,
        simulationType: SimulationType.Tenderly,
      },
      {
        signer,
        description: 'join with some leafs, linears and boosted - Static',
        pool: {
          id: addresses.boostedMetaBig1.id,
          address: addresses.boostedMetaBig1.address,
        },
        tokensIn: [
          addresses.DAI.address,
          addresses.USDC.address,
          addresses.USDT.address,
          addresses.WETH.address,
          addresses.bbausdt.address,
          addresses.bbamai.address,
          addresses.bbamaiweth.address,
          addresses.bbausd2.address,
        ],
        amountsIn: [
          parseFixed('1', addresses.DAI.decimals).toString(),
          parseFixed('0', addresses.USDC.decimals).toString(),
          parseFixed('1', addresses.USDT.decimals).toString(),
          parseFixed('1', addresses.WETH.decimals).toString(),
          parseFixed('1', addresses.bbausdt.decimals).toString(),
          parseFixed('1', addresses.bbamai.decimals).toString(),
          parseFixed('1', addresses.bbamaiweth.decimals).toString(),
          parseFixed('1', addresses.bbausd2.decimals).toString(),
        ],
        authorisation: authorisation,
        wrapMainTokens: false,
        simulationType: SimulationType.Static,
      },
    ]);
  });

  /*
  boostedWeightedSimple1: 1 Linear + 1 normal token
  b-a-weth: Linear, aWeth/Weth
  BAL
  */
  context('boostedWeightedSimple', async () => {
    if (!TEST_BOOSTED_WEIGHTED_SIMPLE) return true;
    let authorisation: string | undefined;
    beforeEach(async () => {
      const tokens = [
        addresses.BAL.address,
        addresses.WETH.address,
        addresses.waWETH.address,
        addresses.bbaweth.address,
      ];
      const slots = [
        addresses.BAL.slot,
        addresses.WETH.slot,
        addresses.waWETH.slot,
        addresses.bbaweth.slot,
      ];
      const balances = [
        parseFixed('10', addresses.BAL.decimals).toString(),
        parseFixed('10', addresses.WETH.decimals).toString(),
        '0',
        parseFixed('10', addresses.bbaweth.decimals).toString(),
      ];
      await forkSetup(
        signer,
        tokens,
        slots,
        balances,
        jsonRpcUrl as string,
        blockNumber
      );
    });

    await runTests([
      {
        signer,
        description: 'join with all leaf tokens',
        pool: {
          id: addresses.boostedWeightedSimple1.id,
          address: addresses.boostedWeightedSimple1.address,
        },
        tokensIn: [addresses.BAL.address, addresses.WETH.address],
        amountsIn: [
          parseFixed('10', addresses.BAL.decimals).toString(),
          parseFixed('10', addresses.WETH.decimals).toString(),
        ],
        authorisation: authorisation,
        wrapMainTokens: false,
      },
      // {
      //   signer,
      //   description: 'join with child linear',
      //   pool: {
      //     id: addresses.boostedWeightedSimple1.id,
      //     address: addresses.boostedWeightedSimple1.address,
      //   },
      //   tokensIn: [addresses.bbaweth.address],
      //   amountsIn: [parseFixed('10', addresses.bbaweth.decimals).toString()],
      //   authorisation: authorisation,
      //   wrapMainTokens: false,
      // },
      {
        signer,
        description: 'join with leaf and child linear',
        pool: {
          id: addresses.boostedWeightedSimple1.id,
          address: addresses.boostedWeightedSimple1.address,
        },
        tokensIn: [addresses.BAL.address, addresses.bbaweth.address],
        amountsIn: [
          parseFixed('1', addresses.BAL.decimals).toString(),
          parseFixed('1', addresses.bbaweth.decimals).toString(),
        ],
        authorisation: authorisation,
        wrapMainTokens: false,
      },
    ]);
  });

  /*
  boostedWeightedGeneral1: N Linear + M normal tokens
  b-a-dai: Linear, aDai/Dai
  b-a-mai: Linear, aMai/Mai
  BAL
  USDC
  */
  context('boostedWeightedGeneral', async () => {
    if (!TEST_BOOSTED_WEIGHTED_GENERAL) return true;
    let authorisation: string | undefined;
    beforeEach(async () => {
      const tokens = [
        addresses.DAI.address,
        addresses.MAI.address,
        addresses.BAL.address,
        addresses.USDC_old.address,
        addresses.bbadai.address,
        addresses.bbamai.address,
      ];
      const slots = [
        addresses.DAI.slot,
        addresses.MAI.slot,
        addresses.BAL.slot,
        addresses.USDC_old.slot,
        addresses.bbadai.slot,
        addresses.bbamai.slot,
      ];
      const balances = [
        parseFixed('10', addresses.DAI.decimals).toString(),
        parseFixed('10', addresses.MAI.decimals).toString(),
        parseFixed('10', addresses.BAL.decimals).toString(),
        parseFixed('10', addresses.USDC_old.decimals).toString(),
        parseFixed('10', addresses.bbadai.decimals).toString(),
        parseFixed('10', addresses.bbamai.decimals).toString(),
      ];
      await forkSetup(
        signer,
        tokens,
        slots,
        balances,
        jsonRpcUrl as string,
        blockNumber
      );
    });

    await runTests([
      {
        signer,
        description: 'join with all leaf tokens',
        pool: {
          id: addresses.boostedWeightedGeneral1.id,
          address: addresses.boostedWeightedGeneral1.address,
        },
        tokensIn: [
          addresses.DAI.address,
          addresses.MAI.address,
          addresses.BAL.address,
          addresses.USDC_old.address,
        ],
        amountsIn: [
          parseFixed('1', addresses.DAI.decimals).toString(),
          parseFixed('1', addresses.MAI.decimals).toString(),
          parseFixed('1', addresses.BAL.decimals).toString(),
          parseFixed('1', addresses.USDC_old.decimals).toString(),
        ],
        authorisation: authorisation,
        wrapMainTokens: false,
      },
      // {
      //   signer,
      //   description: 'join with child linear',
      //   pool: {
      //     id: addresses.boostedWeightedGeneral1.id,
      //     address: addresses.boostedWeightedGeneral1.address,
      //   },
      //   tokensIn: [addresses.bbadai.address],
      //   amountsIn: [parseFixed('10', addresses.bbadai.decimals).toString()],
      //   authorisation: authorisation,
      //   wrapMainTokens: false,
      // },
      {
        signer,
        description: 'join with some leafs and linear',
        pool: {
          id: addresses.boostedWeightedGeneral1.id,
          address: addresses.boostedWeightedGeneral1.address,
        },
        tokensIn: [
          addresses.MAI.address,
          addresses.BAL.address,
          addresses.bbamai.address,
        ],
        amountsIn: [
          parseFixed('10', addresses.MAI.decimals).toString(),
          parseFixed('10', addresses.BAL.decimals).toString(),
          parseFixed('10', addresses.bbamai.decimals).toString(),
        ],
        authorisation: authorisation,
        wrapMainTokens: false,
      },
    ]);
  });

  /*
  boostedWeightedMeta1: 1 Linear + 1 ComposableStable
  b-a-weth: Linear, aWeth/Weth
  bb-a-usd2: ComposableStable, b-a-usdc/b-a-usdt/b-a-dai
  BAL
  */
  context('boostedWeightedMeta', async () => {
    if (!TEST_BOOSTED_WEIGHTED_META) return true;
    let authorisation: string | undefined;
    beforeEach(async () => {
      const tokens = [
        addresses.DAI.address,
        addresses.USDC.address,
        addresses.USDT.address,
        addresses.WETH.address,
        addresses.bbadai.address,
        addresses.bbausdc.address,
        addresses.bbausdt.address,
        addresses.bbaweth.address,
        addresses.bbausd2.address,
      ];
      const slots = [
        addresses.DAI.slot,
        addresses.USDC.slot,
        addresses.USDT.slot,
        addresses.WETH.slot,
        addresses.bbadai.slot,
        addresses.bbausdc.slot,
        addresses.bbausdt.slot,
        addresses.bbaweth.slot,
        addresses.bbausd2.slot,
      ];
      const balances = [
        parseFixed('10', addresses.DAI.decimals).toString(),
        parseFixed('10', addresses.USDC.decimals).toString(),
        parseFixed('10', addresses.USDT.decimals).toString(),
        parseFixed('10', addresses.WETH.decimals).toString(),
        parseFixed('10', addresses.bbadai.decimals).toString(),
        parseFixed('10', addresses.bbausdc.decimals).toString(),
        parseFixed('10', addresses.bbausdt.decimals).toString(),
        parseFixed('10', addresses.bbaweth.decimals).toString(),
        parseFixed('10', addresses.bbausd2.decimals).toString(),
      ];
      await forkSetup(
        signer,
        tokens,
        slots,
        balances,
        jsonRpcUrl as string,
        blockNumber
      );
    });

    await runTests([
      {
        signer,
        description: 'join with all leaf tokens',
        pool: {
          id: addresses.boostedWeightedMeta1.id,
          address: addresses.boostedWeightedMeta1.address,
        },
        tokensIn: [
          addresses.DAI.address,
          addresses.USDC.address,
          addresses.USDT.address,
          addresses.WETH.address,
        ],
        amountsIn: [
          parseFixed('10', addresses.DAI.decimals).toString(),
          parseFixed('10', addresses.USDC.decimals).toString(),
          parseFixed('10', addresses.USDT.decimals).toString(),
          parseFixed('10', addresses.WETH.decimals).toString(),
        ],
        authorisation: authorisation,
        wrapMainTokens: false,
      },
      // {
      //   signer,
      //   description: 'join with child linear',
      //   pool: {
      //     id: addresses.boostedWeightedMeta1.id,
      //     address: addresses.boostedWeightedMeta1.address,
      //   },
      //   tokensIn: [addresses.bbaweth.address],
      //   amountsIn: [parseFixed('10', addresses.bbaweth.decimals).toString()],
      //   authorisation: authorisation,
      //   wrapMainTokens: false,
      // },
      {
        signer,
        description: 'join with some leafs, linears and boosted',
        pool: {
          id: addresses.boostedWeightedMeta1.id,
          address: addresses.boostedWeightedMeta1.address,
        },
        tokensIn: [
          addresses.DAI.address,
          addresses.USDC.address,
          addresses.WETH.address,
          addresses.bbausdt.address,
          addresses.bbaweth.address,
          addresses.bbausd2.address,
        ],
        amountsIn: [
          parseFixed('10', addresses.DAI.decimals).toString(),
          parseFixed('0', addresses.USDC.decimals).toString(),
          parseFixed('10', addresses.WETH.decimals).toString(),
          parseFixed('10', addresses.bbausdt.decimals).toString(),
          parseFixed('10', addresses.bbaweth.decimals).toString(),
          parseFixed('10', addresses.bbausd2.decimals).toString(),
        ],
        authorisation: authorisation,
        wrapMainTokens: false,
      },
    ]);
  });

  /*
  boostedWeightedMetaAlt1: 1 normal token + 1 ComposableStable
  WETH
  b-a-usd2: ComposableStable, b-a-usdt/b-a-usdc/b-a-dai
  */
  context('boostedWeightedMetaAlt', async () => {
    if (!TEST_BOOSTED_WEIGHTED_META_ALT) return true;
    let authorisation: string | undefined;
    beforeEach(async () => {
      const tokens = [
        addresses.DAI.address,
        addresses.USDC.address,
        addresses.USDT.address,
        addresses.WETH.address,
        addresses.bbadai.address,
        addresses.bbausdc.address,
        addresses.bbausdt.address,
        addresses.bbausd2.address,
      ];
      const slots = [
        addresses.DAI.slot,
        addresses.USDC.slot,
        addresses.USDT.slot,
        addresses.WETH.slot,
        addresses.bbadai.slot,
        addresses.bbausdc.slot,
        addresses.bbausdt.slot,
        addresses.bbausd2.slot,
      ];
      const balances = [
        parseFixed('10', addresses.DAI.decimals).toString(),
        parseFixed('10', addresses.USDC.decimals).toString(),
        parseFixed('10', addresses.USDT.decimals).toString(),
        parseFixed('10', addresses.WETH.decimals).toString(),
        parseFixed('10', addresses.bbadai.decimals).toString(),
        parseFixed('10', addresses.bbausdc.decimals).toString(),
        parseFixed('10', addresses.bbausdt.decimals).toString(),
        parseFixed('10', addresses.bbausd2.decimals).toString(),
      ];
      await forkSetup(
        signer,
        tokens,
        slots,
        balances,
        jsonRpcUrl as string,
        blockNumber
      );
    });

    await runTests([
      {
        signer,
        description: 'join with all leaf tokens',
        pool: {
          id: addresses.boostedWeightedMetaAlt1.id,
          address: addresses.boostedWeightedMetaAlt1.address,
        },
        tokensIn: [
          addresses.DAI.address,
          addresses.USDC.address,
          addresses.USDT.address,
          addresses.WETH.address,
        ],
        amountsIn: [
          parseFixed('1', addresses.DAI.decimals).toString(),
          parseFixed('1', addresses.USDC.decimals).toString(),
          parseFixed('1', addresses.USDT.decimals).toString(),
          parseFixed('1', addresses.WETH.decimals).toString(),
        ],
        authorisation: authorisation,
        wrapMainTokens: false,
      },
      // {
      //   signer,
      //   description: 'join with child linear',
      //   pool: {
      //     id: addresses.boostedWeightedMetaAlt1.id,
      //     address: addresses.boostedWeightedMetaAlt1.address,
      //   },
      //   tokensIn: [addresses.bbausdt.address],
      //   amountsIn: [parseFixed('1', addresses.bbausdt.decimals).toString()],
      //   authorisation: authorisation,
      //   wrapMainTokens: false,
      // },
      {
        signer,
        description: 'join with leaf and child linear',
        pool: {
          id: addresses.boostedWeightedMetaAlt1.id,
          address: addresses.boostedWeightedMetaAlt1.address,
        },
        tokensIn: [
          addresses.USDC.address,
          addresses.WETH.address,
          addresses.bbadai.address,
          addresses.bbausdc.address,
          addresses.bbausdt.address,
          addresses.bbausd2.address,
        ],
        amountsIn: [
          parseFixed('1', addresses.USDC.decimals).toString(),
          parseFixed('1', addresses.WETH.decimals).toString(),
          parseFixed('1', addresses.bbadai.decimals).toString(),
          parseFixed('1', addresses.bbausdc.decimals).toString(),
          parseFixed('0', addresses.bbausdt.decimals).toString(),
          parseFixed('1', addresses.bbausd2.decimals).toString(),
        ],
        authorisation: authorisation,
        wrapMainTokens: false,
      },
    ]);
  });

  /*
  boostedWeightedMetaGeneral1: N Linear + 1 ComposableStable
  b-a-usdt: Linear, aUSDT/USDT
  b-a-usdc: Linear, aUSDC/USDC
  b-a-weth: Linear, aWeth/Weth
  b-a-usd2: ComposableStable, b-a-usdt/b-a-usdc/b-a-dai
  */
  context('boostedWeightedMetaGeneral', async () => {
    if (!TEST_BOOSTED_WEIGHTED_META_GENERAL) return true;
    let authorisation: string | undefined;
    beforeEach(async () => {
      const tokens = [
        addresses.DAI.address,
        addresses.USDC.address,
        addresses.USDT.address,
        addresses.WETH.address,
        addresses.bbadai.address,
        addresses.bbausdc.address,
        addresses.bbausdt.address,
        addresses.bbaweth.address,
        addresses.bbausd2.address,
      ];
      const slots = [
        addresses.DAI.slot,
        addresses.USDC.slot,
        addresses.USDT.slot,
        addresses.WETH.slot,
        addresses.bbadai.slot,
        addresses.bbausdc.slot,
        addresses.bbausdt.slot,
        addresses.bbaweth.slot,
        addresses.bbausd2.slot,
      ];
      const balances = [
        parseFixed('10', addresses.DAI.decimals).toString(),
        parseFixed('10', addresses.USDC.decimals).toString(),
        parseFixed('10', addresses.USDT.decimals).toString(),
        parseFixed('10', addresses.WETH.decimals).toString(),
        parseFixed('10', addresses.bbadai.decimals).toString(),
        parseFixed('10', addresses.bbausdc.decimals).toString(),
        parseFixed('10', addresses.bbausdt.decimals).toString(),
        parseFixed('10', addresses.bbaweth.decimals).toString(),
        parseFixed('10', addresses.bbausd2.decimals).toString(),
      ];
      await forkSetup(
        signer,
        tokens,
        slots,
        balances,
        jsonRpcUrl as string,
        blockNumber
      );
    });

    await runTests([
      {
        signer,
        description: 'join with all leaf tokens',
        pool: {
          id: addresses.boostedWeightedMetaGeneral1.id,
          address: addresses.boostedWeightedMetaGeneral1.address,
        },
        tokensIn: [
          addresses.DAI.address,
          addresses.USDC.address,
          addresses.USDT.address,
          addresses.WETH.address,
        ],
        amountsIn: [
          parseFixed('1', addresses.DAI.decimals).toString(),
          parseFixed('1', addresses.USDC.decimals).toString(),
          parseFixed('1', addresses.USDT.decimals).toString(),
          parseFixed('1', addresses.WETH.decimals).toString(),
        ],
        authorisation: authorisation,
        wrapMainTokens: false,
      },
      // {
      //   signer,
      //   description: 'join with child linear',
      //   pool: {
      //     id: addresses.boostedWeightedMetaGeneral1.id,
      //     address: addresses.boostedWeightedMetaGeneral1.address,
      //   },
      //   tokensIn: [addresses.bbausdc.address],
      //   amountsIn: [parseFixed('10', addresses.bbausdc.decimals).toString()],
      //   authorisation: authorisation,
      //   wrapMainTokens: false,
      // },
      {
        signer,
        description: 'join with some leafs, linears and boosted - VaultModel',
        pool: {
          id: addresses.boostedWeightedMetaGeneral1.id,
          address: addresses.boostedWeightedMetaGeneral1.address,
        },
        tokensIn: [
          addresses.DAI.address,
          addresses.USDC.address,
          addresses.WETH.address,
          addresses.bbadai.address,
          addresses.bbaweth.address,
          addresses.bbausd2.address,
        ],
        amountsIn: [
          parseFixed('1', addresses.DAI.decimals).toString(),
          parseFixed('1', addresses.USDC.decimals).toString(),
          parseFixed('0', addresses.WETH.decimals).toString(),
          parseFixed('1', addresses.bbadai.decimals).toString(),
          parseFixed('1', addresses.bbaweth.decimals).toString(),
          parseFixed('1', addresses.bbausd2.decimals).toString(),
        ],
        authorisation: authorisation,
        wrapMainTokens: false,
      },
      {
        signer,
        description: 'join with some leafs, linears and boosted - Tenderly',
        pool: {
          id: addresses.boostedWeightedMetaGeneral1.id,
          address: addresses.boostedWeightedMetaGeneral1.address,
        },
        tokensIn: [
          addresses.DAI.address,
          addresses.USDC.address,
          addresses.WETH.address,
          addresses.bbadai.address,
          addresses.bbaweth.address,
          addresses.bbausd2.address,
        ],
        amountsIn: [
          parseFixed('1', addresses.DAI.decimals).toString(),
          parseFixed('1', addresses.USDC.decimals).toString(),
          parseFixed('0', addresses.WETH.decimals).toString(),
          parseFixed('1', addresses.bbadai.decimals).toString(),
          parseFixed('1', addresses.bbaweth.decimals).toString(),
          parseFixed('1', addresses.bbausd2.decimals).toString(),
        ],
        authorisation: authorisation,
        wrapMainTokens: false,
        simulationType: SimulationType.Tenderly,
      },
      {
        signer,
        description: 'join with some leafs, linears and boosted - Static',
        pool: {
          id: addresses.boostedWeightedMetaGeneral1.id,
          address: addresses.boostedWeightedMetaGeneral1.address,
        },
        tokensIn: [
          addresses.DAI.address,
          addresses.USDC.address,
          addresses.WETH.address,
          addresses.bbadai.address,
          addresses.bbaweth.address,
          addresses.bbausd2.address,
        ],
        amountsIn: [
          parseFixed('1', addresses.DAI.decimals).toString(),
          parseFixed('1', addresses.USDC.decimals).toString(),
          parseFixed('0', addresses.WETH.decimals).toString(),
          parseFixed('1', addresses.bbadai.decimals).toString(),
          parseFixed('1', addresses.bbaweth.decimals).toString(),
          parseFixed('1', addresses.bbausd2.decimals).toString(),
        ],
        authorisation: authorisation,
        wrapMainTokens: false,
        simulationType: SimulationType.Static,
      },
    ]);
  });
});<|MERGE_RESOLUTION|>--- conflicted
+++ resolved
@@ -108,11 +108,7 @@
   network as number,
   provider
 );
-<<<<<<< HEAD
 const relayer = contractAddresses.relayer;
-=======
-const relayer = contractAddresses.relayerV5 as string;
->>>>>>> b21ba145
 
 interface Test {
   signer: JsonRpcSigner;
