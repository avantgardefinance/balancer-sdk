import dotenv from 'dotenv';
import { expect } from 'chai';
import hardhat from 'hardhat';
<<<<<<< HEAD
import {
  BalancerError,
  BalancerErrorCode,
  Network,
  RelayerAuthorization,
  PoolModel,
  BalancerSdkConfig,
  BalancerSDK,
} from '@/.';
=======
import { BalancerSDK, Network, RelayerAuthorization } from '@/.';
>>>>>>> dee552fb
import { BigNumber, parseFixed } from '@ethersproject/bignumber';
import { Contracts } from '@/modules/contracts/contracts.module';
import { JsonRpcSigner } from '@ethersproject/providers';
import { MaxInt256, MaxUint256 } from '@ethersproject/constants';
import { forkSetup, getBalances } from '@/test/lib/utils';
import { ADDRESSES } from '@/test/lib/constants';

/*
 * Testing on GOERLI
 * - Update hardhat.config.js with chainId = 5
 * - Update ALCHEMY_URL on .env with a goerli api key
 * - Run node on terminal: yarn run node
 * - Uncomment section below:
 */
// const network = Network.GOERLI;
// const poolId =
//   '0x13acd41c585d7ebb4a9460f7c8f50be60dc080cd00000000000000000000005f';
// const blockNumber = 7452900;

/*
 * Testing on MAINNET
 * - Update hardhat.config.js with chainId = 1
 * - Update ALCHEMY_URL on .env with a mainnet api key
 * - Run node on terminal: yarn run node
 * - Uncomment section below:
 */
const network = Network.MAINNET;
const blockNumber = 15372650;

dotenv.config();

const { ALCHEMY_URL: jsonRpcUrl } = process.env;
const { ethers } = hardhat;
const MAX_GAS_LIMIT = 8e6;

const rpcUrl = 'http://127.0.0.1:8545';
const sdk = new BalancerSDK({
  network,
  rpcUrl,
});
const { pools } = sdk;
const provider = new ethers.providers.JsonRpcProvider(rpcUrl, network);
const signer = provider.getSigner();
const { contracts, contractAddresses } = new Contracts(
  network as number,
  provider
);
const relayer = contractAddresses.relayer as string;
const addresses = ADDRESSES[network];
const fromPool = {
  id: '0x9b532ab955417afd0d012eb9f7389457cd0ea712000000000000000000000338', // bbausd2
  address: addresses.bbausd2.address,
};
const tokensIn = [
  addresses.USDT.address,
  addresses.DAI.address,
  addresses.USDC.address,
];
const wrappedTokensIn = [
  addresses.waUSDT.address,
  addresses.waDAI.address,
  addresses.waUSDC.address,
];
const slots = [addresses.USDT.slot, addresses.DAI.slot, addresses.USDC.slot];
const wrappedSlots = [
  addresses.waUSDT.slot,
  addresses.waDAI.slot,
  addresses.waUSDC.slot,
];
const initialBalances = [
  parseFixed('0', addresses.USDT.decimals).toString(),
  parseFixed('100', addresses.DAI.decimals).toString(),
  parseFixed('100', addresses.USDC.decimals).toString(),
];
const wrappedInitialBalances = ['0', '0', '0'];

const signRelayerApproval = async (
  relayerAddress: string,
  signerAddress: string,
  signer: JsonRpcSigner
): Promise<string> => {
  const approval = contracts.vault.interface.encodeFunctionData(
    'setRelayerApproval',
    [signerAddress, relayerAddress, true]
  );

  const signature =
    await RelayerAuthorization.signSetRelayerApprovalAuthorization(
      contracts.vault,
      signer,
      relayerAddress,
      approval
    );

  const calldata = RelayerAuthorization.encodeCalldataAuthorization(
    '0x',
    MaxUint256,
    signature
  );

  return calldata;
};

describe('bbausd generalised join execution', async () => {
  let signerAddress: string;
  let authorisation: string;
  let bptBalanceBefore: BigNumber;
  let bptBalanceAfter: BigNumber;
  let tokensBalanceBefore: BigNumber[];
  let tokensBalanceAfter: BigNumber[];

  beforeEach(async function () {
    this.timeout(20000);

    signerAddress = await signer.getAddress();

    await forkSetup(
      signer,
      [...tokensIn, ...wrappedTokensIn],
      [...slots, ...wrappedSlots],
      [...initialBalances, ...wrappedInitialBalances],
      jsonRpcUrl as string,
      blockNumber
    );
<<<<<<< HEAD

    authorisation = await signRelayerApproval(relayer, signerAddress, signer);

    const sdkConfig: BalancerSdkConfig = {
      network,
      rpcUrl,
      customSubgraphUrl: `https://api.thegraph.com/subgraphs/name/balancer-labs/balancer-v2-beta`,
    };
    const balancer = new BalancerSDK(sdkConfig);
    await balancer.poolsProvider
      .findBy('address', fromPool.address)
      .then((res) => {
        if (!res) throw new BalancerError(BalancerErrorCode.POOL_DOESNT_EXIST);
        pool = res;
      });
=======
>>>>>>> dee552fb
  });

  const testFlow = async (
    previouslyAuthorised = false,
    minBptOut: undefined | string = undefined
  ) => {
    // TODO - Add cases for wrapped and non-wrapped
    const wrapMainTokens = true;

    [bptBalanceBefore, ...tokensBalanceBefore] = await getBalances(
      [fromPool.address, ...tokensIn],
      signer,
      signerAddress
    );

    const gasLimit = MAX_GAS_LIMIT;

    // let query = await pool.generalisedJoin(
    //   '0',
    //   tokensIn,
    //   tokensBalanceBefore.map((b) => b.toString()),
    //   signerAddress,
    //   authorisation
    // );
    // Static call can be used to simulate tx and get expected BPT in/out deltas
    // const staticResult = await signer.call({
    //   to: query.to,
    //   data: query.data,
    // });
    // const bptOut = query.decode(staticResult); // pending implementation
    // console.log(bptOut);
    const bptOut = '0';

    const query = await pools.generalisedJoin(
      fromPool.id,
      minBptOut ? minBptOut : bptOut,
      tokensIn,
      tokensBalanceBefore.map((b) => b.toString()),
      signerAddress,
      wrapMainTokens,
      previouslyAuthorised ? undefined : authorisation
    );

    const response = await signer.sendTransaction({
      to: query.to,
      data: query.data,
      gasLimit,
    });

    const receipt = await response.wait();
    console.log('Gas used', receipt.gasUsed.toString());

    [bptBalanceAfter, ...tokensBalanceAfter] = await getBalances(
      [fromPool.address, ...tokensIn],
      signer,
      signerAddress
    );

    expect(receipt.status).to.eql(1);
    expect(bptBalanceBefore.eq(0)).to.be.true;
    expect(bptBalanceAfter.gt(0)).to.be.true;
    tokensBalanceBefore.forEach(
      (b, i) => expect(b.eq(initialBalances[i])).to.be.true
    );
    tokensBalanceAfter.forEach((b) => expect(b.eq(0)).to.be.true);
  };

  context('without minBPT limit', async () => {
    it('should transfer tokens from stable to boosted', async () => {
      await testFlow();
    }).timeout(20000);

    it('should transfer tokens from stable to boosted - limit should fail', async () => {
      let errorMessage = '';
      try {
        await testFlow(false, MaxInt256.toString());
      } catch (error) {
        errorMessage = (error as Error).message;
      }
      expect(errorMessage).to.contain('BAL#208'); // BPT_OUT_MIN_AMOUNT - BPT out below minimum expected
    }).timeout(20000);
  });
}).timeout(20000);<|MERGE_RESOLUTION|>--- conflicted
+++ resolved
@@ -1,19 +1,8 @@
 import dotenv from 'dotenv';
 import { expect } from 'chai';
 import hardhat from 'hardhat';
-<<<<<<< HEAD
-import {
-  BalancerError,
-  BalancerErrorCode,
-  Network,
-  RelayerAuthorization,
-  PoolModel,
-  BalancerSdkConfig,
-  BalancerSDK,
-} from '@/.';
-=======
+
 import { BalancerSDK, Network, RelayerAuthorization } from '@/.';
->>>>>>> dee552fb
 import { BigNumber, parseFixed } from '@ethersproject/bignumber';
 import { Contracts } from '@/modules/contracts/contracts.module';
 import { JsonRpcSigner } from '@ethersproject/providers';
@@ -53,6 +42,7 @@
 const sdk = new BalancerSDK({
   network,
   rpcUrl,
+  customSubgraphUrl: `https://api.thegraph.com/subgraphs/name/balancer-labs/balancer-v2-beta`,
 });
 const { pools } = sdk;
 const provider = new ethers.providers.JsonRpcProvider(rpcUrl, network);
@@ -138,24 +128,8 @@
       jsonRpcUrl as string,
       blockNumber
     );
-<<<<<<< HEAD
 
     authorisation = await signRelayerApproval(relayer, signerAddress, signer);
-
-    const sdkConfig: BalancerSdkConfig = {
-      network,
-      rpcUrl,
-      customSubgraphUrl: `https://api.thegraph.com/subgraphs/name/balancer-labs/balancer-v2-beta`,
-    };
-    const balancer = new BalancerSDK(sdkConfig);
-    await balancer.poolsProvider
-      .findBy('address', fromPool.address)
-      .then((res) => {
-        if (!res) throw new BalancerError(BalancerErrorCode.POOL_DOESNT_EXIST);
-        pool = res;
-      });
-=======
->>>>>>> dee552fb
   });
 
   const testFlow = async (
