--- conflicted
+++ resolved
@@ -6,15 +6,9 @@
 import {
   BalancerSDK,
   BalancerTenderlyConfig,
-<<<<<<< HEAD
   GraphQLQuery,
   GraphQLArgs,
   Network,
-=======
-  Network,
-  GraphQLQuery,
-  GraphQLArgs,
->>>>>>> b1964352
 } from '@/.';
 import { BigNumber, parseFixed } from '@ethersproject/bignumber';
 import { Contracts } from '@/modules/contracts/contracts.module';
@@ -78,10 +72,7 @@
   blockNumber,
 };
 
-<<<<<<< HEAD
-=======
 // This filters to pool addresses of interest to avoid too many onchain calls during tests
->>>>>>> b1964352
 const poolAddresses = Object.values(addresses).map(
   (address) => address.address
 );
