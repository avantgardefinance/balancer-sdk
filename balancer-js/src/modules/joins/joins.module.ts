--- conflicted
+++ resolved
@@ -170,13 +170,7 @@
     return {
       to: this.relayer,
       data: callData,
-<<<<<<< HEAD
       outputRefs: rootOutputRefs,
-=======
-      decode: (output) => {
-        return output; // TODO: add decode function
-      },
->>>>>>> 3bf47ea1
     };
   }
 
@@ -233,14 +227,12 @@
         node.outputReference = '0';
         return;
       }
-<<<<<<< HEAD
-      const expectedOut = node.id === rootId ? expectedBPTOut : '0';
-
-      const sender = node.children.some((child) => child.action === 'input') // first chained action
-        ? userAddress
-        : this.relayer;
-      const recipient = node.id === rootId ? userAddress : this.relayer; // last chained action
-=======
+      // const expectedOut = node.id === rootId ? expectedBPTOut : '0';
+
+      // const sender = node.children.some((child) => child.action === 'input') // first chained action
+      //   ? userAddress
+      //   : this.relayer;
+      // const recipient = node.id === rootId ? userAddress : this.relayer; // last chained action
 
       const hasLeafNodeAsChild = node.children.some(
         (children) =>
@@ -253,7 +245,6 @@
       const recipient = isLastChainedCall ? userAddress : this.relayer;
       const expectedOut = isLastChainedCall ? expectedBPTOut : '0';
 
->>>>>>> 3bf47ea1
       switch (node.action) {
         // TODO - Add other Relayer supported Unwraps
         case 'wrapAaveDynamicToken':
