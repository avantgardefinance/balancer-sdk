import { cloneDeep } from 'lodash';
import { Interface } from '@ethersproject/abi';
import { BigNumber, parseFixed } from '@ethersproject/bignumber';
import {
  AddressZero,
  MaxInt256,
  WeiPerEther,
  Zero,
} from '@ethersproject/constants';

import { BalancerError, BalancerErrorCode } from '@/balancerErrors';
import {
  EncodeBatchSwapInput,
  EncodeJoinPoolInput,
  EncodeWrapAaveDynamicTokenInput,
  Relayer,
} from '@/modules/relayer/relayer.module';
import { BatchSwapStep, FundManagement, SwapType } from '@/modules/swaps/types';
import { StablePoolEncoder } from '@/pool-stable';
import {
  BalancerNetworkConfig,
  JoinPoolRequest,
  Pool,
  PoolAttribute,
  PoolType,
} from '@/types';
import { Findable } from '../data/types';
import { PoolGraph, Node } from '../graph/graph';

import { subSlippage } from '@/lib/utils/slippageHelper';
import balancerRelayerAbi from '@/lib/abi/RelayerV4.json';
import { networkAddresses } from '@/lib/constants/config';
import { AssetHelpers, isSameAddress } from '@/lib/utils';
import {
  SolidityMaths,
  _computeScalingFactor,
  _upscale,
} from '@/lib/utils/solidityMaths';
import { calcPriceImpact } from '../pricing/priceImpact';
import { WeightedPoolEncoder } from '@/pool-weighted';
import { getPoolAddress } from '@/pool-utils';
import { Simulation, SimulationType } from '../simulation/simulation.module';
import { Requests, VaultModel } from '../vaultModel/vaultModel.module';
import { BatchSwapRequest } from '../vaultModel/poolModel/swap';
import { JoinPoolRequest as JoinPoolModelRequest } from '../vaultModel/poolModel/join';

const balancerRelayerInterface = new Interface(balancerRelayerAbi);

export class Join {
  private relayer: string;
  private wrappedNativeAsset;
  constructor(
    private pools: Findable<Pool, PoolAttribute>,
<<<<<<< HEAD
    private networkConfig: BalancerNetworkConfig,
    private simulationService: Simulation
=======
    networkConfig: BalancerNetworkConfig
>>>>>>> 972f1696
  ) {
    const { tokens, contracts } = networkAddresses(networkConfig.chainId);
    this.relayer = contracts.relayerV4 as string;
    this.wrappedNativeAsset = tokens.wrappedNativeAsset;
  }

  async joinPool(
    poolId: string,
    tokensIn: string[],
    amountsIn: string[],
    userAddress: string,
    wrapMainTokens: boolean,
    slippage: string,
    simulationType: SimulationType,
    poolGraph: PoolGraph,
    authorisation?: string
  ): Promise<{
    to: string;
    encodedCall: string;
    expectedOut: string;
    minOut: string;
    priceImpact: string;
  }> {
    if (tokensIn.length != amountsIn.length)
      throw new BalancerError(BalancerErrorCode.INPUT_LENGTH_MISMATCH);

    // Create nodes for each pool/token interaction and order by breadth first
    const orderedNodes = await poolGraph.getGraphNodes(
      true,
      poolId,
      wrapMainTokens
    );

    const joinPaths = Join.getJoinPaths(orderedNodes, tokensIn, amountsIn);

    const totalBptZeroPi = Join.totalBptZeroPriceImpact(joinPaths);
    /*
    - Create calls with 0 min bpt for each root join
    - static call (or V4 special call) to get actual amounts for each root join
    - Apply slippage to amounts
    - Recreate calls with minAmounts === actualAmountsWithSlippage
    - Return minAmoutOut (sum actualAmountsWithSlippage), UI would use this to display to user
    - Return updatedCalls, UI would use this to execute tx
    */
    // Create calls with 0 expected for each root join
    // Peek is enabled here so we can static call the returned amounts and use these to set limits
    const {
      multiRequests,
      encodedCall: queryData,
      outputIndexes,
    } = await this.createCalls(
      joinPaths,
      userAddress,
      undefined,
      authorisation
    );

    // static call (or V4 special call) to get actual amounts for each root join
    const { amountsOut, totalAmountOut } = await this.amountsOutByJoinPath(
      userAddress,
      multiRequests,
      queryData,
      tokensIn,
      outputIndexes,
      simulationType
    );

    const { minAmountsOut, totalMinAmountOut } = this.minAmountsOutByJoinPath(
      slippage,
      amountsOut,
      totalAmountOut
    );
    const priceImpact = calcPriceImpact(
      BigInt(totalAmountOut),
      totalBptZeroPi.toBigInt(),
      true
    ).toString();

    // Create calls with minAmountsOut
    const { encodedCall, deltas } = await this.createCalls(
      joinPaths,
      userAddress,
      minAmountsOut,
      authorisation
    );

    this.assertDeltas(poolId, deltas, tokensIn, amountsIn, totalMinAmountOut);

    return {
      to: this.relayer,
      encodedCall,
      expectedOut: totalAmountOut,
      minOut: totalMinAmountOut,
      priceImpact,
    };
  }

  private assertDeltas(
    poolId: string,
    deltas: Record<string, BigNumber>,
    tokensIn: string[],
    amountsIn: string[],
    minBptOut: string
  ): void {
    const poolAddress = getPoolAddress(poolId);
    const outDiff = deltas[poolAddress.toLowerCase()].add(minBptOut);

    if (outDiff.abs().gt(3)) {
      console.error(
        `join assertDeltas, bptOut: `,
        poolAddress,
        minBptOut,
        deltas[poolAddress.toLowerCase()]?.toString()
      );
      throw new BalancerError(BalancerErrorCode.JOIN_DELTA_AMOUNTS);
    }
    delete deltas[poolAddress.toLowerCase()];

    tokensIn.forEach((token, i) => {
      if (
        !BigNumber.from(amountsIn[i]).eq(0) &&
        deltas[token.toLowerCase()]?.toString() !== amountsIn[i]
      ) {
        console.error(
          `join assertDeltas, tokenIn: `,
          token,
          amountsIn[i],
          deltas[token.toLowerCase()]?.toString()
        );
        throw new BalancerError(BalancerErrorCode.JOIN_DELTA_AMOUNTS);
      }
      delete deltas[token.toLowerCase()];
    });

    for (const token in deltas) {
      if (deltas[token].toString() !== '0') {
        console.error(
          `join assertDeltas, non-input token should be 0: `,
          token,
          deltas[token].toString()
        );
        throw new BalancerError(BalancerErrorCode.JOIN_DELTA_AMOUNTS);
      }
    }
  }

  // Create join paths from tokensIn all the way to the root node.
  static getJoinPaths = (
    orderedNodes: Node[],
    tokensIn: string[],
    amountsIn: string[]
  ): Node[][] => {
    const joinPaths: Node[][] = [];

    // Filter all nodes that contain a token in the tokensIn array
    const inputNodes = orderedNodes.filter((node) =>
      tokensIn
        .filter((t, i) => BigNumber.from(amountsIn[i]).gt(0)) // Remove input tokens with 0 amounts
        .map((tokenIn) => tokenIn.toLowerCase())
        .includes(node.address.toLowerCase())
    );

    // If inputNodes contain at least one leaf token, then add path to join proportionally with all leaf tokens contained in tokensIn
    const containsLeafNode = inputNodes.some((node) => node.isLeaf);
    if (containsLeafNode) {
      joinPaths.push(orderedNodes);
    }

    // Add a join path for each non-leaf input node
    const nonLeafInputNodes = inputNodes.filter((node) => !node.isLeaf);
    nonLeafInputNodes.forEach((nonLeafInputNode) => {
      // Get amount in for current node
      const nonLeafAmountIn = amountsIn.find((amountIn, i) =>
        isSameAddress(tokensIn[i], nonLeafInputNode.address)
      ) as string;
      // Split amount in between nodes with same non-leaf input token based on proportionOfParent
      const totalProportions = nonLeafInputNodes
        .filter((node) => isSameAddress(node.address, nonLeafInputNode.address))
        .reduce(
          (total, node) => total.add(node.proportionOfParent),
          BigNumber.from(0)
        );
      const proportionalNonLeafAmountIn = BigNumber.from(nonLeafAmountIn)
        .mul(nonLeafInputNode.proportionOfParent)
        .div(totalProportions)
        .toString();
      // Create input node for current non-leaf input token
      const [inputTokenNode] = PoolGraph.createInputTokenNode(
        0, // temp value that will be updated after creation
        nonLeafInputNode.address,
        nonLeafInputNode.decimals,
        nonLeafInputNode.parent,
        WeiPerEther
      );
      // Update index to be actual amount in
      inputTokenNode.index = proportionalNonLeafAmountIn;
      inputTokenNode.isLeaf = false;
      // Start join path with input node
      const nonLeafJoinPath = [inputTokenNode];
      // Add each parent to the join path until we reach the root node
      let parent = nonLeafInputNode.parent;
      while (parent) {
        nonLeafJoinPath.push(cloneDeep(parent));
        parent = parent.parent;
      }
      // Add join path to list of join paths
      joinPaths.push(nonLeafJoinPath);
    });

    // After creating all join paths, update the index of each input node to be the amount in for that node
    // All other node indexes will be used as a reference to store the amounts out for that node
    this.updateInputAmounts(joinPaths, tokensIn, amountsIn);

    return joinPaths;
  };

  /*
  AmountsIn should be adjusted after being split between tokensIn to fix eventual rounding issues.
  This prevents the transaction to leave out dust amounts.
  */
  private static updateInputAmounts = (
    joinPaths: Node[][],
    tokensIn: string[],
    amountsIn: string[]
  ): void => {
    // Helper function to calculate and adjust amount difference for each token in
    const ajdustAmountInDiff = (
      tokenInInputNodes: Node[],
      amountIn: string
    ): void => {
      if (tokenInInputNodes.length > 1) {
        // Sum of amountsIn from each input node with same tokenIn
        const amountsInSumforTokenIn = tokenInInputNodes.reduce(
          (sum, currentNode) => sum.add(currentNode.index),
          BigNumber.from(0)
        );
        // Compare total amountIn with sum of amountIn split between each input node with same tokenIn
        const diff = BigNumber.from(amountIn).sub(amountsInSumforTokenIn);
        // Apply difference to first input node with same tokenIn
        tokenInInputNodes[0].index = diff
          .add(tokenInInputNodes[0].index)
          .toString();
      }
    };

    // Update amountsIn within leaf join path
    const leafJoinPath = joinPaths.find((joinPath) => joinPath[0].isLeaf);
    if (leafJoinPath) {
      // Update input proportions so inputs are shared correctly between leaf nodes with same tokenIn
      const totalProportions = this.updateTotalProportions(leafJoinPath);
      // Update input nodes to have correct input amount
      leafJoinPath.forEach((node) => {
        if (node.joinAction === 'input')
          node = this.updateNodeAmount(
            node,
            tokensIn,
            amountsIn,
            totalProportions
          );
      });
      // Adjust amountIn for each tokenIn to fix eventual rounding issues
      tokensIn.forEach((tokenIn, i) => {
        const tokenInInputNodes = leafJoinPath.filter(
          (inputNode) =>
            inputNode.isLeaf && isSameAddress(inputNode.address, tokenIn)
        );
        ajdustAmountInDiff(tokenInInputNodes, amountsIn[i]);
      });
    }

    // Adjust amountsIn shared between non-leaf join paths with same tokenIn
    const nonLeafJoinPaths = joinPaths.filter(
      (joinPath) => !joinPath[0].isLeaf
    );
    if (nonLeafJoinPaths.length > 1) {
      tokensIn.forEach((tokenIn, i) => {
        const tokenInInputNodes = nonLeafJoinPaths
          .map((path) => path[0])
          .filter((node) => isSameAddress(node.address, tokenIn));
        ajdustAmountInDiff(tokenInInputNodes, amountsIn[i]);
      });
    }
  };

  createCalls = async (
    joinPaths: Node[][],
    userAddress: string,
    minAmountsOut?: string[], // one for each joinPath
    authorisation?: string
  ): Promise<{
    multiRequests: Requests[][];
    encodedCall: string;
    outputIndexes: number[];
    deltas: Record<string, BigNumber>;
  }> => {
    // Create calls for both leaf and non-leaf inputs
    const { multiRequests, encodedCalls, outputIndexes, deltas } =
      this.createActionCalls(joinPaths, userAddress, minAmountsOut);

    if (authorisation) {
      encodedCalls.unshift(this.createSetRelayerApproval(authorisation));
    }

    const encodedCall = balancerRelayerInterface.encodeFunctionData(
      'multicall',
      [encodedCalls]
    );

    return {
      multiRequests,
      encodedCall,
      outputIndexes: authorisation
        ? outputIndexes.map((i) => i + 1)
        : outputIndexes,
      deltas,
    };
  };

  /*
  1. For each input token:
    1. recursively find the spot price for each pool in the path of the join
    2. take the product to get the spot price of the path
    3. multiply the input amount of that token by the path spot price to get the "zeroPriceImpact" amount of BPT for that token
  2. Sum each tokens zeroPriceImpact BPT amount to get total zeroPriceImpact BPT
  */
  static totalBptZeroPriceImpact = (joinPaths: Node[][]): BigNumber => {
    // Add bptZeroPriceImpact for all inputs
    let totalBptZeroPi = BigNumber.from('0');
    joinPaths.forEach((joinPath) => {
      const isLeafJoin = joinPath[0].isLeaf;
      if (isLeafJoin) {
        // Calculate bptZeroPriceImpact for leaf inputs
        const leafNodes = joinPath.filter((node) => node.isLeaf);
        leafNodes.forEach((leafNode) => {
          const bptOut = this.bptOutZeroPiForInputNode(leafNode);
          totalBptZeroPi = totalBptZeroPi.add(bptOut);
        });
      } else {
        // Calculate bptZeroPriceImpact for non-leaf inputs
        const bptOut = this.bptOutZeroPiForInputNode(joinPath[0]);
        totalBptZeroPi = totalBptZeroPi.add(bptOut);
      }
    });
    return totalBptZeroPi;
  };

  /*
  1. recursively find the spot price for each pool in the path of the join
  2. take the product to get the spot price of the path
  3. multiply the input amount of that token by the path spot price to get the "zeroPriceImpact" amount of BPT for that token 
  */
  static bptOutZeroPiForInputNode = (inputNode: Node): bigint => {
    if (inputNode.index === '0' || inputNode.joinAction !== 'input')
      return BigInt(0);
    let spProduct = 1;
    let parentNode: Node | undefined = inputNode.parent;
    let childAddress = inputNode.address;
    // Traverse up graph until we reach root adding each node
    while (parentNode !== undefined) {
      if (
        parentNode.joinAction === 'batchSwap' ||
        parentNode.joinAction === 'joinPool'
      ) {
        const sp = parentNode.spotPrices[childAddress.toLowerCase()];
        spProduct = spProduct * parseFloat(sp);
        childAddress = parentNode.address;
      }
      parentNode = parentNode.parent;
    }
    const spPriceScaled = parseFixed(spProduct.toFixed(18), 18);
    const scalingFactor = _computeScalingFactor(BigInt(inputNode.decimals));
    const inputAmountScaled = _upscale(BigInt(inputNode.index), scalingFactor);
    const bptOut = SolidityMaths.divDownFixed(
      inputAmountScaled,
      spPriceScaled.toBigInt()
    );
    return bptOut;
  };

  /*
  Simulate transaction and decodes each output of interest.
  */
  amountsOutByJoinPath = async (
    userAddress: string,
    multiRequests: Requests[][],
    callData: string,
    tokensIn: string[],
    outputIndexes: number[],
    simulationType: SimulationType
  ): Promise<{ amountsOut: string[]; totalAmountOut: string }> => {
    const { amountsOut, totalAmountOut } =
      await this.simulationService.simulateGeneralisedJoin(
        this.relayer,
        multiRequests,
        callData,
        outputIndexes,
        userAddress,
        tokensIn,
        simulationType
      );

    return {
      amountsOut,
      totalAmountOut,
    };
  };

  /*
  Apply slippage to amounts
  */
  minAmountsOutByJoinPath = (
    slippage: string,
    amounts: string[],
    totalAmountOut: string
  ): { minAmountsOut: string[]; totalMinAmountOut: string } => {
    const minAmountsOut = amounts.map((amount) =>
      subSlippage(BigNumber.from(amount), BigNumber.from(slippage)).toString()
    );
    const totalMinAmountOut = subSlippage(
      BigNumber.from(totalAmountOut),
      BigNumber.from(slippage)
    ).toString();

    return {
      minAmountsOut,
      totalMinAmountOut,
    };
  };

  updateDeltas(
    deltas: Record<string, BigNumber>,
    assets: string[],
    amounts: string[]
  ): Record<string, BigNumber> {
    assets.forEach((t, i) => {
      const asset = t.toLowerCase();
      if (!deltas[asset]) deltas[asset] = Zero;
      deltas[asset] = deltas[asset].add(amounts[i]);
    });
    return deltas;
  }

  // Create actions for each Node and return in multicall array
  // Create calls for each path, use value stored in minBptAmounts if available
  createActionCalls = (
    joinPaths: Node[][],
    userAddress: string,
    minAmountsOut?: string[]
  ): {
    multiRequests: Requests[][];
    encodedCalls: string[];
    outputIndexes: number[];
    deltas: Record<string, BigNumber>;
  } => {
    const multiRequests: Requests[][] = [];
    const encodedCalls: string[] = [];
    const outputIndexes: number[] = [];
    const isPeek = !minAmountsOut;
    const deltas: Record<string, BigNumber> = {};

    joinPaths.forEach((joinPath, j) => {
      const isLeafJoin = joinPath[0].isLeaf;
      const modelRequests: Requests[] = [];
      joinPath.forEach((node, i) => {
        let nodeChildrenWithinJoinPath;
        if (isLeafJoin) {
          nodeChildrenWithinJoinPath = joinPath.filter(
            (joinNode) =>
              node.children.map((n) => n.address).includes(joinNode.address) &&
              node.index === joinNode.parent?.index // Ensure child nodes with same address are not included
          );
        } else {
          nodeChildrenWithinJoinPath = i > 0 ? [joinPath[i - 1]] : [];
        }

        // Prevent adding action calls with input amounts equal 0
        if (
          nodeChildrenWithinJoinPath.length > 0 &&
          nodeChildrenWithinJoinPath.filter((c) => c.index !== '0').length === 0
        ) {
          node.index = '0';
          return;
        }

        // If child node was input the tokens come from user not relayer
        // wrapped tokens have to come from user (Relayer has no approval for wrapped tokens)
        const fromUser = nodeChildrenWithinJoinPath.some(
          (child) =>
            child.joinAction === 'input' ||
            child.joinAction === 'wrapAaveDynamicToken'
        );
        const sender = fromUser ? userAddress : userAddress;

        const isLastChainedCall = i === joinPath.length - 1;
        // Always send to user on last call otherwise send to relayer
        const recipient = isLastChainedCall ? userAddress : userAddress;
        // Last action will use minBptOut to protect user. Middle calls can safely have 0 minimum as tx will revert if last fails.
        const minOut =
          isLastChainedCall && minAmountsOut ? minAmountsOut[j] : '0';

        switch (node.joinAction) {
          // TODO - Add other Relayer supported Unwraps
          case 'wrapAaveDynamicToken':
            {
              // relayer has no allowance to spend its own wrapped tokens so recipient must be the user
              const { encodedCall } = this.createAaveWrap(
                node,
                nodeChildrenWithinJoinPath,
                j,
                sender,
                userAddress
              );
              // modelRequests.push(modelRequest); // TODO: add model request when available
              encodedCalls.push(encodedCall);
            }
            break;
          case 'batchSwap':
            {
              const { modelRequest, encodedCall, assets, amounts } =
                this.createBatchSwap(
                  node,
                  nodeChildrenWithinJoinPath,
                  j,
                  minOut,
                  sender,
                  recipient
                );
              modelRequests.push(modelRequest);
              encodedCalls.push(encodedCall);
              this.updateDeltas(deltas, assets, amounts);
            }
            break;
          case 'joinPool':
            {
              const { modelRequest, encodedCall, assets, amounts, minBptOut } =
                this.createJoinPool(
                  node,
                  nodeChildrenWithinJoinPath,
                  j,
                  minOut,
                  sender,
                  recipient
                );
              modelRequests.push(modelRequest);
              encodedCalls.push(encodedCall);
              this.updateDeltas(
                deltas,
                [node.address, ...assets],
                [minBptOut, ...amounts]
              );
            }
            break;
          default:
            return;
        }
      });
      if (isPeek) {
        const outputRef = 100 * j;
        const encodedPeekCall = Relayer.encodePeekChainedReferenceValue(
          Relayer.toChainedReference(outputRef, false)
        );
        encodedCalls.push(encodedPeekCall);
        outputIndexes.push(encodedCalls.indexOf(encodedPeekCall));
      }
      multiRequests.push(modelRequests);
    });

    return { multiRequests, encodedCalls, outputIndexes, deltas };
  };

  /**
   * Creates a map of node address and total proportion. Used for the case where there may be multiple inputs using same token, e.g. DAI input to 2 pools.
   * @param nodes nodes to consider.
   */
  static updateTotalProportions = (
    nodes: Node[]
  ): Record<string, BigNumber> => {
    const totalProportions: Record<string, BigNumber> = {};
    nodes.forEach((node) => {
      if (!totalProportions[node.address])
        totalProportions[node.address] = node.proportionOfParent;
      else {
        totalProportions[node.address] = totalProportions[node.address].add(
          node.proportionOfParent
        );
      }
    });
    return totalProportions;
  };

  /**
   * Uses relayer to approve itself to act in behalf of the user
   *
   * @param authorisation Encoded authorisation call.
   * @returns relayer approval call
   */
  createSetRelayerApproval = (authorisation: string): string => {
    return Relayer.encodeSetRelayerApproval(this.relayer, true, authorisation);
  };

  static updateNodeAmount = (
    node: Node,
    tokensIn: string[],
    amountsIn: string[],
    totalProportions: Record<string, BigNumber>
  ): Node => {
    /*
    An input node requires a real amount (not an outputRef) as it is first node in chain.
    This amount will be used when chaining to parent.
    Amounts are split proportionally between all inputs with same token.
    */
    const tokenIndex = tokensIn
      .map((t) => t.toLowerCase())
      .indexOf(node.address.toLowerCase());
    if (tokenIndex === -1) {
      node.index = '0';
      return node;
    }

    // Calculate proportional split
    const totalProportion = totalProportions[node.address];
    const inputProportion = node.proportionOfParent
      .mul((1e18).toString())
      .div(totalProportion);
    const inputAmount = inputProportion
      .mul(amountsIn[tokenIndex])
      .div((1e18).toString());
    // Update index with actual value
    node.index = inputAmount.toString();
    // console.log(
    //   `${node.type} ${node.address} prop: ${node.proportionOfParent.toString()}
    //   ${node.joinAction} (
    //     Inputs: ${inputAmount.toString()}
    //     OutputRef: ${node.index}
    //   )`
    // );
    return node;
  };

  createAaveWrap = (
    node: Node,
    nodeChildrenWithinJoinPath: Node[],
    joinPathIndex: number,
    sender: string,
    recipient: string
  ): { encodedCall: string } => {
    // Throws error based on the assumption that aaveWrap apply only to input tokens from leaf nodes
    if (nodeChildrenWithinJoinPath.length !== 1)
      throw new Error('aaveWrap nodes should always have a single child node');

    const childNode = nodeChildrenWithinJoinPath[0];

    const staticToken = node.address;
    const amount = childNode.index;
    const call: EncodeWrapAaveDynamicTokenInput = {
      staticToken,
      sender,
      recipient,
      amount,
      fromUnderlying: true,
      outputReference: this.getOutputRefValue(joinPathIndex, node).value,
    };
    const encodedCall = Relayer.encodeWrapAaveDynamicToken(call);

    // console.log(
    //   `${node.type} ${node.address} prop: ${node.proportionOfParent.toString()}
    //   ${node.joinAction} (
    //     staticToken: ${staticToken},
    //     input: ${amount},
    //     outputRef: ${node.index.toString()}
    //   )`
    // );

    return { encodedCall };
  };

  createBatchSwap = (
    node: Node,
    nodeChildrenWithinJoinPath: Node[],
    joinPathIndex: number,
    expectedOut: string,
    sender: string,
    recipient: string
  ): {
    modelRequest: BatchSwapRequest;
    encodedCall: string;
    assets: string[];
    amounts: string[];
  } => {
    // We only need batchSwaps for main/wrapped > linearBpt so shouldn't be more than token > token
    if (nodeChildrenWithinJoinPath.length !== 1)
      throw new Error('Unsupported batchswap');
    const inputToken = nodeChildrenWithinJoinPath[0].address;
    const inputValue = this.getOutputRefValue(
      joinPathIndex,
      nodeChildrenWithinJoinPath[0]
    );
    const assets = [node.address, inputToken];

    // For tokens going in to the Vault, the limit shall be a positive number. For tokens going out of the Vault, the limit shall be a negative number.
    // First asset will always be the output token (which will be linearBpt) so use expectedOut to set limit
    // We don't know input amounts if they are part of a chain so set to max input
    // TODO can we be safer?
    const limits: string[] = [
      BigNumber.from(expectedOut).mul(-1).toString(),
      inputValue.isRef ? MaxInt256.toString() : inputValue.value,
    ];

    // TODO Change to single swap to save gas
    const swaps: BatchSwapStep[] = [
      {
        poolId: node.id,
        assetInIndex: 1,
        assetOutIndex: 0,
        amount: inputValue.value,
        userData: '0x',
      },
    ];

    const funds: FundManagement = {
      sender,
      recipient,
      fromInternalBalance: sender === this.relayer,
      toInternalBalance: recipient === this.relayer,
    };

    const outputReferences = [
      {
        index: assets
          .map((a) => a.toLowerCase())
          .indexOf(node.address.toLowerCase()),
        key: BigNumber.from(this.getOutputRefValue(joinPathIndex, node).value),
      },
    ];

    // console.log(
    //   `${node.type} ${node.address} prop: ${node.proportionOfParent.toString()}
    //   ${node.joinAction}(
    //     inputAmt: ${nodeChildrenWithinJoinPath[0].index},
    //     inputToken: ${nodeChildrenWithinJoinPath[0].address},
    //     pool: ${node.id},
    //     outputToken: ${node.address},
    //     outputRef: ${this.getOutputRefValue(joinPathIndex, node).value},
    //     sender: ${sender},
    //     recipient: ${recipient}
    //   )`
    // );

    const call: EncodeBatchSwapInput = {
      swapType: SwapType.SwapExactIn,
      swaps,
      assets,
      funds,
      limits,
      deadline: BigNumber.from(Math.ceil(Date.now() / 1000) + 3600), // 1 hour from now
      value: '0', // TODO: handle join with ETH
      outputReferences,
    };
    const encodedCall = Relayer.encodeBatchSwap(call);

    const modelRequest = VaultModel.mapBatchSwapRequest(call);

    // If the sender is the Relayer the swap is part of a chain and shouldn't be considered for user deltas
    const userTokenIn = sender === this.relayer ? '0' : limits[1];
    // If the receiver is the Relayer the swap is part of a chain and shouldn't be considered for user deltas
    const userBptOut = recipient === this.relayer ? '0' : limits[0];
    const amounts = [userBptOut, userTokenIn];

    return { modelRequest, encodedCall, assets, amounts };
  };

  createJoinPool = (
    node: Node,
    nodeChildrenWithinJoinPath: Node[],
    joinPathIndex: number,
    minAmountOut: string,
    sender: string,
    recipient: string
  ): {
    modelRequest: JoinPoolModelRequest;
    encodedCall: string;
    assets: string[];
    amounts: string[];
    minBptOut: string;
  } => {
    const inputTokens: string[] = [];
    const inputAmts: string[] = [];

    // inputTokens needs to include each asset even if it has 0 amount
    node.children.forEach((child) => {
      inputTokens.push(child.address);
      // non-leaf joins should set input amounts only for children that are in their joinPath
      const childWithinJoinPath = nodeChildrenWithinJoinPath.find((c) =>
        isSameAddress(c.address, child.address)
      );
      if (childWithinJoinPath) {
        inputAmts.push(
          this.getOutputRefValue(joinPathIndex, childWithinJoinPath).value
        );
      } else {
        inputAmts.push('0');
      }
    });

    if (node.type === PoolType.ComposableStable) {
      // assets need to include the phantomPoolToken
      inputTokens.push(node.address);
      // need to add a placeholder so sorting works
      inputAmts.push('0');
    }

    // sort inputs
    const assetHelpers = new AssetHelpers(this.wrappedNativeAsset);
    const [sortedTokens, sortedAmounts] = assetHelpers.sortTokens(
      inputTokens,
      inputAmts
    ) as [string[], string[]];

    // userData amounts should not include the BPT of the pool being joined
    let userDataAmounts = [];
    const bptIndex = sortedTokens
      .map((t) => t.toLowerCase())
      .indexOf(node.address.toLowerCase());
    if (bptIndex === -1) {
      userDataAmounts = sortedAmounts;
    } else {
      userDataAmounts = [
        ...sortedAmounts.slice(0, bptIndex),
        ...sortedAmounts.slice(bptIndex + 1),
      ];
    }

    let userData: string;
    if (node.type === PoolType.Weighted) {
      userData = WeightedPoolEncoder.joinExactTokensInForBPTOut(
        userDataAmounts,
        minAmountOut
      );
    } else {
      userData = StablePoolEncoder.joinExactTokensInForBPTOut(
        userDataAmounts,
        minAmountOut
      );
    }

    // TODO: add test to join weth/wsteth pool using ETH
    const ethIndex = sortedTokens.indexOf(AddressZero);
    const value = ethIndex === -1 ? '0' : sortedAmounts[ethIndex];

    // console.log(
    //   `${node.type} ${node.address} prop: ${node.proportionOfParent.toString()}
    //   ${node.joinAction}(
    //     poolId: ${node.id},
    //     assets: ${sortedTokens.toString()},
    //     maxAmtsIn: ${sortedAmounts.toString()},
    //     amountsIn: ${userDataAmounts.toString()},
    //     minOut: ${minAmountOut},
    //     outputRef: ${this.getOutputRefValue(joinPathIndex, node).value},
    //     sender: ${sender},
    //     recipient: ${recipient}
    //   )`
    // );

    const call: EncodeJoinPoolInput = Relayer.formatJoinPoolInput({
      poolId: node.id,
      kind: 0,
      sender,
      recipient,
      value,
      outputReference: this.getOutputRefValue(joinPathIndex, node).value,
      joinPoolRequest: {} as JoinPoolRequest,
      assets: sortedTokens, // Must include BPT token
      maxAmountsIn: sortedAmounts,
      userData,
      fromInternalBalance: sender === this.relayer,
    });
    const encodedCall = Relayer.encodeJoinPool(call);
    const modelRequest = VaultModel.mapJoinPoolRequest(call);

    const userAmountsTokenIn = sortedAmounts.map((a) =>
      Relayer.isChainedReference(a) ? '0' : a
    );
    const userAmountOut = Relayer.isChainedReference(minAmountOut)
      ? '0'
      : minAmountOut;

    // If the sender is the Relayer the join is part of a chain and shouldn't be considered for user deltas
    const assets = sender === this.relayer ? [] : sortedTokens;
    const amounts = sender === this.relayer ? [] : userAmountsTokenIn;
    // If the receiver is the Relayer the join is part of a chain and shouldn't be considered for user deltas
    const minBptOut =
      recipient === this.relayer
        ? Zero.toString()
        : Zero.sub(userAmountOut).toString(); // -ve because coming from Vault

    return { modelRequest, encodedCall, assets, amounts, minBptOut };
  };

  getOutputRefValue = (
    joinPathIndex: number,
    node: Node
  ): { value: string; isRef: boolean } => {
    if (node.joinAction === 'input') {
      // Input nodes have their indexes set as the actual input amount, instead of a chained reference
      return { value: node.index, isRef: false };
    } else if (node.index !== '0' || !node.parent) {
      // Root node (parent === undefined) has index zero, but should still pass chained reference as outputRef value
      return {
        value: Relayer.toChainedReference(
          BigNumber.from(node.index).add(joinPathIndex * 100)
        ).toString(),
        isRef: true,
      };
    } else {
      return {
        value: '0',
        isRef: true,
      };
    }
  };
}<|MERGE_RESOLUTION|>--- conflicted
+++ resolved
@@ -51,12 +51,8 @@
   private wrappedNativeAsset;
   constructor(
     private pools: Findable<Pool, PoolAttribute>,
-<<<<<<< HEAD
-    private networkConfig: BalancerNetworkConfig,
+    networkConfig: BalancerNetworkConfig,
     private simulationService: Simulation
-=======
-    networkConfig: BalancerNetworkConfig
->>>>>>> 972f1696
   ) {
     const { tokens, contracts } = networkAddresses(networkConfig.chainId);
     this.relayer = contracts.relayerV4 as string;
