--- conflicted
+++ resolved
@@ -38,24 +38,11 @@
     data: string;
     decode: (output: string) => string;
   }> {
-<<<<<<< HEAD
     if (tokens.length != amounts.length)
       throw new BalancerError(BalancerErrorCode.INPUT_LENGTH_MISMATCH);
 
-    const rootPool = await this.pools.find(poolId);
-    if (!rootPool) throw new BalancerError(BalancerErrorCode.POOL_DOESNT_EXIST);
-    const poolsGraph = new PoolGraph(this.pools);
-
-    const rootNode = await poolsGraph.buildGraphFromRootPool(
-      poolId,
-      wrapMainTokens
-    );
-
-    if (rootNode.type !== PoolType.ComposableStable) {
-      throw new Error('root pool type should be ComposableStable');
-    }
-
-    const orderedNodes = poolsGraph.orderByBfs(rootNode);
+    // Create nodes for each pool/token interaction and order by breadth first
+    const orderedNodes = await this.getGraphNodes(poolId, wrapMainTokens);
 
     // Throws error if non-leaf tokens were provided as input
     const inputNodes = orderedNodes.filter((node) => node.action === 'input');
@@ -68,14 +55,8 @@
     if (nonInputTokens.length > 0)
       throw new BalancerError(BalancerErrorCode.TOKEN_MISMATCH);
 
-    const calls = this.createActionCalls(
-=======
-    // Create nodes for each pool/token interaction and order by breadth first
-    const orderedNodes = await this.getGraphNodes(poolId, wrapMainTokens);
-
     // Create calls for leaf token actions
     let calls = this.createActionCalls(
->>>>>>> 2002b349
       orderedNodes,
       poolId,
       expectedBPTOut,
@@ -137,6 +118,11 @@
       poolId,
       wrapMainTokens
     );
+
+    if (rootNode.type !== PoolType.ComposableStable) {
+      throw new Error('root pool type should be ComposableStable');
+    }
+
     return PoolGraph.orderByBfs(rootNode);
   }
 
