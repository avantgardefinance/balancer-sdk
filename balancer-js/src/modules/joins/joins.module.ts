import { Interface } from '@ethersproject/abi';
import { BigNumber } from '@ethersproject/bignumber';
import { AddressZero, MaxInt256 } from '@ethersproject/constants';

import { BalancerError, BalancerErrorCode } from '@/balancerErrors';
import { Relayer } from '@/modules/relayer/relayer.module';
import { BatchSwapStep, FundManagement, SwapType } from '@/modules/swaps/types';
import { WeightedPoolEncoder } from '@/pool-weighted';
import { JoinPoolRequest } from '@/types';
import { PoolRepository } from '../data';
import { PoolGraph, Node } from './graph';

import balancerRelayerAbi from '@/lib/abi/BalancerRelayer.json';
import { networkAddresses } from '@/lib/constants/config';
import { AssetHelpers } from '@/lib/utils';
const balancerRelayerInterface = new Interface(balancerRelayerAbi);

export class Join {
  totalProportions: Record<string, BigNumber> = {};
  private relayer: string;
  private wrappedNativeAsset;
  constructor(private pools: PoolRepository, chainId: number) {
    const { tokens, contracts } = networkAddresses(chainId);
    this.relayer = contracts.relayer as string;
    this.wrappedNativeAsset = tokens.wrappedNativeAsset;
  }

  async joinPool(
    poolId: string,
    expectedBPTOut: string,
    tokens: string[],
    amounts: string[],
    userAddress: string,
    authorisation?: string
  ): Promise<{
    to: string;
    data: string;
    decode: (output: string) => string;
  }> {
    const rootPool = await this.pools.find(poolId);
    if (!rootPool) throw new BalancerError(BalancerErrorCode.POOL_DOESNT_EXIST);
    const poolsGraph = new PoolGraph(this.pools);

    const rootNode = await poolsGraph.buildGraphFromRootPool(poolId);
    const orderedNodes = poolsGraph.orderByBfs(rootNode);
    const calls = this.createActionCalls(
      orderedNodes,
      poolId,
      expectedBPTOut,
      tokens.map((token) => token.toLowerCase()),
      amounts,
      userAddress,
      authorisation
    );

    const callData = balancerRelayerInterface.encodeFunctionData('multicall', [
      calls,
    ]);

    return {
      to: this.relayer,
      data: callData,
      decode: (output) => {
        return 'todo'; // TODO: add decode function
      },
    };
  }

  createActionCalls(
    orderedNodes: Node[],
    rootId: string,
    expectedBPTOut: string,
    tokens: string[],
    amounts: string[],
    userAddress: string,
    authorisation?: string
  ): string[] {
    const calls: string[] = [];
    if (authorisation) {
      calls.push(this.createSetRelayerApproval(authorisation));
    }
    this.updateTotalProportions(orderedNodes);
    // Create actions for each Node and return in multicall array
    orderedNodes.forEach((node) => {
      const expectedOut = node.id === rootId ? expectedBPTOut : '0';
      const sender = node.children.some((child) => child.action === 'input') // first chained action
        ? userAddress
        : this.relayer;
      const recipient = node.id === rootId ? userAddress : this.relayer; // last chained action
      switch (node.action) {
        // TO DO - Add other Relayer supported Unwraps
        case 'wrapAaveDynamicToken':
          calls.push(this.createAaveWrap(node, sender, recipient));
          break;
        case 'batchSwap':
          calls.push(
            this.createBatchSwap(node, expectedOut, sender, recipient)
          );
          break;
        case 'joinPool':
          calls.push(this.createJoinPool(node, expectedOut, sender, recipient));
          break;
        case 'input':
          this.createMainToken(node, tokens, amounts);
          break;
        default: {
          const inputs = node.children.map((t) => {
            return t.outputReference;
          });
          console.log(
            'Unsupported action',
            node.type,
            node.address,
            node.action,
            `Inputs: ${inputs.toString()}`,
            `OutputRef: ${node.outputReference}`,
            node.proportionOfParent.toString()
          );
        }
      }
    });
    return calls;
  }

  /*
  This creates a map of node address and total proportion.
  Useful for the case where there may be multiple inputs using same token, e.g. DAI input to 2 pools.
  */
  updateTotalProportions(nodes: Node[]): void {
    this.totalProportions = {};
    nodes.forEach((node) => {
      if (!this.totalProportions[node.address])
        this.totalProportions[node.address] = node.proportionOfParent;
      else {
        this.totalProportions[node.address] = this.totalProportions[
          node.address
<<<<<<< HEAD
        ].add(node.proportionOfParent); // TODO: check with John if this is indeed node.proportionOfParent
=======
        ].add(node.proportionOfParent);
      }
>>>>>>> 15a5958a
    });
  }

  /**
   * Uses relayer to approve itself to act in behalf of the user
   *
   * @param authorisation Encoded authorisation call.
   * @returns relayer approval call
   */
  createSetRelayerApproval(authorisation: string): string {
    return Relayer.encodeSetRelayerApproval(this.relayer, true, authorisation);
  }

  /*
  These nodes don't have an action but create the correct proportional inputs for each token.
  These input amounts are then copied to the outputRef which the parent node will use.
  */
  createMainToken(node: Node, tokens: string[], amounts: string[]): void {
    // Update amounts to use actual value based off input and proportions
    const tokenIndex = tokens.indexOf(node.address);
    if (tokenIndex === -1) return;

    const totalProportion = this.totalProportions[node.address];
    const inputProportion = node.proportionOfParent
      .mul((1e18).toString())
      .div(totalProportion);
    const inputAmount = inputProportion
      .mul(amounts[tokenIndex])
      .div((1e18).toString());
    node.outputReference = inputAmount.toString();
    console.log(
      node.type,
      node.address,
      node.action,
      `Inputs: ${inputAmount.toString()}`,
      `OutputRef: ${node.outputReference}`,
      node.proportionOfParent.toString()
    );
  }

  createAaveWrap(node: Node, sender: string, recipient: string): string {
    const childNode = node.children[0]; // TODO: check if it's possible to have more than one child at this type of node

    const staticToken = node.address;
    const amount = childNode.outputReference;
    const call = Relayer.encodeWrapAaveDynamicToken({
      staticToken,
      sender,
      recipient,
      amount,
      fromUnderlying: true, // TODO: check if we should handle the false case as well
      outputReference: Relayer.toChainedReference(node.outputReference),
    });
<<<<<<< HEAD

=======
    if (inputs[0] === '0') {
      node.outputReference = '0';
      return;
    }
>>>>>>> 15a5958a
    console.log(
      node.type,
      node.address,
      `${
        node.action
      }(staticToken: ${staticToken}, input: ${amount}, outputRef: ${node.outputReference.toString()}) prop: ${node.proportionOfParent.toString()}`
    );

    return call;
  }

  createBatchSwap(
    node: Node,
    expectedOut: string,
    sender: string,
    recipient: string
  ): string {
    // TO DO - Create actual swap call for Relayer multicall
    const inputAmt = node.children[0].outputReference;
    const inputToken = node.children[0].address;
    if (inputAmt === '0') {
      node.outputReference = '0';
      return;
    }
    const outputToken = node.address;
    const expectedOutputAmount = expectedOut; // This could be used if joining a pool via a swap, e.g. Linear
    const poolId = node.id;
    console.log(
      node.type,
      node.address,
      `${
        node.action
      }(\n  inputAmt: ${inputAmt},\n  inputToken: ${inputToken},\n  pool: ${poolId},\n  outputToken: ${outputToken},\n  outputRef: ${
        node.outputReference
      }\n) prop: ${node.proportionOfParent.toString()}`
    );

    const assets = [
      node.address,
      ...node.children.map((child) => child.address),
    ];

    // For tokens going in to the Vault, the limit shall be a positive number. For tokens going out of the Vault, the limit shall be a negative number.
    const limits: string[] = [
      BigNumber.from(expectedOut).mul(-1).toString(),
      ...node.children.map(() => MaxInt256.toString()), // TODO: check if it's worth limiting inputs as well - if yes, how to get the amount from children nodes?
    ];

    const swaps: BatchSwapStep[] = node.children.map((child) => {
      return {
        poolId: node.id,
        assetInIndex: assets.indexOf(child.address),
        assetOutIndex: assets.indexOf(node.address),
        amount: Relayer.toChainedReference(child.outputReference).toString(),
        userData: '0x',
      };
    });

    const funds: FundManagement = {
      sender,
      recipient,
      fromInternalBalance: sender === this.relayer,
      toInternalBalance: recipient === this.relayer,
    };

    const outputReferences = [
      {
        index: assets.indexOf(node.address),
        key: Relayer.toChainedReference(node.outputReference),
      },
    ];

    const call = Relayer.encodeBatchSwap({
      swapType: SwapType.SwapExactIn,
      swaps,
      assets,
      funds,
      limits,
      deadline: BigNumber.from(Math.ceil(Date.now() / 1000) + 3600), // 1 hour from now
      value: '0',
      outputReferences,
    });

    return call;
  }

  createJoinPool(
    node: Node,
    minAmountOut: string,
    sender: string,
    recipient: string
  ): string {
    const poolId = node.id;
    const inputTokens: string[] = [];
    const inputAmts: string[] = [];

    node.children.forEach((child) => {
      if (child.outputReference !== '0') {
        inputTokens.push(child.address);
        inputAmts.push(child.outputReference);
      }
    });
    if (inputAmts.length === 0) {
      node.outputReference = '0';
      return;
    }

    console.log(
      node.type,
      node.address,
      `${
        node.action
      }(\n  poolId: ${poolId},\n  inputTokens: ${inputTokens.toString()},\n  maxAmtsIn: ${inputAmts.toString()},\n  minOut: ${minAmountOut}\n  outputRef: ${
        node.outputReference
      }\n) prop: ${node.proportionOfParent.toString()}`
    );

    const assetHelpers = new AssetHelpers(this.wrappedNativeAsset);
    // sort inputs
    const [sortedTokens, sortedAmounts] = assetHelpers.sortTokens(
      node.children.map((child) => child.address),
      node.children.map((child) =>
        Relayer.toChainedReference(child.outputReference).toString()
      )
    ) as [string[], string[]];

    const userData = WeightedPoolEncoder.joinExactTokensInForBPTOut(
      sortedAmounts,
      minAmountOut
    );

    const ethNode = node.children.find(
      (child) => child.address === AddressZero
    );

    const call = Relayer.constructJoinCall({
      poolId: node.id,
      poolKind: 0, // TODO: figure out how to define this number
      sender,
      recipient,
      value: ethNode
        ? Relayer.toChainedReference(ethNode.outputReference)
        : '0', // TODO: validate if ETH logic applies here
      outputReference: Relayer.toChainedReference(node.outputReference),
      joinPoolRequest: {} as JoinPoolRequest,
      assets: sortedTokens,
      maxAmountsIn: sortedAmounts,
      userData,
      fromInternalBalance: sender === this.relayer,
    });

    return call;
  }
}<|MERGE_RESOLUTION|>--- conflicted
+++ resolved
@@ -82,6 +82,11 @@
     this.updateTotalProportions(orderedNodes);
     // Create actions for each Node and return in multicall array
     orderedNodes.forEach((node) => {
+      // if all child nodes have 0 output amount, then forward it to outputRef and skip adding current call
+      if (node.children.filter((c) => c.outputReference !== '0').length === 0) {
+        node.outputReference = '0';
+        return;
+      }
       const expectedOut = node.id === rootId ? expectedBPTOut : '0';
       const sender = node.children.some((child) => child.action === 'input') // first chained action
         ? userAddress
@@ -134,12 +139,8 @@
       else {
         this.totalProportions[node.address] = this.totalProportions[
           node.address
-<<<<<<< HEAD
-        ].add(node.proportionOfParent); // TODO: check with John if this is indeed node.proportionOfParent
-=======
         ].add(node.proportionOfParent);
       }
->>>>>>> 15a5958a
     });
   }
 
@@ -193,14 +194,7 @@
       fromUnderlying: true, // TODO: check if we should handle the false case as well
       outputReference: Relayer.toChainedReference(node.outputReference),
     });
-<<<<<<< HEAD
-
-=======
-    if (inputs[0] === '0') {
-      node.outputReference = '0';
-      return;
-    }
->>>>>>> 15a5958a
+
     console.log(
       node.type,
       node.address,
@@ -221,10 +215,6 @@
     // TO DO - Create actual swap call for Relayer multicall
     const inputAmt = node.children[0].outputReference;
     const inputToken = node.children[0].address;
-    if (inputAmt === '0') {
-      node.outputReference = '0';
-      return;
-    }
     const outputToken = node.address;
     const expectedOutputAmount = expectedOut; // This could be used if joining a pool via a swap, e.g. Linear
     const poolId = node.id;
@@ -238,23 +228,30 @@
       }\n) prop: ${node.proportionOfParent.toString()}`
     );
 
-    const assets = [
-      node.address,
-      ...node.children.map((child) => child.address),
-    ];
+    const inputTokens: string[] = [];
+    const inputAmts: string[] = [];
+
+    node.children.forEach((child) => {
+      if (child.outputReference !== '0') {
+        inputTokens.push(child.address);
+        inputAmts.push(child.outputReference);
+      }
+    });
+
+    const assets = [node.address, ...inputTokens];
 
     // For tokens going in to the Vault, the limit shall be a positive number. For tokens going out of the Vault, the limit shall be a negative number.
     const limits: string[] = [
       BigNumber.from(expectedOut).mul(-1).toString(),
-      ...node.children.map(() => MaxInt256.toString()), // TODO: check if it's worth limiting inputs as well - if yes, how to get the amount from children nodes?
+      ...inputAmts.map(() => MaxInt256.toString()), // TODO: check if it's worth limiting inputs as well - if yes, how to get the amount from children nodes?
     ];
 
-    const swaps: BatchSwapStep[] = node.children.map((child) => {
+    const swaps: BatchSwapStep[] = inputTokens.map((token, i) => {
       return {
         poolId: node.id,
-        assetInIndex: assets.indexOf(child.address),
+        assetInIndex: assets.indexOf(token),
         assetOutIndex: assets.indexOf(node.address),
-        amount: Relayer.toChainedReference(child.outputReference).toString(),
+        amount: Relayer.toChainedReference(inputAmts[i]).toString(),
         userData: '0x',
       };
     });
@@ -303,10 +300,6 @@
         inputAmts.push(child.outputReference);
       }
     });
-    if (inputAmts.length === 0) {
-      node.outputReference = '0';
-      return;
-    }
 
     console.log(
       node.type,
@@ -321,10 +314,8 @@
     const assetHelpers = new AssetHelpers(this.wrappedNativeAsset);
     // sort inputs
     const [sortedTokens, sortedAmounts] = assetHelpers.sortTokens(
-      node.children.map((child) => child.address),
-      node.children.map((child) =>
-        Relayer.toChainedReference(child.outputReference).toString()
-      )
+      inputTokens,
+      inputAmts
     ) as [string[], string[]];
 
     const userData = WeightedPoolEncoder.joinExactTokensInForBPTOut(
@@ -332,18 +323,16 @@
       minAmountOut
     );
 
-    const ethNode = node.children.find(
-      (child) => child.address === AddressZero
-    );
+    // TODO: validate if ETH logic applies here
+    const ethIndex = sortedTokens.indexOf(AddressZero);
+    const value = ethIndex === -1 ? '0' : sortedAmounts[ethIndex];
 
     const call = Relayer.constructJoinCall({
       poolId: node.id,
       poolKind: 0, // TODO: figure out how to define this number
       sender,
       recipient,
-      value: ethNode
-        ? Relayer.toChainedReference(ethNode.outputReference)
-        : '0', // TODO: validate if ETH logic applies here
+      value,
       outputReference: Relayer.toChainedReference(node.outputReference),
       joinPoolRequest: {} as JoinPoolRequest,
       assets: sortedTokens,
