--- conflicted
+++ resolved
@@ -30,13 +30,9 @@
 import { SwapRequest } from '../vaultModel/poolModel/swap';
 import { JoinPoolRequest as JoinPoolModelRequest } from '../vaultModel/poolModel/join';
 import { JsonRpcSigner } from '@ethersproject/providers';
-<<<<<<< HEAD
 import { BalancerRelayer__factory } from '@/contracts/factories/BalancerRelayer__factory';
 
 const balancerRelayerInterface = BalancerRelayer__factory.createInterface();
-=======
-import { RelayerV5__factory } from '@/contracts';
->>>>>>> b21ba145
 
 export class Join {
   private relayer: string;
@@ -47,11 +43,7 @@
     private simulationService: Simulation
   ) {
     const { tokens, contracts } = networkAddresses(networkConfig.chainId);
-<<<<<<< HEAD
     this.relayer = contracts.relayer;
-=======
-    this.relayer = contracts.relayerV5 as string;
->>>>>>> b21ba145
     this.wrappedNativeAsset = tokens.wrappedNativeAsset;
   }
 
@@ -359,11 +351,10 @@
     if (authorisation) {
       encodedCalls.unshift(this.createSetRelayerApproval(authorisation));
     }
-
-    const relayerInterface = RelayerV5__factory.createInterface();
-    const encodedCall = relayerInterface.encodeFunctionData('multicall', [
-      encodedCalls,
-    ]);
+    const encodedCall = balancerRelayerInterface.encodeFunctionData(
+      'multicall',
+      [encodedCalls]
+    );
 
     return {
       multiRequests,
