--- conflicted
+++ resolved
@@ -17,30 +17,10 @@
 } from './migrations/builder.spec-helpers';
 import { Migrations } from './migrations';
 
-<<<<<<< HEAD
-describe('Migrations', function () {
-  this.timeout(30000);
-  context('mainnet', () => {
-    const {
-      addresses: { contracts },
-    } = BALANCER_NETWORK_CONFIG[1];
-    const relayerAddress = contracts.balancerRelayer;
-    const provider = new JsonRpcProvider('http://127.0.0.1:8545');
-    const vault = Vault__factory.connect(contracts.vault, provider);
-    let signer: JsonRpcSigner;
-    let address: string;
-
-    const migrations = new Migrations(
-      relayerAddress,
-      poolRepository,
-      gaugesRepository,
-      provider
-    );
-=======
 const migrations = (network: 1 | 137) => {
   const {
     addresses: {
-      contracts: { relayer: relayerAddress, vault: vaultAddress },
+      contracts: { balancerRelayer: relayerAddress, vault: vaultAddress },
     },
   } = BALANCER_NETWORK_CONFIG[network];
 
@@ -86,7 +66,6 @@
     gaugesRepository,
     provider,
   });
->>>>>>> dcecd366
 
   const signRelayerApproval = () =>
     Relayer.signRelayerApproval(relayerAddress, address, signer, vault);
@@ -274,24 +253,6 @@
         });
       });
 
-<<<<<<< HEAD
-  context('polygon', () => {
-    const {
-      addresses: { contracts },
-    } = BALANCER_NETWORK_CONFIG[137];
-    const relayerAddress = contracts.balancerRelayer;
-    const provider = new JsonRpcProvider('http://127.0.0.1:8137');
-    const vault = Vault__factory.connect(contracts.vault, provider);
-    let signer: JsonRpcSigner;
-    let address: string;
-
-    const migrations = new Migrations(
-      relayerAddress,
-      polygonPoolRepository,
-      gaugesRepository,
-      provider
-    );
-=======
       context('ComposableStable to ComposableStable', () => {
         context('user with BPT', async () => {
           before(() =>
@@ -312,7 +273,6 @@
           });
         });
       });
->>>>>>> dcecd366
 
       context('Weighted to Weighted between different pools', () => {
         before(() => impersonate('0x673CA7d2faEB3c02c4cDB9383344ae5c9738945e'));
