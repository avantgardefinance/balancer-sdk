import { PoolsStaticRepository } from '../data';
import { Pool } from '@/types';
import { expect } from 'chai';
import { Liquidity } from './liquidity.module';
import pools from '@/test/fixtures/liquidityPools.json';
import tokens from '@/test/fixtures/liquidityTokens.json';
import { StaticTokenPriceProvider } from '../data';
import { formatFixed, parseFixed } from '@ethersproject/bignumber';
import { tokensToTokenPrices } from '@/lib/utils';

const tokenPrices = tokensToTokenPrices(tokens);

const tokenPriceProvider = new StaticTokenPriceProvider(tokenPrices);
const poolProvider = new PoolsStaticRepository(pools as Pool[]);

let liquidityProvider: Liquidity;

beforeEach(() => {
  liquidityProvider = new Liquidity(poolProvider, tokenPriceProvider);
});

function findPool(address: string): Pool {
  const pool = pools.find((pool) => {
    return pool.address === address;
  });
  if (!pool) throw new Error('Could not find test pool of address: ' + address);
  return pool as Pool;
}

describe('Liquidity Module', () => {
  context('Weighted Pool Calculations', () => {
    it('Correct calculates liquidity of a 50/50 WBTC/WETH pool', async () => {
      const liquidity = await liquidityProvider.getLiquidity(
        findPool('0xa6f548df93de924d73be7d25dc02554c6bd66db5')
      );
      expect(liquidity).to.be.eq('640000');
    });

    it('Correct calculates liquidity of a 60/40 pool', async () => {
      const liquidity = await liquidityProvider.getLiquidity(
        findPool('0xc6a5032dc4bf638e15b4a66bc718ba7ba474ff73')
      );
      expect(liquidity).to.be.eq('10000');
    });

    it('Correctly calculates value of a 25/25/25/25 pool which is slightly imbalanced', async () => {
      const liquidity = await liquidityProvider.getLiquidity(
        findPool('0xd8833594420db3d6589c1098dbdd073f52419dba')
      );
      expect(liquidity).to.be.eq('127080');
    });

    it('Should return 0 liquidity with no errors when all prices are undefined', async () => {
      const liquidity = await liquidityProvider.getLiquidity(
        findPool('0x062f38735aac32320db5e2dbbeb07968351d7c72')
      );
      expect(liquidity).to.be.eq('0');
    });

    it('Should approximate liquidity when some prices are unknown', async () => {
      const pool = findPool('0x996616bde0cb4974e571f17d31c844da2bd177f8');
      const liquidity = await liquidityProvider.getLiquidity(pool);
      const wethAddress = '0x82af49447d8a07e3bd95bd0d56f35241523fbab1';
      const wethBalance =
        pool.tokens.find((token) => token.address === wethAddress)?.balance ||
        '0';
      const wethPrice = tokenPrices[wethAddress].usd;
      const expectedLiquidity = parseFixed(wethBalance, 18)
        .mul(parseFixed(wethPrice, 0))
        .mul('2');
      expect(liquidity).to.be.eq(formatFixed(expectedLiquidity, 18));
    });

    it('Should work with this Vita pool', async () => {
      const pool = findPool('0xbaeec99c90e3420ec6c1e7a769d2a856d2898e4d');
      const liquidity = await liquidityProvider.getLiquidity(pool);
<<<<<<< HEAD
      console.log('Got liquidity: ', liquidity);
=======
>>>>>>> f2cd6f50
      expect(liquidity).to.be.eq('666366.860307633662004');
    });

    it('Should work with this NFT/Gaming index pool', async () => {
      const pool = findPool('0x344e8f99a55da2ba6b4b5158df2143374e400df2');
      const liquidity = await liquidityProvider.getLiquidity(pool);
<<<<<<< HEAD
      console.log('Got liquidity: ', liquidity);
=======
>>>>>>> f2cd6f50
      expect(liquidity).to.be.eq('116.303077211035488');
    });
  });

  context('Stable Pool calculations', () => {
    it('Correctly calculates value of a USD 3pool', async () => {
      const liquidity = await liquidityProvider.getLiquidity(
        findPool('0x06df3b2bbb68adc8b0e302443692037ed9f91b42')
      );
      expect(liquidity).to.be.eq('130524319.23');
    });

    it('Correctly calculates the liquidity of a 3pool with a missing price', async () => {
      const liquidity = await liquidityProvider.getLiquidity(
        findPool('0x000f3b2bbb68adc8b0e302443692037ed9f91b42')
      );
      expect(liquidity).to.be.eq('130304713.065278948964422831');
    });
  });

  context('Metastable Pool calculations', () => {
    it('Correct calculates liquidity of a wstETH/ETH metastable pool', async () => {
      const liquidity = await liquidityProvider.getLiquidity(
        findPool('0x32296969ef14eb0c6d29669c550d4a0449130230')
      );
      expect(liquidity).to.be.eq('154558160');
    });
  });

  context('PhantomStable Pool calculations', () => {
    it('Correctly calculates liquidity of a Boosted USD 3pool', async () => {
      const liquidity = await liquidityProvider.getLiquidity(
        findPool('0x7b50775383d3d6f0215a8f290f2c9e2eebbeceb2')
      );
      expect(Number(liquidity).toFixed(8).toString()).to.be.eq(
        '176802743.05530426'
      );
    });
  });
});<|MERGE_RESOLUTION|>--- conflicted
+++ resolved
@@ -74,20 +74,12 @@
     it('Should work with this Vita pool', async () => {
       const pool = findPool('0xbaeec99c90e3420ec6c1e7a769d2a856d2898e4d');
       const liquidity = await liquidityProvider.getLiquidity(pool);
-<<<<<<< HEAD
-      console.log('Got liquidity: ', liquidity);
-=======
->>>>>>> f2cd6f50
       expect(liquidity).to.be.eq('666366.860307633662004');
     });
 
     it('Should work with this NFT/Gaming index pool', async () => {
       const pool = findPool('0x344e8f99a55da2ba6b4b5158df2143374e400df2');
       const liquidity = await liquidityProvider.getLiquidity(pool);
-<<<<<<< HEAD
-      console.log('Got liquidity: ', liquidity);
-=======
->>>>>>> f2cd6f50
       expect(liquidity).to.be.eq('116.303077211035488');
     });
   });
