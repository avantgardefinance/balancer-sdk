<<<<<<< HEAD
import { BigNumber as OldBigNumber } from 'bignumber.js';
import { Findable, Pool, PoolToken } from '@/types';
import { PoolAttribute } from '../data';
import { TokenPriceProvider } from '../data';
import { PoolTypeConcerns } from '../pools/pool-type-concerns';
=======
import { Pool, PoolToken } from '@/types';
import { PoolRepository } from '../data';
import { TokenPriceProvider } from '../data';
import { PoolTypeConcerns } from '../pools/pool-type-concerns';
import { BigNumber } from '@ethersproject/bignumber';
import { formatFixed, parseFixed } from '@/lib/utils/math';

const SCALE = 18;
>>>>>>> f2cd6f50

export interface PoolBPTValue {
  address: string;
  liquidity: string;
}

export class Liquidity {
  constructor(
    private pools: Findable<Pool, PoolAttribute>,
    private tokenPrices: TokenPriceProvider
  ) {}

  async getLiquidity(pool: Pool): Promise<string> {
    // Remove any tokens with same address as pool as they are pre-printed BPT
    const parsedTokens = pool.tokens.filter((token) => {
      return token.address !== pool.address;
    });

    // For all tokens that are pools, recurse into them and fetch their liquidity
    const subPoolLiquidity = await Promise.all(
      parsedTokens.map(async (token) => {
        const pool = await this.pools.findBy('address', token.address);
        if (!pool) return;

<<<<<<< HEAD
        const liquidity = new OldBigNumber(await this.getLiquidity(pool));
        const totalBPT = new OldBigNumber(pool.totalShares);
        const bptValue = liquidity.div(totalBPT);

        const bptInParentPool = new OldBigNumber(token.balance);
        const liquidityInParentPool = bptValue.times(bptInParentPool);
=======
        const liquidity = parseFixed(await this.getLiquidity(pool), SCALE);
        const totalBPT = parseFixed(pool.totalShares, SCALE);
        const bptInParentPool = parseFixed(token.balance, SCALE);
        const liquidityInParentPool = liquidity
          .mul(bptInParentPool)
          .div(totalBPT);
>>>>>>> f2cd6f50

        return {
          address: pool.address,
          liquidity: liquidityInParentPool.toString(),
        };
      })
    );

    const totalSubPoolLiquidity = subPoolLiquidity.reduce(
      (totalLiquidity, subPool) => {
<<<<<<< HEAD
        if (!subPool) return new OldBigNumber(0);
        return totalLiquidity.plus(subPool.liquidity);
      },
      new OldBigNumber(0)
=======
        if (!subPool) return BigNumber.from(0);
        return totalLiquidity.add(subPool.liquidity);
      },
      BigNumber.from(0)
>>>>>>> f2cd6f50
    );

    const nonPoolTokens = parsedTokens.filter((token) => {
      return !subPoolLiquidity.find((pool) => pool?.address === token.address);
    });

    const tokenBalances: PoolToken[] = await Promise.all(
      nonPoolTokens.map(async (token) => {
        const tokenPrice = await this.tokenPrices.find(token.address);
        const poolToken: PoolToken = {
          address: token.address,
          decimals: token.decimals,
          priceRate: token.priceRate,
          price: tokenPrice,
          balance: token.balance,
          weight: token.weight,
        };
        return poolToken;
      })
    );

    const tokenLiquidity = PoolTypeConcerns.from(
      pool.poolType
    ).liquidity.calcTotal(tokenBalances);

<<<<<<< HEAD
    const totalLiquidity = new OldBigNumber(totalSubPoolLiquidity).plus(
      tokenLiquidity
    );

    return totalLiquidity.toString();
=======
    const tl = parseFixed(tokenLiquidity, SCALE);

    const totalLiquidity = totalSubPoolLiquidity.add(tl);

    return formatFixed(totalLiquidity, SCALE);
>>>>>>> f2cd6f50
  }
}<|MERGE_RESOLUTION|>--- conflicted
+++ resolved
@@ -1,11 +1,5 @@
-<<<<<<< HEAD
-import { BigNumber as OldBigNumber } from 'bignumber.js';
 import { Findable, Pool, PoolToken } from '@/types';
 import { PoolAttribute } from '../data';
-import { TokenPriceProvider } from '../data';
-import { PoolTypeConcerns } from '../pools/pool-type-concerns';
-=======
-import { Pool, PoolToken } from '@/types';
 import { PoolRepository } from '../data';
 import { TokenPriceProvider } from '../data';
 import { PoolTypeConcerns } from '../pools/pool-type-concerns';
@@ -13,7 +7,6 @@
 import { formatFixed, parseFixed } from '@/lib/utils/math';
 
 const SCALE = 18;
->>>>>>> f2cd6f50
 
 export interface PoolBPTValue {
   address: string;
@@ -38,21 +31,12 @@
         const pool = await this.pools.findBy('address', token.address);
         if (!pool) return;
 
-<<<<<<< HEAD
-        const liquidity = new OldBigNumber(await this.getLiquidity(pool));
-        const totalBPT = new OldBigNumber(pool.totalShares);
-        const bptValue = liquidity.div(totalBPT);
-
-        const bptInParentPool = new OldBigNumber(token.balance);
-        const liquidityInParentPool = bptValue.times(bptInParentPool);
-=======
         const liquidity = parseFixed(await this.getLiquidity(pool), SCALE);
         const totalBPT = parseFixed(pool.totalShares, SCALE);
         const bptInParentPool = parseFixed(token.balance, SCALE);
         const liquidityInParentPool = liquidity
           .mul(bptInParentPool)
           .div(totalBPT);
->>>>>>> f2cd6f50
 
         return {
           address: pool.address,
@@ -63,17 +47,10 @@
 
     const totalSubPoolLiquidity = subPoolLiquidity.reduce(
       (totalLiquidity, subPool) => {
-<<<<<<< HEAD
-        if (!subPool) return new OldBigNumber(0);
-        return totalLiquidity.plus(subPool.liquidity);
-      },
-      new OldBigNumber(0)
-=======
         if (!subPool) return BigNumber.from(0);
         return totalLiquidity.add(subPool.liquidity);
       },
       BigNumber.from(0)
->>>>>>> f2cd6f50
     );
 
     const nonPoolTokens = parsedTokens.filter((token) => {
@@ -99,18 +76,8 @@
       pool.poolType
     ).liquidity.calcTotal(tokenBalances);
 
-<<<<<<< HEAD
-    const totalLiquidity = new OldBigNumber(totalSubPoolLiquidity).plus(
-      tokenLiquidity
-    );
-
-    return totalLiquidity.toString();
-=======
     const tl = parseFixed(tokenLiquidity, SCALE);
-
     const totalLiquidity = totalSubPoolLiquidity.add(tl);
-
     return formatFixed(totalLiquidity, SCALE);
->>>>>>> f2cd6f50
   }
 }