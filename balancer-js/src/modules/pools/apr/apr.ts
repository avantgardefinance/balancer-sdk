--- conflicted
+++ resolved
@@ -338,11 +338,7 @@
       },
       rewardAprs,
       protocolApr,
-<<<<<<< HEAD
       min: swapFees + tokenAprs.total + rewardAprs.total + minStakingApr,
-=======
-      min: swapFees + tokenAprs + rewardAprs.total + minStakingApr,
->>>>>>> bb2d3ad9
       max:
         swapFees +
         tokenAprs.total +
