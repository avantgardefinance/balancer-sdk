import { formatUnits } from 'ethers/lib/utils';
import * as emissions from '@/modules/data/bal/emissions';
import type {
  Findable,
  Pool,
  PoolAttribute,
  Price,
  Token,
  TokenAttribute,
  LiquidityGauge,
} from '@/types';
import { BaseFeeDistributor } from '@/modules/data';
import { ProtocolRevenue } from './protocol-revenue';
import { Liquidity } from '@/modules/liquidity/liquidity.module';
import { identity, zipObject, pickBy } from 'lodash';
import { PoolFees } from '../fees/fees';

export interface AprBreakdown {
  swapFees: number;
  tokenAprs: {
    total: number;
    breakdown: { [address: string]: number };
  };
  stakingApr: {
    min: number;
    max: number;
  };
  rewardAprs: {
    total: number;
    breakdown: { [address: string]: number };
  };
  protocolApr: number;
  min: number;
  max: number;
}

/**
 * Calculates pool APR via summing up sources of APR:
 *
 * 1. Swap fees (pool level) data coming from subgraph
 * 2. Yield bearing pool tokens, with data from external sources eg: http endpoints, subgraph, onchain
 *    * stETH
 *    * aave
 *    * usd+
 *    map token: calculatorFn
 * 3. Staking rewards based from veBal gauges
 */
export class PoolApr {
  constructor(
    private pool: Pool,
    private tokenPrices: Findable<Price>,
    private tokenMeta: Findable<Token, TokenAttribute>,
    private pools: Findable<Pool, PoolAttribute>,
    private yesterdaysPools: Findable<Pool, PoolAttribute>,
    private liquidityGauges: Findable<LiquidityGauge>,
    private feeDistributor: BaseFeeDistributor,
    private feeCollector: Findable<number>,
    private tokenYields: Findable<number>
  ) {}

  /**
   * Pool revenue via swap fees.
   * Fees and liquidity are takes from subgraph as USD floats.
   *
   * @returns APR [bsp] from fees accumulated over last 24h
   */
  async swapFees(): Promise<number> {
    // 365 * dailyFees * (1 - protocolFees) / totalLiquidity
    const last24hFees = await this.last24hFees();
    const totalLiquidity = await this.totalLiquidity();
    // TODO: what to do when we are missing last24hFees or totalLiquidity?
    if (!last24hFees || !totalLiquidity) {
      return 0;
    }
    const dailyFees =
      last24hFees * (1 - (await this.protocolSwapFeePercentage()));
    const feesDailyBsp = 10000 * (dailyFees / parseFloat(totalLiquidity));

    return Math.round(365 * feesDailyBsp);
  }

  /**
   * Pool revenue from holding yield-bearing wrapped tokens.
   *
   * @returns APR [bsp] from tokens contained in the pool
   */
  async tokenAprs(): Promise<AprBreakdown['tokenAprs']> {
    if (!this.pool.tokens) {
      return {
        total: 0,
        breakdown: {},
      };
    }

    const totalLiquidity = await this.totalLiquidity();

    // Filter out BPT: token with the same address as the pool
    // TODO: move this to data layer
    const bptFreeTokens = this.pool.tokens.filter((token) => {
      return token.address !== this.pool.address;
    });

    // Get each token APRs
    const aprs = bptFreeTokens.map(async (token) => {
      let apr = 0;
      const tokenYield = await this.tokenYields.find(token.address);

      if (tokenYield) {
        apr = tokenYield;
      } else {
        // Handle subpool APRs with recursive call to get the subPool APR
        const subPool = await this.pools.findBy('address', token.address);

        if (subPool) {
          // INFO: Liquidity mining APR can't cascade to other pools
          const subApr = new PoolApr(
            subPool,
            this.tokenPrices,
            this.tokenMeta,
            this.pools,
            this.yesterdaysPools,
            this.liquidityGauges,
            this.feeDistributor,
            this.feeCollector,
            this.tokenYields
          );
          const subSwapFees = await subApr.swapFees();
          const subtokenAprs = await subApr.tokenAprs();
          apr = subSwapFees + subtokenAprs;
        }
      }

      return apr;
    });

    // Get token weights normalised by usd price
    const weights = bptFreeTokens.map(async (token): Promise<number> => {
      if (token.weight) {
        return parseFloat(token.weight);
      } else {
        const tokenPrice =
          token.price?.usd || (await this.tokenPrices.find(token.address))?.usd;
        if (!tokenPrice) {
          const poolToken = await this.pools.find(token.address);
          if (poolToken) {
            console.log('Pool token found');
          }
          throw `No price for ${token.address}`;
        }
        // using floats assuming frontend purposes with low precision needs
        const tokenValue = parseFloat(token.balance) * parseFloat(tokenPrice);
        return tokenValue / parseFloat(totalLiquidity);
      }
    });

    // Normalise tokenAPRs according to weights
    const weightedAprs = await Promise.all(
      aprs.map(async (apr, idx) => {
        const [a, w] = await Promise.all([apr, weights[idx]]);
        return Math.round(a * w);
      })
    );

    // sum them up to get pool APRs
    const apr = weightedAprs.reduce((sum, apr) => sum + apr, 0);
    const breakdown = pickBy(
      zipObject(
        bptFreeTokens.map((t) => t.address),
        weightedAprs
      ),
      identity
    );

    return {
      total: apr,
      breakdown,
    };
  }

  /**
   * Calculates staking rewards based on veBal gauges deployed with Curve Finance contracts.
   * https://curve.readthedocs.io/dao-gauges.html
   *
   * Terminology:
   *  - LP token of a gauge is a BPT of a pool
   *  - Depositing into a gauge is called staking on the frontend
   *  - gauge totalSupply - BPT tokens deposited to a gauge
   *  - gauge workingSupply - effective BPT tokens participating in reward distribution. sum of 40% deposit + 60% boost from individual user's veBal
   *  - gauge relative weight - weight of this gauge in bal inflation distribution [0..1] scaled to 1e18
   *
   * APR sources:
   *  - gauge BAL emissions = min: 40% of totalSupply, max: 40% of totalSupply + 60% of totalSupply * gauge LPs voting power
   *    https://github.com/balancer-labs/balancer-v2-monorepo/blob/master/pkg/liquidity-mining/contracts/gauges/ethereum/LiquidityGaugeV5.vy#L338
   *  - gauge reward tokens: Admin or designated depositor has an option to deposit additional reward with a weekly accruing cadence.
   *    https://github.com/balancer-labs/balancer-v2-monorepo/blob/master/pkg/liquidity-mining/contracts/gauges/ethereum/LiquidityGaugeV5.vy#L641
   *    rate: amount of token per second
   *
   * @returns APR [bsp] from protocol rewards.
   */
  async stakingApr(boost = 1): Promise<number> {
    // Data resolving
    const gauge = await this.liquidityGauges.findBy('poolId', this.pool.id);
    if (!gauge) {
      return 0;
    }

    const [balPrice, bptPriceUsd] = await Promise.all([
      this.tokenPrices.find('0xba100000625a3754423978a60c9317c58a424e3d'),
      this.bptPrice(),
    ]);
    const balPriceUsd = parseFloat(balPrice?.usd || '0');

    const now = Math.round(new Date().getTime() / 1000);
    const totalBalEmissions = emissions.between(now, now + 365 * 86400);
    const gaugeBalEmissions = totalBalEmissions * gauge.relativeWeight;
    const gaugeBalEmissionsUsd = gaugeBalEmissions * balPriceUsd;
    const gaugeSupply = (gauge.workingSupply + 0.4) / 0.4; // Only 40% of LP token staked accrue emissions, totalSupply = workingSupply * 2.5
    const gaugeSupplyUsd = gaugeSupply * bptPriceUsd;
    const gaugeBalAprBps = Math.round(
      (boost * 10000 * gaugeBalEmissionsUsd) / gaugeSupplyUsd
    );

    return gaugeBalAprBps;
  }

  /**
   * Some gauges are holding tokens distributed as rewards to LPs.
   *
   * @returns APR [bsp] from token rewards.
   */
  async rewardAprs(): Promise<AprBreakdown['rewardAprs']> {
    // Data resolving
    const gauge = await this.liquidityGauges.findBy('poolId', this.pool.id);
    if (
      !gauge ||
      !gauge.rewardTokens ||
      Object.keys(gauge.rewardTokens).length < 1
    ) {
      return { total: 0, breakdown: {} };
    }

    const rewardTokenAddresses = Object.keys(gauge.rewardTokens);

    // Gets each tokens rate, extrapolate to a year and convert to USD
    const rewards = rewardTokenAddresses.map(async (tAddress) => {
      /* eslint-disable-next-line @typescript-eslint/no-non-null-assertion */
      const data = gauge!.rewardTokens![tAddress];
      if (data.period_finish.toNumber() < Date.now() / 1000) {
        return {
          address: tAddress,
          value: 0,
        };
      } else {
        const yearlyReward = data.rate.mul(86400).mul(365);
        const price = await this.tokenPrices.find(tAddress);
        if (price && price.usd) {
          const meta = await this.tokenMeta.find(tAddress);
          const decimals = meta?.decimals || 18;
          const yearlyRewardUsd =
            parseFloat(formatUnits(yearlyReward, decimals)) *
            parseFloat(price.usd);
          return {
            address: tAddress,
            value: yearlyRewardUsd,
          };
        } else {
          throw `No USD price for ${tAddress}`;
        }
      }
    });

    // Get the gauge totalSupplyUsd
    const bptPriceUsd = await this.bptPrice();
    const totalSupplyUsd = gauge.totalSupply * bptPriceUsd;

    if (totalSupplyUsd == 0) {
      return { total: 0, breakdown: {} };
    }

    const rewardTokensBreakdown: Record<string, number> = {};

    let total = 0;
    for await (const reward of Object.values(rewards)) {
      const rewardValue = reward.value / totalSupplyUsd;
      total += rewardValue;
      rewardTokensBreakdown[reward.address] = reward.value;
    }

    return {
      total: Math.round(10000 * total),
      breakdown: rewardTokensBreakdown,
    };
  }

  /**
   * 80BAL-20WETH pool is accruing protocol revenue.
   */
  async protocolApr(): Promise<number> {
    const veBalPoolId =
      '0x5c6ee304399dbdb9c8ef030ab642b10820db8f56000200000000000000000014';

    if (this.pool.id != veBalPoolId) {
      return 0;
    }

    const revenue = new ProtocolRevenue(this.feeDistributor, this.tokenPrices);

    const { lastWeekBalRevenue, lastWeekBBAUsdRevenue, veBalSupply } =
      await revenue.data();

    const { totalShares } = this.pool;
    const totalLiquidity = await this.totalLiquidity();
    if (!totalLiquidity) {
      throw 'totalLiquidity for veBal pool missing';
    }
    const bptPrice = parseFloat(totalLiquidity) / parseFloat(totalShares);

    const dailyRevenue = (lastWeekBalRevenue + lastWeekBBAUsdRevenue) / 7;
    const apr = Math.round(
      (10000 * (365 * dailyRevenue)) / (bptPrice * veBalSupply)
    );

    return apr;
  }

  /**
   * Composes all sources for total pool APR.
   *
   * @returns pool APR split [bsp]
   */
  async apr(): Promise<AprBreakdown> {
    const [
      swapFees,
      tokenAprs,
      minStakingApr,
      maxStakingApr,
      rewardAprs,
      protocolApr,
    ] = await Promise.all([
      this.swapFees(), // pool snapshot for last 24h fees dependency
      this.tokenAprs(),
      this.stakingApr(),
      this.stakingApr(2.5),
      this.rewardAprs(),
      this.protocolApr(),
    ]);

    return {
      swapFees,
      tokenAprs,
      stakingApr: {
        min: minStakingApr,
        max: maxStakingApr,
      },
      rewardAprs,
      protocolApr,
      min:
<<<<<<< HEAD
        swapFees +
        tokenAprs.total +
        rewardsApr.total +
        protocolApr +
        minStakingApr,
      max:
        swapFees +
        tokenAprs.total +
        rewardsApr.total +
        protocolApr +
        maxStakingApr,
=======
        swapFees + tokenAprs + rewardAprs.total + protocolApr + minStakingApr,
      max:
        swapFees + tokenAprs + rewardAprs.total + protocolApr + maxStakingApr,
>>>>>>> 4b623eba
    };
  }

  private async last24hFees(): Promise<number> {
    const poolFees = new PoolFees(this.pool, this.yesterdaysPools);
    return poolFees.last24h();
  }

  private async totalLiquidity(): Promise<string> {
    const liquidityService = new Liquidity(this.pools, this.tokenPrices);
    const liquidity = await liquidityService.getLiquidity(this.pool);

    return liquidity;
  }

  private async bptPrice() {
    return (
      parseFloat(await this.totalLiquidity()) /
      parseFloat(this.pool.totalShares)
    );
  }

  private async protocolSwapFeePercentage() {
    const fee = await this.feeCollector.find('');

    return fee ? fee : 0;
  }
}<|MERGE_RESOLUTION|>--- conflicted
+++ resolved
@@ -126,7 +126,7 @@
           );
           const subSwapFees = await subApr.swapFees();
           const subtokenAprs = await subApr.tokenAprs();
-          apr = subSwapFees + subtokenAprs;
+          apr = subSwapFees + subtokenAprs.total;
         }
       }
 
@@ -355,23 +355,17 @@
       rewardAprs,
       protocolApr,
       min:
-<<<<<<< HEAD
         swapFees +
         tokenAprs.total +
-        rewardsApr.total +
+        rewardAprs.total +
         protocolApr +
         minStakingApr,
       max:
         swapFees +
         tokenAprs.total +
-        rewardsApr.total +
+        rewardAprs.total +
         protocolApr +
         maxStakingApr,
-=======
-        swapFees + tokenAprs + rewardAprs.total + protocolApr + minStakingApr,
-      max:
-        swapFees + tokenAprs + rewardAprs.total + protocolApr + maxStakingApr,
->>>>>>> 4b623eba
     };
   }
 
