--- conflicted
+++ resolved
@@ -336,10 +336,6 @@
   };
 
   getPoolInterface(): ComposableStablePoolInterface {
-<<<<<<< HEAD
-    return ComposableStable__factory.createInterface();
-=======
     return ComposableStablePool__factory.createInterface();
->>>>>>> 742f4456
   }
 }