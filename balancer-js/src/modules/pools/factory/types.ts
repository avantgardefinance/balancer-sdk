import { BigNumber, BigNumberish } from '@ethersproject/bignumber';
import { JoinPool } from '@/modules/pools/pool-types/concerns/types';

export type CreatePoolParameters = {
  name: string;
  symbol: string;
  tokenAddresses: string[];
  swapFeeEvm: string;
  owner: string;
};

export interface ComposableStableCreatePoolParameters
  extends CreatePoolParameters {
  amplificationParameter: string;
  rateProviders: string[];
  tokenRateCacheDurations: string[];
  exemptFromYieldProtocolFeeFlags: boolean[];
}

export interface WeightedCreatePoolParameters extends CreatePoolParameters {
  weights: BigNumberish[];
}

<<<<<<< HEAD
export type LinearCreatePoolParameters = Pick<
  CreatePoolParameters,
  'name' | 'symbol' | 'swapFeeEvm' | 'owner'
> & {
  mainToken: string;
  wrappedToken: string;
  upperTarget: string;
  protocolId: ProtocolId;
};

=======
>>>>>>> 3b8af577
export interface InitJoinPoolParameters {
  joiner: string;
  poolId: string;
  poolAddress: string;
  tokensIn: string[];
  amountsIn: string[];
}

export interface InitJoinPoolAttributes {
  to: string;
  functionName: string;
  attributes: JoinPool;
  data: string;
  value?: BigNumber;
}

<<<<<<< HEAD
export enum ProtocolId {
  AAVE_V1 = 0,
  AAVE_V2 = 1,
  AAVE_V3 = 2,
  AMPLEFORTH = 3,
  BEEFY = 4,
  EULER = 5,
  GEARBOX = 6,
  IDLE = 7,
  MORPHO = 8,
  RADIANT = 9,
  REAPER = 10,
  SILO = 11,
  STARGATE = 12,
  STURDY = 13,
  TESSERA = 14,
  TETU = 15,
  YEARN = 16,
  MIDAS = 17,
  AGAVE = 18,
}
=======
export type JoinPoolDecodedAttributes = {
  poolId: string;
  sender: string;
  recipient: string;
  joinPoolRequest: JoinPoolRequestDecodedAttributes;
};

export type JoinPoolRequestDecodedAttributes = {
  assets: string[];
  maxAmountsIn: string[];
  userData: string;
  fromInternalBalance: boolean;
};
>>>>>>> 3b8af577
<|MERGE_RESOLUTION|>--- conflicted
+++ resolved
@@ -21,7 +21,6 @@
   weights: BigNumberish[];
 }
 
-<<<<<<< HEAD
 export type LinearCreatePoolParameters = Pick<
   CreatePoolParameters,
   'name' | 'symbol' | 'swapFeeEvm' | 'owner'
@@ -32,8 +31,6 @@
   protocolId: ProtocolId;
 };
 
-=======
->>>>>>> 3b8af577
 export interface InitJoinPoolParameters {
   joiner: string;
   poolId: string;
@@ -50,7 +47,6 @@
   value?: BigNumber;
 }
 
-<<<<<<< HEAD
 export enum ProtocolId {
   AAVE_V1 = 0,
   AAVE_V2 = 1,
@@ -72,7 +68,7 @@
   MIDAS = 17,
   AGAVE = 18,
 }
-=======
+
 export type JoinPoolDecodedAttributes = {
   poolId: string;
   sender: string;
@@ -85,5 +81,4 @@
   maxAmountsIn: string[];
   userData: string;
   fromInternalBalance: boolean;
-};
->>>>>>> 3b8af577
+};