// yarn test:only ./src/modules/pools/factory/weighted/weighted.factory.spec.ts
import { expect } from 'chai';
import { Log, TransactionReceipt } from '@ethersproject/providers';
import { ethers } from 'hardhat';
import { Network, PoolType } from '@/types';
import { ADDRESSES } from '@/test/lib/constants';
import { BalancerSDK } from '@/modules/sdk.module';
import { Interface, LogDescription } from '@ethersproject/abi';
import { forkSetup, getBalances } from '@/test/lib/utils';
import dotenv from 'dotenv';
import { isSameAddress } from '@/lib/utils';
import {
  Vault__factory,
  WeightedPool__factory,
  WeightedPoolFactory__factory,
} from '@balancer-labs/typechain';
import { BALANCER_NETWORK_CONFIG } from '@/lib/constants/config';
import { parseFixed } from '@ethersproject/bignumber';
import { Contract } from '@ethersproject/contracts';
import { AddressZero } from '@ethersproject/constants';
import { parseEther } from '@ethersproject/units';

dotenv.config();
//
// const network = Network.MAINNET;
// const rpcUrl = 'http://127.0.0.1:8545';
// const alchemyRpcUrl = `${process.env.ALCHEMY_URL}`;
// const blockNumber = 16320000;

<<<<<<< HEAD
// const network = Network.MAINNET;
// const rpcUrl = 'http://127.0.0.1:8545';
// const alchemyRpcUrl = `${process.env.ALCHEMY_URL}`;
// const blockNumber = 16340000;

=======
>>>>>>> d2c14dc8
const network = Network.GOERLI;
const rpcUrl = 'http://127.0.0.1:8000';
const alchemyRpcUrl = `${process.env.ALCHEMY_URL_GOERLI}`;
const blockNumber = 8200000;

const name = 'My-Test-Pool-Name';
const symbol = 'My-Test-Pool-Symbol';

const addresses = ADDRESSES[network];

const USDC_address = addresses.USDC.address;
const USDT_address = addresses.USDT.address;

const factoryAddress = `${BALANCER_NETWORK_CONFIG[network].addresses.contracts.weightedPoolFactory}`;
const owner = '0xf39Fd6e51aad88F6F4ce6aB8827279cffFb92266';
const tokenAddresses = [USDC_address, USDT_address];
const swapFee = '0.01';
const weights = [`${0.2e18}`, `${0.8e18}`];
const slots = [addresses.USDC.slot, addresses.USDT.slot];
const balances = [
  parseFixed('100000', 6).toString(),
  parseFixed('100000', 6).toString(),
];
describe('creating weighted pool', () => {
  const provider = new ethers.providers.JsonRpcProvider(rpcUrl, network);
  const signer = provider.getSigner();
  const sdkConfig = {
    network,
    rpcUrl,
  };
  const balancer = new BalancerSDK(sdkConfig);
  const weightedPoolFactory = balancer.pools.poolFactory.of(PoolType.Weighted);
  let poolAddress = '';

  context('create and init join', async () => {
    before(async () => {
      await forkSetup(
        signer,
        tokenAddresses,
        slots,
        balances,
        alchemyRpcUrl,
        blockNumber,
        false
      );
    });
    it('should create a pool', async () => {
      const signerAddress = await signer.getAddress();
      const { to, data } = weightedPoolFactory.create({
        factoryAddress,
        name,
        symbol,
        tokenAddresses,
        weights,
        swapFee,
        owner,
      });
      const tx = await signer.sendTransaction({
        from: signerAddress,
        to,
        data,
        gasLimit: 30000000,
      });
      await tx.wait();
      const receipt: TransactionReceipt = await provider.getTransactionReceipt(
        tx.hash
      );

      const weightedPoolFactoryInterface = new Interface(
        WeightedPoolFactory__factory.abi
      );

      const poolCreationEvent: LogDescription | null | undefined = receipt.logs
        .filter((log: Log) => {
          return isSameAddress(log.address, factoryAddress);
        })
        .map((log) => {
          return weightedPoolFactoryInterface.parseLog(log);
        })
        .find((parsedLog) => parsedLog?.name === 'PoolCreated');
      if (poolCreationEvent) {
        poolAddress = poolCreationEvent.args.pool;
      }
      expect(!!poolCreationEvent).to.be.true;
      return;
    });
    it('should init join a pool', async () => {
      const signerAddress = await signer.getAddress();
      const weightedPoolInterface = new Interface(WeightedPool__factory.abi);
      const pool = new Contract(poolAddress, weightedPoolInterface, provider);
      const poolId = await pool.getPoolId();

      const iERC20 = [
        'function approve(address,uint256) nonpayable',
        'function balanceOf(address) view returns(uint)',
      ];

      const initJoinParams = weightedPoolFactory.buildInitJoin({
        joiner: signerAddress,
        poolId,
        poolAddress,
        tokensIn: tokenAddresses,
        amountsIn: [
          parseFixed('2000', 6).toString(),
          parseFixed('8000', 6).toString(),
        ],
      });

      const erc20 = new Contract(AddressZero, iERC20);
      // Approve vault for seeder
      await Promise.all(
        Object.values(tokenAddresses).map((address) => {
          return erc20
            .attach(address)
            .connect(signer)
            .approve(initJoinParams.to, parseEther('10').toString(), {
              gasLimit: 3000000,
            });
        })
      );
      const tx = await signer.sendTransaction({
        // TODO: FIX something that's causing BAL#506 error
        to: initJoinParams.to,
        data: initJoinParams.data,
        gasLimit: 30000000,
      });
      await tx.wait();
      const receipt: TransactionReceipt = await provider.getTransactionReceipt(
        tx.hash
      );
      const vaultInterface = new Interface(Vault__factory.abi);
      const poolInitJoinEvent: LogDescription | null | undefined = receipt.logs
        .filter((log: Log) => {
          return isSameAddress(log.address, initJoinParams.to);
        })
        .map((log) => {
          return vaultInterface.parseLog(log);
        })
        .find((parsedLog) => parsedLog?.name === 'PoolBalanceChanged');
      expect(!!poolInitJoinEvent).to.be.true;
    });
  });
});<|MERGE_RESOLUTION|>--- conflicted
+++ resolved
@@ -27,14 +27,11 @@
 // const alchemyRpcUrl = `${process.env.ALCHEMY_URL}`;
 // const blockNumber = 16320000;
 
-<<<<<<< HEAD
-// const network = Network.MAINNET;
-// const rpcUrl = 'http://127.0.0.1:8545';
-// const alchemyRpcUrl = `${process.env.ALCHEMY_URL}`;
-// const blockNumber = 16340000;
+const network = Network.GOERLI;
+const rpcUrl = 'http://127.0.0.1:8000';
+const alchemyRpcUrl = `${process.env.ALCHEMY_URL_GOERLI}`;
+const blockNumber = 8200000;
 
-=======
->>>>>>> d2c14dc8
 const network = Network.GOERLI;
 const rpcUrl = 'http://127.0.0.1:8000';
 const alchemyRpcUrl = `${process.env.ALCHEMY_URL_GOERLI}`;
