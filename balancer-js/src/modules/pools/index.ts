--- conflicted
+++ resolved
@@ -140,13 +140,8 @@
    * @param userAddress     User address
    * @param wrapMainTokens  Indicates whether main tokens should be wrapped before being used
    * @param slippage        Maximum slippage tolerance in bps i.e. 50 = 0.5%.
-<<<<<<< HEAD
-   * @param signer          JsonRpcSigner that will sign the staticCall transaction
+   * @param signer          JsonRpcSigner that will sign the staticCall transaction if Static simulation chosen
    * @param simulationType  Simulation type (VaultModel, Tenderly or Static)
-=======
-   * @param signer          Json RPC signer required to perform a static call if Static simulation chosen
-   * @param simulationType  Choose from Tenderly, VaultModel (TS math) or Static
->>>>>>> 8969c9cd
    * @param authorisation   Optional auhtorisation call to be added to the chained transaction
    * @returns transaction data ready to be sent to the network along with min and expected BPT amounts out.
    */
