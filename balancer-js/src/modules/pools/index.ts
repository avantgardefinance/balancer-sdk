import { ImpermanentLossService } from '@/modules/pools/impermanentLoss/impermanentLossService';
import type {
  BalancerNetworkConfig,
  BalancerDataRepositories,
  Findable,
  Searchable,
  Pool,
  PoolWithMethods,
  AprBreakdown,
  PoolAttribute,
} from '@/types';
import { JoinPoolAttributes } from './pool-types/concerns/types';
import { PoolTypeConcerns } from './pool-type-concerns';
import { PoolApr } from './apr/apr';
import { Liquidity } from '../liquidity/liquidity.module';
import { Join } from '../joins/joins.module';
import { Exit } from '../exits/exits.module';
import { PoolVolume } from './volume/volume';
import { PoolFees } from './fees/fees';
import { Simulation, SimulationType } from '../simulation/simulation.module';
import { PoolGraph } from '../graph/graph';
import * as Queries from './queries';
<<<<<<< HEAD
import { JsonRpcSigner } from '@ethersproject/providers';
=======
import { BalancerError } from '@/balancerErrors';

const notImplemented = (poolType: string, name: string) => () => {
  throw `${name} for poolType ${poolType} not implemented`;
};
>>>>>>> 949dd7dd

/**
 * Controller / use-case layer for interacting with pools data.
 */
export class Pools implements Findable<PoolWithMethods> {
  aprService;
  liquidityService;
  joinService;
  exitService;
  feesService;
  volumeService;
  simulationService;
  impermanentLossService;
  graphService;

  constructor(
    private networkConfig: BalancerNetworkConfig,
    private repositories: BalancerDataRepositories
  ) {
    this.aprService = new PoolApr(
      this.repositories.pools,
      this.repositories.tokenPrices,
      this.repositories.tokenMeta,
      this.repositories.tokenYields,
      this.repositories.feeCollector,
      this.repositories.yesterdaysPools,
      this.repositories.liquidityGauges,
      this.repositories.feeDistributor
    );
    this.liquidityService = new Liquidity(
      repositories.pools,
      repositories.tokenPrices
    );
    this.simulationService = new Simulation(
      networkConfig,
      this.repositories.poolsForSor
    );
    this.graphService = new PoolGraph(this.repositories.poolsOnChain);
    this.joinService = new Join(
      this.graphService,
      networkConfig,
      this.simulationService
    );
    this.exitService = new Exit(this.graphService, networkConfig);
    this.feesService = new PoolFees(repositories.yesterdaysPools);
    this.volumeService = new PoolVolume(repositories.yesterdaysPools);
    this.impermanentLossService = new ImpermanentLossService(
      repositories.tokenPrices,
      repositories.tokenHistoricalPrices
    );
  }

  dataSource(): Findable<Pool, PoolAttribute> & Searchable<Pool> {
    // TODO: Add API data repository to data and use liveModelProvider as fallback
    return this.repositories.pools;
  }

  /**
   * Calculates APR on any pool data
   *
   * @param pool
   * @returns
   */
  async apr(pool: Pool): Promise<AprBreakdown> {
    return this.aprService.apr(pool);
  }

  /**
   * Calculates Impermanent Loss on any pool data
   *
   * @param timestamp
   * @param pool
   * @returns
   */
  async impermanentLoss(timestamp: number, pool: Pool): Promise<number> {
    return this.impermanentLossService.calcImpLoss(timestamp, pool);
  }

  /**
   * Calculates total liquidity of the pool
   *
   * @param pool
   * @returns
   */
  async liquidity(pool: Pool): Promise<string> {
    return this.liquidityService.getLiquidity(pool);
  }

  /**
   * Builds generalised join transaction
   *
   * @param poolId          Pool id
   * @param tokens          Token addresses
   * @param amounts         Token amounts in EVM scale
   * @param userAddress     User address
   * @param wrapMainTokens  Indicates whether main tokens should be wrapped before being used
   * @param slippage        Maximum slippage tolerance in bps i.e. 50 = 0.5%.
   * @param authorisation   Optional auhtorisation call to be added to the chained transaction
   * @returns transaction data ready to be sent to the network along with min and expected BPT amounts out.
   */
  async generalisedJoin(
    poolId: string,
    tokens: string[],
    amounts: string[],
    userAddress: string,
    wrapMainTokens: boolean,
    slippage: string,
    signer: JsonRpcSigner,
    simulationType: SimulationType,
    authorisation?: string
  ): Promise<{
    to: string;
    encodedCall: string;
    minOut: string;
    expectedOut: string;
    priceImpact: string;
  }> {
    return this.joinService.joinPool(
      poolId,
      tokens,
      amounts,
      userAddress,
      wrapMainTokens,
      slippage,
      signer,
      simulationType,
      authorisation
    );
  }

  /**
   * Builds generalised exit transaction
   *
   * @param poolId        Pool id
   * @param amount        Token amount in EVM scale
   * @param userAddress   User address
   * @param slippage      Maximum slippage tolerance in bps i.e. 50 = 0.5%.
   * @param authorisation Optional auhtorisation call to be added to the chained transaction
   * @returns transaction data ready to be sent to the network along with tokens, min and expected amounts out.
   */
  async generalisedExit(
    poolId: string,
    amount: string,
    userAddress: string,
    slippage: string,
    authorisation?: string
  ): Promise<{
    to: string;
    callData: string;
    tokensOut: string[];
    expectedAmountsOut: string[];
    minAmountsOut: string[];
    priceImpact: string;
  }> {
    return this.exitService.exitPool(
      poolId,
      amount,
      userAddress,
      slippage,
      authorisation
    );
  }

  /**
   * Calculates total fees for the pool in the last 24 hours
   *
   * @param pool
   * @returns
   */
  async fees(pool: Pool): Promise<number> {
    return this.feesService.last24h(pool);
  }

  /**
   * Calculates total volume of the pool in the last 24 hours
   *
   * @param pool
   * @returns
   */
  async volume(pool: Pool): Promise<number> {
    return this.volumeService.last24h(pool);
  }

  static wrap(
    pool: Pool,
    networkConfig: BalancerNetworkConfig
  ): PoolWithMethods {
    let concerns: ReturnType<typeof PoolTypeConcerns.from>;
    let queries: Queries.ParamsBuilder;
    let methods;
    try {
      concerns = PoolTypeConcerns.from(pool.poolType);
      methods = {
        buildJoin: (
          joiner: string,
          tokensIn: string[],
          amountsIn: string[],
          slippage: string
        ): JoinPoolAttributes => {
          return concerns.join.buildJoin({
            joiner,
            pool,
            tokensIn,
            amountsIn,
            slippage,
            wrappedNativeAsset,
          });
        },
        calcPriceImpact: async (
          amountsIn: string[],
          minBPTOut: string,
          isJoin: boolean
        ) =>
          concerns.priceImpactCalculator.calcPriceImpact(
            pool,
            amountsIn,
            minBPTOut,
            isJoin
          ),
        buildExitExactBPTIn: (
          exiter: string,
          bptIn: string,
          slippage: string,
          shouldUnwrapNativeAsset = false,
          singleTokenMaxOut?: string
        ) => {
          if (concerns.exit.buildExitExactBPTIn) {
            return concerns.exit.buildExitExactBPTIn({
              exiter,
              pool,
              bptIn,
              slippage,
              shouldUnwrapNativeAsset,
              wrappedNativeAsset,
              singleTokenMaxOut,
            });
          } else {
            throw 'ExitExactBPTIn not supported';
          }
        },
        buildExitExactTokensOut: (
          exiter: string,
          tokensOut: string[],
          amountsOut: string[],
          slippage: string
        ) =>
          concerns.exit.buildExitExactTokensOut({
            exiter,
            pool,
            tokensOut,
            amountsOut,
            slippage,
            wrappedNativeAsset,
          }),
        // TODO: spotPrice fails, because it needs a subgraphType,
        // either we refetch or it needs a type transformation from SDK internal to SOR (subgraph)
        // spotPrice: async (tokenIn: string, tokenOut: string) =>
        //   methods.spotPriceCalculator.calcPoolSpotPrice(tokenIn, tokenOut, data),
        calcSpotPrice: (
          tokenIn: string,
          tokenOut: string,
          isDefault?: boolean
        ) =>
          concerns.spotPriceCalculator.calcPoolSpotPrice(
            tokenIn,
            tokenOut,
            pool,
            isDefault
          ),
      };
    } catch (error) {
      if ((error as BalancerError).code != 'UNSUPPORTED_POOL_TYPE') {
        console.error(error);
      }

      methods = {
        buildJoin: notImplemented(pool.poolType, 'buildJoin'),
        calcPriceImpact: notImplemented(pool.poolType, 'calcPriceImpact'),
        buildExitExactBPTIn: notImplemented(
          pool.poolType,
          'buildExitExactBPTIn'
        ),
        buildExitExactTokensOut: notImplemented(
          pool.poolType,
          'buildExitExactTokensOut'
        ),
        calcSpotPrice: notImplemented(pool.poolType, 'calcSpotPrice'),
      };
    }

    try {
      queries = new Queries.ParamsBuilder(pool);
      methods = {
        ...methods,
        buildQueryJoinExactIn: queries.buildQueryJoinExactIn.bind(queries),
        buildQueryJoinExactOut: queries.buildQueryJoinExactOut.bind(queries),
        buildQueryExitExactOut: queries.buildQueryExitExactOut.bind(queries),
        buildQueryExitToSingleToken:
          queries.buildQueryExitToSingleToken.bind(queries),
        buildQueryExitProportionally:
          queries.buildQueryExitProportionally.bind(queries),
      };
    } catch (error) {
      methods = {
        ...methods,
        buildQueryJoinExactIn: notImplemented(
          pool.poolType,
          'buildQueryJoinExactIn'
        ),
        buildQueryJoinExactOut: notImplemented(
          pool.poolType,
          'buildQueryJoinExactOut'
        ),
        buildQueryExitExactOut: notImplemented(
          pool.poolType,
          'buildQueryExitExactOut'
        ),
        buildQueryExitToSingleToken: notImplemented(
          pool.poolType,
          'buildQueryExitToSingleToken'
        ),
        buildQueryExitProportionally: notImplemented(
          pool.poolType,
          'buildQueryExitProportionally'
        ),
      };
    }
    const wrappedNativeAsset =
      networkConfig.addresses.tokens.wrappedNativeAsset.toLowerCase();
    return {
      ...pool,
      ...methods,
    };
  }

  async find(id: string): Promise<PoolWithMethods | undefined> {
    const data = await this.dataSource().find(id);
    if (!data) return;

    return Pools.wrap(data, this.networkConfig);
  }

  async findBy(
    param: string,
    value: string
  ): Promise<PoolWithMethods | undefined> {
    if (param == 'id') {
      return this.find(value);
    } else if (param == 'address') {
      const data = await this.dataSource().findBy('address', value);
      if (!data) return;

      return Pools.wrap(data, this.networkConfig);
    } else {
      throw `search by ${param} not implemented`;
    }
  }

  async all(): Promise<PoolWithMethods[]> {
    const list = await this.dataSource().all();
    if (!list) return [];

    return list
      .map((data: Pool) => Pools.wrap(data, this.networkConfig))
      .filter((p) => p) as PoolWithMethods[];
  }

  async where(filter: (pool: Pool) => boolean): Promise<PoolWithMethods[]> {
    const list = await this.dataSource().where(filter);
    if (!list) return [];

    const wrapped = list.map((data: Pool) =>
      Pools.wrap(data, this.networkConfig)
    );

    return wrapped.filter((p) => p) as PoolWithMethods[];
  }
}<|MERGE_RESOLUTION|>--- conflicted
+++ resolved
@@ -20,15 +20,12 @@
 import { Simulation, SimulationType } from '../simulation/simulation.module';
 import { PoolGraph } from '../graph/graph';
 import * as Queries from './queries';
-<<<<<<< HEAD
 import { JsonRpcSigner } from '@ethersproject/providers';
-=======
 import { BalancerError } from '@/balancerErrors';
 
 const notImplemented = (poolType: string, name: string) => () => {
   throw `${name} for poolType ${poolType} not implemented`;
 };
->>>>>>> 949dd7dd
 
 /**
  * Controller / use-case layer for interacting with pools data.
