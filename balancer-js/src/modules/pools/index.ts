import { ImpermanentLossService } from '@/modules/pools/impermanentLoss/impermanentLossService';
import type {
  BalancerNetworkConfig,
  BalancerDataRepositories,
  Findable,
  Searchable,
  Pool,
  PoolWithMethods,
  AprBreakdown,
  PoolAttribute,
} from '@/types';
import { JoinPoolAttributes } from './pool-types/concerns/types';
import { PoolTypeConcerns } from './pool-type-concerns';
import { PoolApr } from './apr/apr';
import { Liquidity } from '../liquidity/liquidity.module';
import { Join } from '../joins/joins.module';
import { Exit } from '../exits/exits.module';
import { PoolVolume } from './volume/volume';
import { PoolFees } from './fees/fees';
<<<<<<< HEAD
import { Simulation, SimulationType } from '../simulation/simulation.module';
import { PoolGraph } from '../graph/graph';
=======
import { PoolFactory__factory } from './pool-factory__factory';
>>>>>>> 634a4840
import * as Queries from './queries';
import { JsonRpcSigner } from '@ethersproject/providers';
import { BalancerError } from '@/balancerErrors';
import { EmissionsService } from './emissions';

const notImplemented = (poolType: string, name: string) => () => {
  throw `${name} for poolType ${poolType} not implemented`;
};

/**
 * Controller / use-case layer for interacting with pools data.
 */
export class Pools implements Findable<PoolWithMethods> {
  aprService;
  liquidityService;
  joinService;
  exitService;
  feesService;
  volumeService;
<<<<<<< HEAD
  simulationService;
=======
  poolFactory;
>>>>>>> 634a4840
  impermanentLossService;
  graphService;
  emissionsService;

  constructor(
    private networkConfig: BalancerNetworkConfig,
    private repositories: BalancerDataRepositories
  ) {
    this.aprService = new PoolApr(
      this.repositories.pools,
      this.repositories.tokenPrices,
      this.repositories.tokenMeta,
      this.repositories.tokenYields,
      this.repositories.feeCollector,
      this.repositories.yesterdaysPools,
      this.repositories.liquidityGauges,
      this.repositories.feeDistributor
    );
    this.liquidityService = new Liquidity(
      repositories.pools,
      repositories.tokenPrices
    );
    this.simulationService = new Simulation(
      networkConfig,
      this.repositories.poolsForSor
    );
    this.graphService = new PoolGraph(this.repositories.poolsOnChain);
    this.joinService = new Join(
      this.graphService,
      networkConfig,
      this.simulationService
    );
    this.exitService = new Exit(this.graphService, networkConfig);
    this.feesService = new PoolFees(repositories.yesterdaysPools);
    this.volumeService = new PoolVolume(repositories.yesterdaysPools);
    this.poolFactory = new PoolFactory__factory(networkConfig);
    this.impermanentLossService = new ImpermanentLossService(
      repositories.tokenPrices,
      repositories.tokenHistoricalPrices
    );
    if (repositories.liquidityGauges) {
      this.emissionsService = new EmissionsService(
        repositories.liquidityGauges
      );
    }
  }

  dataSource(): Findable<Pool, PoolAttribute> & Searchable<Pool> {
    // TODO: Add API data repository to data and use liveModelProvider as fallback
    return this.repositories.pools;
  }

  /**
   * Calculates APR on any pool data
   *
   * @param pool
   * @returns
   */
  async apr(pool: Pool): Promise<AprBreakdown> {
    return this.aprService.apr(pool);
  }

  /**
   * Calculates Impermanent Loss on any pool data
   *
   * @param timestamp
   * @param pool
   * @returns
   */
  async impermanentLoss(timestamp: number, pool: Pool): Promise<number> {
    return this.impermanentLossService.calcImpLoss(timestamp, pool);
  }

  /**
   * Calculates total liquidity of the pool
   *
   * @param pool
   * @returns
   */
  async liquidity(pool: Pool): Promise<string> {
    return this.liquidityService.getLiquidity(pool);
  }

  /**
   * Builds generalised join transaction
   *
   * @param poolId          Pool id
   * @param tokens          Token addresses
   * @param amounts         Token amounts in EVM scale
   * @param userAddress     User address
   * @param wrapMainTokens  Indicates whether main tokens should be wrapped before being used
   * @param slippage        Maximum slippage tolerance in bps i.e. 50 = 0.5%.
   * @param authorisation   Optional auhtorisation call to be added to the chained transaction
   * @returns transaction data ready to be sent to the network along with min and expected BPT amounts out.
   */
  async generalisedJoin(
    poolId: string,
    tokens: string[],
    amounts: string[],
    userAddress: string,
    wrapMainTokens: boolean,
    slippage: string,
    signer: JsonRpcSigner,
    simulationType: SimulationType,
    authorisation?: string
  ): Promise<{
    to: string;
    encodedCall: string;
    minOut: string;
    expectedOut: string;
    priceImpact: string;
  }> {
    return this.joinService.joinPool(
      poolId,
      tokens,
      amounts,
      userAddress,
      wrapMainTokens,
      slippage,
      signer,
      simulationType,
      authorisation
    );
  }

  /**
   * Builds generalised exit transaction
   *
   * @param poolId        Pool id
   * @param amount        Token amount in EVM scale
   * @param userAddress   User address
   * @param slippage      Maximum slippage tolerance in bps i.e. 50 = 0.5%.
   * @param authorisation Optional auhtorisation call to be added to the chained transaction
   * @returns transaction data ready to be sent to the network along with tokens, min and expected amounts out.
   */
  async generalisedExit(
    poolId: string,
    amount: string,
    userAddress: string,
    slippage: string,
    authorisation?: string
  ): Promise<{
    to: string;
    callData: string;
    tokensOut: string[];
    expectedAmountsOut: string[];
    minAmountsOut: string[];
    priceImpact: string;
  }> {
    return this.exitService.exitPool(
      poolId,
      amount,
      userAddress,
      slippage,
      authorisation
    );
  }

  /**
   * Calculates total fees for the pool in the last 24 hours
   *
   * @param pool
   * @returns
   */
  async fees(pool: Pool): Promise<number> {
    return this.feesService.last24h(pool);
  }

  /**
   * Calculates total volume of the pool in the last 24 hours
   *
   * @param pool
   * @returns
   */
  async volume(pool: Pool): Promise<number> {
    return this.volumeService.last24h(pool);
  }

  static wrap(
    pool: Pool,
    networkConfig: BalancerNetworkConfig
  ): PoolWithMethods {
    let concerns: ReturnType<typeof PoolTypeConcerns.from>;
    let queries: Queries.ParamsBuilder;
    let methods;
    try {
      concerns = PoolTypeConcerns.from(pool.poolType);
      methods = {
        buildJoin: (
          joiner: string,
          tokensIn: string[],
          amountsIn: string[],
          slippage: string
        ): JoinPoolAttributes => {
          return concerns.join.buildJoin({
            joiner,
            pool,
            tokensIn,
            amountsIn,
            slippage,
            wrappedNativeAsset,
          });
        },
        calcPriceImpact: async (
          amountsIn: string[],
          minBPTOut: string,
          isJoin: boolean
        ) =>
          concerns.priceImpactCalculator.calcPriceImpact(
            pool,
            amountsIn,
            minBPTOut,
            isJoin
          ),
        buildExitExactBPTIn: (
          exiter: string,
          bptIn: string,
          slippage: string,
          shouldUnwrapNativeAsset = false,
          singleTokenMaxOut?: string
        ) => {
          if (concerns.exit.buildExitExactBPTIn) {
            return concerns.exit.buildExitExactBPTIn({
              exiter,
              pool,
              bptIn,
              slippage,
              shouldUnwrapNativeAsset,
              wrappedNativeAsset,
              singleTokenMaxOut,
            });
          } else {
            throw 'ExitExactBPTIn not supported';
          }
        },
        buildExitExactTokensOut: (
          exiter: string,
          tokensOut: string[],
          amountsOut: string[],
          slippage: string
        ) =>
          concerns.exit.buildExitExactTokensOut({
            exiter,
            pool,
            tokensOut,
            amountsOut,
            slippage,
            wrappedNativeAsset,
          }),
        // TODO: spotPrice fails, because it needs a subgraphType,
        // either we refetch or it needs a type transformation from SDK internal to SOR (subgraph)
        // spotPrice: async (tokenIn: string, tokenOut: string) =>
        //   methods.spotPriceCalculator.calcPoolSpotPrice(tokenIn, tokenOut, data),
        calcSpotPrice: (tokenIn: string, tokenOut: string) =>
          concerns.spotPriceCalculator.calcPoolSpotPrice(
            tokenIn,
            tokenOut,
            pool
          ),
      };
    } catch (error) {
      if ((error as BalancerError).code != 'UNSUPPORTED_POOL_TYPE') {
        console.error(error);
      }

      methods = {
        buildJoin: notImplemented(pool.poolType, 'buildJoin'),
        calcPriceImpact: notImplemented(pool.poolType, 'calcPriceImpact'),
        buildExitExactBPTIn: notImplemented(
          pool.poolType,
          'buildExitExactBPTIn'
        ),
        buildExitExactTokensOut: notImplemented(
          pool.poolType,
          'buildExitExactTokensOut'
        ),
        calcSpotPrice: notImplemented(pool.poolType, 'calcSpotPrice'),
      };
    }

    try {
      queries = new Queries.ParamsBuilder(pool);
      methods = {
        ...methods,
        buildQueryJoinExactIn: queries.buildQueryJoinExactIn.bind(queries),
        buildQueryJoinExactOut: queries.buildQueryJoinExactOut.bind(queries),
        buildQueryExitExactOut: queries.buildQueryExitExactOut.bind(queries),
        buildQueryExitToSingleToken:
          queries.buildQueryExitToSingleToken.bind(queries),
        buildQueryExitProportionally:
          queries.buildQueryExitProportionally.bind(queries),
      };
    } catch (error) {
      methods = {
        ...methods,
        buildQueryJoinExactIn: notImplemented(
          pool.poolType,
          'buildQueryJoinExactIn'
        ),
        buildQueryJoinExactOut: notImplemented(
          pool.poolType,
          'buildQueryJoinExactOut'
        ),
        buildQueryExitExactOut: notImplemented(
          pool.poolType,
          'buildQueryExitExactOut'
        ),
        buildQueryExitToSingleToken: notImplemented(
          pool.poolType,
          'buildQueryExitToSingleToken'
        ),
        buildQueryExitProportionally: notImplemented(
          pool.poolType,
          'buildQueryExitProportionally'
        ),
      };
    }
    const wrappedNativeAsset =
      networkConfig.addresses.tokens.wrappedNativeAsset.toLowerCase();
    return {
      ...pool,
      ...methods,
    };
  }

  async find(id: string): Promise<PoolWithMethods | undefined> {
    const data = await this.dataSource().find(id);
    if (!data) return;

    return Pools.wrap(data, this.networkConfig);
  }

  async findBy(
    param: string,
    value: string
  ): Promise<PoolWithMethods | undefined> {
    if (param == 'id') {
      return this.find(value);
    } else if (param == 'address') {
      const data = await this.dataSource().findBy('address', value);
      if (!data) return;

      return Pools.wrap(data, this.networkConfig);
    } else {
      throw `search by ${param} not implemented`;
    }
  }

  async all(): Promise<PoolWithMethods[]> {
    const list = await this.dataSource().all();
    if (!list) return [];

    return list
      .map((data: Pool) => Pools.wrap(data, this.networkConfig))
      .filter((p) => p) as PoolWithMethods[];
  }

  async where(filter: (pool: Pool) => boolean): Promise<PoolWithMethods[]> {
    const list = await this.dataSource().where(filter);
    if (!list) return [];

    const wrapped = list.map((data: Pool) =>
      Pools.wrap(data, this.networkConfig)
    );

    return wrapped.filter((p) => p) as PoolWithMethods[];
  }
}<|MERGE_RESOLUTION|>--- conflicted
+++ resolved
@@ -17,12 +17,9 @@
 import { Exit } from '../exits/exits.module';
 import { PoolVolume } from './volume/volume';
 import { PoolFees } from './fees/fees';
-<<<<<<< HEAD
 import { Simulation, SimulationType } from '../simulation/simulation.module';
 import { PoolGraph } from '../graph/graph';
-=======
 import { PoolFactory__factory } from './pool-factory__factory';
->>>>>>> 634a4840
 import * as Queries from './queries';
 import { JsonRpcSigner } from '@ethersproject/providers';
 import { BalancerError } from '@/balancerErrors';
@@ -42,11 +39,8 @@
   exitService;
   feesService;
   volumeService;
-<<<<<<< HEAD
   simulationService;
-=======
   poolFactory;
->>>>>>> 634a4840
   impermanentLossService;
   graphService;
   emissionsService;
