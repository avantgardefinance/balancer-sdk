import type {
  BalancerNetworkConfig,
  BalancerDataRepositories,
  Findable,
  Searchable,
  Pool,
  PoolWithMethods,
} from '@/types';
import { JoinPoolAttributes } from './pool-types/concerns/types';
import { PoolTypeConcerns } from './pool-type-concerns';
import { ModelProvider } from './model-provider';

/**
 * Controller / use-case layer for interacting with pools data.
 */
export class Pools implements Findable<PoolWithMethods> {
  liveModelProvider: ModelProvider;

  constructor(
    private networkConfig: BalancerNetworkConfig,
    repositories: BalancerDataRepositories
  ) {
    this.liveModelProvider = new ModelProvider(repositories);
  }

  dataSource(): Findable<Pool> & Searchable<Pool> {
    // TODO: Add API data repository to data and use liveModelProvider as fallback
    return this.liveModelProvider;
  }

  static wrap(
    pool: Pool,
    networkConfig: BalancerNetworkConfig
  ): PoolWithMethods {
    const methods = PoolTypeConcerns.from(pool.poolType);
    return {
      ...pool,
      buildJoin: async (
        joiner: string,
        tokensIn: string[],
        amountsIn: string[],
        slippage: string
      ): Promise<JoinPoolAttributes> => {
        return methods.join.buildJoin({
          joiner,
          pool,
          tokensIn,
          amountsIn,
          slippage,
          wrappedNativeAsset: networkConfig.addresses.tokens.wrappedNativeAsset,
<<<<<<< HEAD
        }),
      fetchApr: async function () {
        const aprService = new PoolApr(
          this,
          repositories.tokenPrices,
          repositories.tokenMeta,
          repositories.pools,
          repositories.yesterdaysPools,
          repositories.liquidityGauges,
          repositories.feeDistributor,
          repositories.feeCollector,
          repositories.tokenYields
        );

        const apr = await aprService.apr();
        return (this.apr = apr);
=======
        });
>>>>>>> 36bfcec9
      },
      // TODO: spotPrice fails, because it needs a subgraphType,
      // either we refetch or it needs a type transformation from SDK internal to SOR (subgraph)
      // spotPrice: async (tokenIn: string, tokenOut: string) =>
      //   methods.spotPriceCalculator.calcPoolSpotPrice(tokenIn, tokenOut, data),
    };
  }

  async find(id: string): Promise<PoolWithMethods | undefined> {
    const data = await this.dataSource().find(id);
    if (!data) return;

    return Pools.wrap(data, this.networkConfig);
  }

  async findBy(
    param: string,
    value: string
  ): Promise<PoolWithMethods | undefined> {
    if (param == 'id') {
      return this.find(value);
    } else if (param == 'address') {
      const data = await this.dataSource().findBy('address', value);
      if (!data) return;

      return Pools.wrap(data, this.networkConfig);
    } else {
      throw `search by ${param} not implemented`;
    }
  }

  async all(): Promise<PoolWithMethods[]> {
    const list = await this.dataSource().all();
    if (!list) return [];

    return list.map((data: Pool) => Pools.wrap(data, this.networkConfig));
  }

  async where(filter: (pool: Pool) => boolean): Promise<PoolWithMethods[]> {
    const list = await this.dataSource().where(filter);
    if (!list) return [];

    return list.map((data: Pool) => Pools.wrap(data, this.networkConfig));
  }
}<|MERGE_RESOLUTION|>--- conflicted
+++ resolved
@@ -48,26 +48,7 @@
           amountsIn,
           slippage,
           wrappedNativeAsset: networkConfig.addresses.tokens.wrappedNativeAsset,
-<<<<<<< HEAD
-        }),
-      fetchApr: async function () {
-        const aprService = new PoolApr(
-          this,
-          repositories.tokenPrices,
-          repositories.tokenMeta,
-          repositories.pools,
-          repositories.yesterdaysPools,
-          repositories.liquidityGauges,
-          repositories.feeDistributor,
-          repositories.feeCollector,
-          repositories.tokenYields
-        );
-
-        const apr = await aprService.apr();
-        return (this.apr = apr);
-=======
         });
->>>>>>> 36bfcec9
       },
       // TODO: spotPrice fails, because it needs a subgraphType,
       // either we refetch or it needs a type transformation from SDK internal to SOR (subgraph)
