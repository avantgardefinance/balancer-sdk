--- conflicted
+++ resolved
@@ -61,7 +61,6 @@
       repositories.pools,
       repositories.tokenPrices
     );
-<<<<<<< HEAD
     this.simulationService = new Simulation(
       networkConfig,
       this.repositories.poolsForSor
@@ -73,10 +72,6 @@
       this.simulationService
     );
     this.exitService = new Exit(this.graphService, networkConfig);
-=======
-    this.joinService = new Join(this.repositories.poolsOnChain, networkConfig);
-    this.exitService = new Exit(this.repositories.poolsOnChain, networkConfig);
->>>>>>> b1964352
     this.feesService = new PoolFees(repositories.yesterdaysPools);
     this.volumeService = new PoolVolume(repositories.yesterdaysPools);
     this.impermanentLossService = new ImpermanentLossService(
