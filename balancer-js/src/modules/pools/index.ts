--- conflicted
+++ resolved
@@ -17,12 +17,9 @@
 import { Exit } from '../exits/exits.module';
 import { PoolVolume } from './volume/volume';
 import { PoolFees } from './fees/fees';
-<<<<<<< HEAD
 import { Simulation, SimulationType } from '../simulation/simulation.module';
 import { PoolGraph } from '../graph/graph';
-=======
 import * as Queries from './queries';
->>>>>>> 972f1696
 
 /**
  * Controller / use-case layer for interacting with pools data.
@@ -72,10 +69,7 @@
       repositories.tokenPrices,
       repositories.tokenHistoricalPrices
     );
-    this.graphService = new PoolGraph(
-      this.repositories.poolsOnChain,
-      networkConfig
-    );
+    this.graphService = new PoolGraph(this.repositories.poolsOnChain);
   }
 
   dataSource(): Findable<Pool, PoolAttribute> & Searchable<Pool> {
