import {
  JoinPoolParameters,
  JoinConcern,
  JoinPoolAttributes,
  JoinPool,
} from '../types';
import { StableMathBigInt } from '@balancer-labs/sor';
import { BalancerError, BalancerErrorCode } from '@/balancerErrors';
import {
  AssetHelpers,
  parsePoolInfo,
  insert,
  reorderArrays,
} from '@/lib/utils';
import { subSlippage } from '@/lib/utils/slippageHelper';
import { BigNumber } from '@ethersproject/bignumber';
import { ComposableStablePoolEncoder } from '@/pool-composable-stable';
import { balancerVault } from '@/lib/constants/config';
import { Vault__factory } from '@balancer-labs/typechain';
import { AddressZero } from '@ethersproject/constants';
import { _upscaleArray } from '@/lib/utils/solidityMaths';
import { Pool } from '@/types';

interface SortedValues {
  sortedAmountsIn: string[];
  scalingFactorsWithoutBpt: bigint[];
  upScaledBalancesWithoutBpt: string[];
  parsedAmp: string;
  parsedTotalShares: string;
  parsedSwapFee: string;
  bptIndex: number;
  parsedTokens: string[];
}

type SortedInputs = SortedValues &
  Pick<JoinPoolParameters, 'slippage' | 'joiner'> & {
    poolId: string;
  };

export class ComposableStablePoolJoin implements JoinConcern {
  buildJoin = (joinParams: JoinPoolParameters): JoinPoolAttributes => {
    this.checkInputs(
      joinParams.tokensIn,
      joinParams.amountsIn,
      joinParams.pool.tokensList
    );

    const sortedValues = this.sortValuesBasedOnPoolVersion(joinParams);

    const encodedData = this.buildExactTokensInForBPTOut({
      ...sortedValues,
      slippage: joinParams.slippage,
      joiner: joinParams.joiner,
      poolId: joinParams.pool.id,
    });

    // If joining with a native asset value must be set in call
    const value = this.getEthValue(joinParams.tokensIn, joinParams.amountsIn);

    return {
      ...encodedData,
      to: balancerVault,
      value,
    };
  };

  /**
   * Sorts inputs and pool value to be correct order and scale for maths and Vault interaction.
   * @param values
   * @returns
   */
  sortValuesBasedOnPoolVersion(
    values: Pick<
      JoinPoolParameters,
      'pool' | 'wrappedNativeAsset' | 'amountsIn' | 'tokensIn'
    >
  ): SortedValues {
    /**
     * V1: Does not have proportional exits.
     * V2: Reintroduced proportional exits. Has vulnerability.
     * V3: Fixed vulnerability. Functionally the same as V2.
     */
    if (values.pool.poolTypeVersion < 4)
      return this.sortV1(
        values.wrappedNativeAsset,
        values.tokensIn,
        values.amountsIn,
        values.pool
      );
    // Not release yet and needs tests to confirm
    // else if (values.pool.poolTypeVersion === 4)
    //   sortedValues = this.sortV4(
    //     values.tokensIn,
    //     values.amountsIn,
    //     values.pool
    //   );
    else
      throw new Error(
        `Unsupported ComposablePool Version ${values.pool.poolTypeVersion}`
      );
  }

  /**
   * Ensure tokensIn and amountsIn match pool tokens length
   * @param tokensIn
   * @param amountsIn
   * @param poolTokens
   */
  checkInputs(
    tokensIn: string[],
    amountsIn: string[],
    poolTokens: string[]
  ): void {
    if (
      tokensIn.length != amountsIn.length ||
      tokensIn.length != poolTokens.length - 1
    ) {
      throw new BalancerError(BalancerErrorCode.INPUT_LENGTH_MISMATCH);
    }
  }

  /**
   * Encodes user data with slippage applied to expected BPT out.
   * @param expectedBPTOut
   * @param slippage
   * @param amountsIn
   * @returns
   */
  encodeUserDataExactTokensInForBPTOut(
    expectedBPTOut: bigint,
    slippage: string,
    amountsIn: string[]
  ): { userData: string; minBPTOut: string } {
    const minBPTOut = subSlippage(
      BigNumber.from(expectedBPTOut),
      BigNumber.from(slippage)
    ).toString();

    //NEEDS TO ENCODE USER DATA WITHOUT BPT AMOUNT
    return {
      userData: ComposableStablePoolEncoder.joinExactTokensInForBPTOut(
        amountsIn, // No BPT amount
        minBPTOut
      ),
      minBPTOut,
    };
  }

  /**
   * Encode transaction data into an ABI byte string which can be sent to the network to be executed
   * @param poolId
   * @param sender
   * @param recipient
   * @param assetsWithBpt
   * @param encodedUserData
   * @param maxAmountsInWithBpt
   * @returns
   */
  encodeJoinPool(
    poolId: string,
    sender: string,
    recipient: string,
    assetsWithBpt: string[],
    encodedUserData: string,
    maxAmountsInWithBpt: string[]
  ): Pick<JoinPoolAttributes, 'functionName' | 'attributes' | 'data'> {
    const functionName = 'joinPool';
    //assets AND maxAmountsIn NEEDS THE BPT VALUE IN THE ARRAY
    const attributes: JoinPool = {
      poolId,
      sender,
      recipient,
      joinPoolRequest: {
        assets: assetsWithBpt,
        maxAmountsIn: maxAmountsInWithBpt,
        userData: encodedUserData,
        fromInternalBalance: false,
      },
    };

    const vaultInterface = Vault__factory.createInterface();

    const data = vaultInterface.encodeFunctionData(functionName, [
      attributes.poolId,
      attributes.sender,
      attributes.recipient,
      attributes.joinPoolRequest,
    ]);

    return {
      functionName,
      attributes,
      data,
<<<<<<< HEAD
=======
      value,
      minBPTOut,
      expectedBPTOut,
>>>>>>> 35a7bca4
    };
  }

  /**
   * Sorts and scales values correctly for V1-V3 ComposableStable pool.
   * @param wrappedNativeAsset (Used for sorting)
   * @param tokensIn Addresses of token in
   * @param amountsIn Downscaled amounts in
   * @param pool Pool data
   * @returns Sorted values
   */
  sortV1(
    wrappedNativeAsset: string,
    tokensIn: string[],
    amountsIn: string[],
    pool: Pool
  ): SortedValues {
    const assetHelpers = new AssetHelpers(wrappedNativeAsset);
    // Sorts amounts in into ascending order (referenced to token addresses) to match the format expected by the Vault.
    const [, sortedAmountsIn] = assetHelpers.sortTokens(
      tokensIn,
      amountsIn
    ) as [string[], string[]];

    const {
      parsedTokens,
      parsedAmp,
      parsedSwapFee,
      parsedTotalShares,
      bptIndex,
      scalingFactorsWithoutBpt,
      upScaledBalancesWithoutBpt,
    } = parsePoolInfo(pool, wrappedNativeAsset);
    if (!parsedAmp) {
      throw new BalancerError(BalancerErrorCode.MISSING_AMP);
    }
    return {
      sortedAmountsIn,
      scalingFactorsWithoutBpt,
      upScaledBalancesWithoutBpt,
      parsedAmp,
      parsedTotalShares,
      parsedSwapFee,
      bptIndex,
      parsedTokens,
    };
  }

  buildExactTokensInForBPTOut(
    sortedValues: SortedInputs
  ): Pick<
    JoinPoolAttributes,
    'minBPTOut' | 'functionName' | 'attributes' | 'data'
  > {
    const {
      sortedAmountsIn,
      scalingFactorsWithoutBpt,
      upScaledBalancesWithoutBpt,
      parsedAmp,
      parsedTotalShares,
      parsedSwapFee,
      bptIndex,
      parsedTokens,
      slippage,
      poolId,
      joiner,
    } = sortedValues;
    // BPT out will be in correct scale and price rate is always 1e18 do doesn't need to be considered
    // Maths needs to have BPT values removed
    const expectedBPTOut = this.calcBptOutGivenExactTokensIn(
      sortedAmountsIn,
      scalingFactorsWithoutBpt,
      upScaledBalancesWithoutBpt,
      parsedAmp,
      parsedTotalShares,
      parsedSwapFee
    );

    const userData = this.encodeUserDataExactTokensInForBPTOut(
      expectedBPTOut,
      slippage,
      sortedAmountsIn
    );

    const data = this.encodeJoinPool(
      poolId,
      joiner,
      joiner,
      parsedTokens,
      userData.userData,
      insert(sortedAmountsIn, bptIndex, '0') // Adds value for BPT
    );

    return {
      ...data,
      minBPTOut: userData.minBPTOut,
    };
  }

  // filter native asset (e.g. ETH) amounts
  getEthValue(tokens: string[], amounts: string[]): BigNumber | undefined {
    const values = amounts.filter((amount, i) => tokens[i] === AddressZero);
    return values[0] ? BigNumber.from(values[0]) : undefined;
  }

  calcBptOutGivenExactTokensIn(
    amountsIn: string[],
    scalingFactorsWithoutBpt: bigint[],
    upScaledBalancesWithoutBpt: string[],
    upscaledAmp: string,
    upscaledTotalShares: string,
    upscaledSwapFee: string
  ): bigint {
    /*
      Maths should use: 
      - upscaled amounts, e.g. 1USDC = 1e18
      - rates (scaling factors should include these)
    */
    const upScaledAmountsIn = _upscaleArray(
      amountsIn.map(BigInt),
      scalingFactorsWithoutBpt.map(BigInt)
    );
    const expectedBPTOut = StableMathBigInt._calcBptOutGivenExactTokensIn(
      BigInt(upscaledAmp),
      upScaledBalancesWithoutBpt.map(BigInt), // Should not have BPT
      upScaledAmountsIn, // Should not have BPT
      BigInt(upscaledTotalShares),
      BigInt(upscaledSwapFee)
    );
    // BPT out will be in correct scale and price rate is always 1e18 do doesn't need to be considered
    return expectedBPTOut;
  }

  // This uses sorting where BPT is always at index 0.
  // Not currently released but keep for when it is.
  sortV4(tokensIn: string[], amountsIn: string[], pool: Pool): SortedValues {
    // This will keep ordering as read from Pool
    const {
      parsedTokens,
      parsedTokensWithoutBpt,
      parsedAmp,
      parsedSwapFee,
      parsedTotalShares,
      scalingFactorsWithoutBpt,
      upScaledBalancesWithoutBpt,
    } = parsePoolInfo(pool);
    if (!parsedAmp) {
      throw new BalancerError(BalancerErrorCode.MISSING_AMP);
    }
    // Reorder amountsIn to match pool token order
    const [sortedAmountsIn] = reorderArrays(
      parsedTokensWithoutBpt,
      tokensIn,
      amountsIn
    ) as [string[]];
    return {
      sortedAmountsIn,
      scalingFactorsWithoutBpt,
      upScaledBalancesWithoutBpt,
      parsedAmp,
      parsedTotalShares,
      parsedSwapFee,
      bptIndex: 0,
      parsedTokens,
    };
  }
}<|MERGE_RESOLUTION|>--- conflicted
+++ resolved
@@ -191,12 +191,9 @@
       functionName,
       attributes,
       data,
-<<<<<<< HEAD
-=======
       value,
       minBPTOut,
       expectedBPTOut,
->>>>>>> 35a7bca4
     };
   }
 
