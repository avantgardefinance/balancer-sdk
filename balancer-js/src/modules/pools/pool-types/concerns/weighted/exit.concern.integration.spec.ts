import dotenv from 'dotenv';
import { expect } from 'chai';
import { BalancerSDK, Network, Pool, PoolToken } from '@/.';
import hardhat from 'hardhat';

import { TransactionReceipt } from '@ethersproject/providers';
import { BigNumber, parseFixed } from '@ethersproject/bignumber';
import { forkSetup, getBalances } from '@/test/lib/utils';
import { Pools } from '@/modules/pools';

import pools_14717479 from '@/test/lib/pools_14717479.json';
import { ExitPoolAttributes } from '../types';
import { AddressZero } from '@ethersproject/constants';

dotenv.config();

const { ALCHEMY_URL: jsonRpcUrl } = process.env;
const { ethers } = hardhat;

const rpcUrl = 'http://127.0.0.1:8545';
const network = Network.MAINNET;
const sdk = new BalancerSDK({ network, rpcUrl });
const { networkConfig } = sdk;
const provider = new ethers.providers.JsonRpcProvider(rpcUrl, network);
const signer = provider.getSigner();

// Slots used to set the account balance for each token through hardhat_setStorageAt
// Info fetched using npm package slot20
const BPT_SLOT = 0;
const initialBalance = '100000';
const slippage = '100';
const poolId =
  // '0xc45d42f801105e861e86658648e3678ad7aa70f900010000000000000000011e'; // 50OHM-25DAI-25WETH
  // '0x5c6ee304399dbdb9c8ef030ab642b10820db8f56000200000000000000000014'; // Balancer 80 BAL 20 WETH
  // '0xa6f548df93de924d73be7d25dc02554c6bd66db500020000000000000000000e'; // B_50WBTC_50WETH
  '0x96646936b91d6b9d7d0c47c496afbf3d6ec7b6f8000200000000000000000019'; // Balancer 50 USDC 50 WETH

const pool = pools_14717479.find(
  (pool) => pool.id == poolId
) as unknown as Pool;

<<<<<<< HEAD
const controller = Pools.wrap(
  pool,
  {
    update: async () => {
      return {} as unknown as Pool;
    },
  },
  networkConfig
);
=======
const controller = Pools.wrap(pool, networkConfig);
>>>>>>> 3a544440

let tokensOut: PoolToken[];
let amountsOut: string[];
let transactionReceipt: TransactionReceipt;
let bptBalanceBefore: BigNumber;
let bptBalanceAfter: BigNumber;
let bptMaxBalanceDecrease: BigNumber;
let tokensBalanceBefore: BigNumber[];
let tokensBalanceAfter: BigNumber[];
let tokensMinBalanceIncrease: BigNumber[];
let transactionCost: BigNumber;
let signerAddress: string;

describe('exit execution', async () => {
  // Setup chain
  before(async function () {
    this.timeout(20000);

    tokensOut = pool.tokens;
    await forkSetup(
      signer,
      [pool.address],
      [BPT_SLOT],
      [parseFixed(initialBalance, 18).toString()],
      jsonRpcUrl as string,
      14717479 // holds the same state as the static repository
    );
    signerAddress = await signer.getAddress();
  });

  const testFlow = async (
    { to, data, maxBPTIn, minAmountsOut }: ExitPoolAttributes,
    exitTokens: string[],
    exitWithETH = false
  ) => {
    // Check balances before transaction to confirm success
    [bptBalanceBefore, ...tokensBalanceBefore] = await getBalances(
      [pool.address, ...exitTokens],
      signer,
      signerAddress
    );

    // Get expected balances out of transaction
    bptMaxBalanceDecrease = BigNumber.from(maxBPTIn);
    tokensMinBalanceIncrease = minAmountsOut.map((a) => BigNumber.from(a));

    // Send transaction to local fork
    const transactionResponse = await signer.sendTransaction({ to, data });
    transactionReceipt = await transactionResponse.wait();

    // Check balances after transaction to confirm success
    [bptBalanceAfter, ...tokensBalanceAfter] = await getBalances(
      [pool.address, ...exitTokens],
      signer,
      signerAddress
    );

    // add transaction cost to ETH balance when exiting with ETH
    if (exitWithETH) {
      transactionCost = transactionReceipt.gasUsed.mul(
        transactionReceipt.effectiveGasPrice
      );
      tokensBalanceAfter = tokensBalanceAfter.map((balance, i) => {
        if (
          pool.tokensList[i] ===
          networkConfig.addresses.tokens.wrappedNativeAsset.toLowerCase()
        ) {
          return balance.add(transactionCost);
        }
        return balance;
      });
    }
  };

  context('exitExactBPTIn', async () => {
    before(async function () {
      this.timeout(20000);
      const bptIn = parseFixed('10', 18).toString();
      await testFlow(
        controller.buildExitExactBPTIn(signerAddress, bptIn, slippage),
        pool.tokensList
      );
    });

    it('should work', async () => {
      expect(transactionReceipt.status).to.eql(1);
    });

    it('tokens balance should increase by at least minAmountsOut', async () => {
      for (let i = 0; i < tokensBalanceAfter.length; i++) {
        expect(
          tokensBalanceAfter[i]
            .sub(tokensBalanceBefore[i])
            .gte(tokensMinBalanceIncrease[i])
        ).to.be.true;
      }
    });

    it('bpt balance should decrease by exact bptMaxBalanceDecrease', async () => {
      expect(bptBalanceBefore.sub(bptBalanceAfter).eq(bptMaxBalanceDecrease)).to
        .be.true;
    });
  });

  context('exitExactTokensOut', async () => {
    before(async function () {
      const amountsOutDiv = '100000000';
      amountsOut = pool.tokens.map((t, i) =>
        parseFixed(t.balance, t.decimals)
          .div(amountsOutDiv)
          .mul(i + 1) // non-proportional input amounts help improve weighted math calc validation
          .toString()
      );

      await testFlow(
        controller.buildExitExactTokensOut(
          signerAddress,
          tokensOut.map((t) => t.address),
          amountsOut,
          slippage
        ),
        pool.tokensList
      );
    });

    it('should work', async () => {
      expect(transactionReceipt.status).to.eql(1);
    });

    it('tokens balance should increase by exact amountsOut', async () => {
      for (let i = 0; i < tokensBalanceAfter.length; i++) {
        expect(
          tokensBalanceAfter[i]
            .sub(tokensBalanceBefore[i])
            .eq(tokensMinBalanceIncrease[i])
        ).to.be.true;
      }
    });

    it('bpt balance should decrease by max bptMaxBalanceDecrease', async () => {
      expect(bptBalanceBefore.sub(bptBalanceAfter).lte(bptMaxBalanceDecrease))
        .to.be.true;
    });
  });

  context('exit with ETH', async () => {
    before(async function () {
      this.timeout(20000);
      const amountsOutDiv = '100000000';
      amountsOut = pool.tokens.map((t) =>
        parseFixed(t.balance, t.decimals).div(amountsOutDiv).toString()
      );

      const exitTokens = pool.tokensList.map((token) =>
        token ===
        networkConfig.addresses.tokens.wrappedNativeAsset.toLowerCase()
          ? AddressZero
          : token
      );

      await testFlow(
        controller.buildExitExactTokensOut(
          signerAddress,
          exitTokens,
          amountsOut,
          slippage
        ),
        exitTokens,
        true
      );
    });

    it('should work', async () => {
      expect(transactionReceipt.status).to.eql(1);
    });

    it('tokens balance should increase by exact amountsOut', async () => {
      for (let i = 0; i < tokensBalanceAfter.length; i++) {
        expect(
          tokensBalanceAfter[i]
            .sub(tokensBalanceBefore[i])
            .eq(tokensMinBalanceIncrease[i])
        ).to.be.true;
      }
    });

    it('bpt balance should decrease by max bptMaxBalanceDecrease', async () => {
      expect(bptBalanceBefore.sub(bptBalanceAfter).lte(bptMaxBalanceDecrease))
        .to.be.true;
    });
  });

  context('exit with ETH - conflicting inputs', async () => {
    it('should fail', async () => {
      let errorMessage = '';
      try {
        const bptIn = parseFixed('10', 18).toString();
        await testFlow(
          controller.buildExitExactBPTIn(
            signerAddress,
            bptIn,
            slippage,
            false,
            AddressZero
          ),
          pool.tokensList
        );
      } catch (error) {
        errorMessage = (error as Error).message;
      }
      expect(errorMessage).to.eql(
        'shouldUnwrapNativeAsset and singleTokenMaxOut should not have conflicting values'
      );
    });
  });
}).timeout(20000);<|MERGE_RESOLUTION|>--- conflicted
+++ resolved
@@ -39,19 +39,7 @@
   (pool) => pool.id == poolId
 ) as unknown as Pool;
 
-<<<<<<< HEAD
-const controller = Pools.wrap(
-  pool,
-  {
-    update: async () => {
-      return {} as unknown as Pool;
-    },
-  },
-  networkConfig
-);
-=======
 const controller = Pools.wrap(pool, networkConfig);
->>>>>>> 3a544440
 
 let tokensOut: PoolToken[];
 let amountsOut: string[];
