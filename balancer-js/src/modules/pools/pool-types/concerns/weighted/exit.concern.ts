import { BigNumber, parseFixed } from '@ethersproject/bignumber';
import { AddressZero } from '@ethersproject/constants';
import * as SOR from '@balancer-labs/sor';
import {
  ExitConcern,
  ExitExactBPTInAttributes,
  ExitExactTokensOutAttributes,
  ExitExactBPTInParameters,
  ExitExactTokensOutParameters,
  ExitPool,
  ExitPoolAttributes,
} from '../types';
import { AssetHelpers, isSameAddress, parsePoolInfo } from '@/lib/utils';
import { Vault__factory } from '@/contracts/factories/Vault__factory';
import { addSlippage, subSlippage } from '@/lib/utils/slippageHelper';
import { balancerVault } from '@/lib/constants/config';
import { BalancerError, BalancerErrorCode } from '@/balancerErrors';
import { WeightedPoolEncoder } from '@/pool-weighted';
import {
  _downscaleDown,
  _downscaleDownArray,
  _upscaleArray,
} from '@/lib/utils/solidityMaths';
import { Pool } from '@/types';
<<<<<<< HEAD
import { BasePoolEncoder } from '@/pool-base';
=======
import { WeightedPoolPriceImpact } from '../weighted/priceImpact.concern';
>>>>>>> 65f43b21

interface SortedValues {
  poolTokens: string[];
  weights: bigint[];
  totalSharesEvm: bigint;
  swapFeeEvm: bigint;
  upScaledBalances: bigint[];
}

type ExactBPTInSortedValues = SortedValues & {
  scalingFactors: bigint[];
  singleTokenOutIndex: number;
};

type ExactTokensOutSortedValues = SortedValues & {
  upScaledAmountsOut: bigint[];
  downScaledAmountsOut: string[];
};
type CalcBptInGivenExactTokensOutParams = ExactTokensOutSortedValues &
  Pick<ExitExactTokensOutParameters, 'slippage'>;

type SortValuesParams = {
  pool: Pool;
  wrappedNativeAsset: string;
  shouldUnwrapNativeAsset?: boolean;
};

type SortValuesExactBptInParams = SortValuesParams & {
  singleTokenOut?: string;
};

type SortValuesExactTokensOutParams = SortValuesParams & {
  amountsOut: string[];
  tokensOut: string[];
};

type EncodeExitParams = Pick<ExitExactBPTInParameters, 'exiter'> & {
  poolTokens: string[];
  poolId: string;
  userData: string;
  minAmountsOut: string[];
};

export class WeightedPoolExit implements ExitConcern {
  /**
   * Builds an exit transaction for a weighted pool given the exact BPT In
   * @param exiter Address of the exiter of the pool
   * @param pool Pool to be exited
   * @param bptIn quantity of bpt inserted
   * @param slippage Maximum slippage tolerance in bps i.e. 10000 = 100%, 1 = 0.01%
   * @param shouldUnwrapNativeAsset Set true if the weth should be unwrapped to Eth
   * @param wrappedNativeAsset Address of wrapped native asset for specific network config
   * @param singleTokenOut The address of the token that will be singled withdrawn in the exit transaction,
   *                          if not passed, the transaction will do a proportional exit where available
   */
  buildExitExactBPTIn = ({
    exiter,
    pool,
    bptIn,
    slippage,
    shouldUnwrapNativeAsset,
    wrappedNativeAsset,
    singleTokenOut,
  }: ExitExactBPTInParameters): ExitExactBPTInAttributes => {
    this.checkInputsExactBPTIn({
      bptIn,
      singleTokenOut,
      pool,
      shouldUnwrapNativeAsset,
    });
    const sortedValues = this.sortValuesExitExactBptIn({
      pool,
      wrappedNativeAsset,
      shouldUnwrapNativeAsset,
      singleTokenOut,
    });
    const { minAmountsOut, expectedAmountsOut } =
      sortedValues.singleTokenOutIndex >= 0
        ? this.calcTokenOutGivenExactBptIn({
            ...sortedValues,
            bptIn,
            slippage,
          })
        : this.calcTokensOutGivenExactBptIn({
            ...sortedValues,
            bptIn,
            slippage,
          });

    const userData =
      sortedValues.singleTokenOutIndex >= 0
        ? WeightedPoolEncoder.exitExactBPTInForOneTokenOut(
            bptIn,
            sortedValues.singleTokenOutIndex
          )
        : WeightedPoolEncoder.exitExactBPTInForTokensOut(bptIn);

    const encodedData = this.encodeExitPool({
      poolTokens: sortedValues.poolTokens,
      poolId: pool.id,
      exiter,
      minAmountsOut,
      userData,
    });

    const priceImpactConcern = new WeightedPoolPriceImpact();
    const priceImpact = priceImpactConcern.calcPriceImpact(
      pool,
      expectedAmountsOut.map(BigInt),
      BigInt(bptIn),
      false
    );

    return {
      ...encodedData,
      expectedAmountsOut,
      minAmountsOut,
      priceImpact,
    };
  };

  buildExitExactTokensOut = ({
    exiter,
    pool,
    tokensOut,
    amountsOut,
    slippage,
    wrappedNativeAsset,
  }: ExitExactTokensOutParameters): ExitExactTokensOutAttributes => {
    this.checkInputsExactTokensOut(amountsOut, tokensOut, pool);

    const sortedValues = this.sortValuesExitExactTokensOut({
      pool,
      wrappedNativeAsset,
      amountsOut,
      tokensOut,
    });
    const { expectedBPTIn, maxBPTIn } = this.calcBptInGivenExactTokensOut({
      ...sortedValues,
      slippage,
    });

    const { downScaledAmountsOut, poolTokens } = sortedValues;
    const userData = WeightedPoolEncoder.exitBPTInForExactTokensOut(
      downScaledAmountsOut,
      maxBPTIn
    );
    const encodedData = this.encodeExitPool({
      poolId: pool.id,
      userData,
      poolTokens,
      minAmountsOut: downScaledAmountsOut,
      exiter,
    });

    const priceImpactConcern = new WeightedPoolPriceImpact();
    const priceImpact = priceImpactConcern.calcPriceImpact(
      pool,
      downScaledAmountsOut.map(BigInt),
      BigInt(expectedBPTIn),
      false
    );

    return {
      ...encodedData,
      expectedBPTIn,
      maxBPTIn,
      priceImpact,
    };
  };

  buildRecoveryExit = ({
    exiter,
    pool,
    bptIn,
    slippage,
  }: Pick<
    ExitExactBPTInParameters,
    'exiter' | 'pool' | 'bptIn' | 'slippage'
  >): ExitExactBPTInAttributes => {
    this.checkInputsExactBPTIn({
      bptIn,
      singleTokenOut: undefined,
      pool,
      shouldUnwrapNativeAsset: false,
    });
    const sortedValues = parsePoolInfo(pool);
    const { minAmountsOut, expectedAmountsOut } =
      this.calcTokensOutGivenExactBptIn({
        ...sortedValues,
        bptIn,
        slippage,
        singleTokenOutIndex: -1,
      });

    const userData = BasePoolEncoder.recoveryModeExit(bptIn);

    const encodedData = this.encodeExitPool({
      poolTokens: sortedValues.poolTokens,
      poolId: pool.id,
      exiter,
      minAmountsOut,
      userData,
    });

    return {
      ...encodedData,
      expectedAmountsOut,
      minAmountsOut,
    };
  };

  /**
   *  Checks if the input of buildExitExactBPTIn is valid
   * @param bptIn Bpt inserted in the transaction
   * @param singleTokenOut (optional) the address of the single token that will be withdrawn, if null|undefined, all tokens will be withdrawn proportionally.
   * @param pool the pool that is being exited
   * @param shouldUnwrapNativeAsset Set true if the weth should be unwrapped to Eth
   */
  checkInputsExactBPTIn = ({
    bptIn,
    singleTokenOut,
    pool,
    shouldUnwrapNativeAsset,
  }: Pick<
    ExitExactBPTInParameters,
    'bptIn' | 'singleTokenOut' | 'pool' | 'shouldUnwrapNativeAsset'
  >): void => {
    if (!bptIn.length || parseFixed(bptIn, 18).isNegative()) {
      throw new BalancerError(BalancerErrorCode.INPUT_OUT_OF_BOUNDS);
    }
    if (
      singleTokenOut &&
      singleTokenOut !== AddressZero &&
      !pool.tokens
        .map((t) => t.address)
        .some((a) => isSameAddress(a, singleTokenOut))
    ) {
      throw new BalancerError(BalancerErrorCode.TOKEN_MISMATCH);
    }

    if (!shouldUnwrapNativeAsset && singleTokenOut === AddressZero)
      throw new Error(
        'shouldUnwrapNativeAsset and singleTokenOut should not have conflicting values'
      );

    // Check if there's any relevant weighted pool info missing
    if (pool.tokens.some((token) => !token.decimals))
      throw new BalancerError(BalancerErrorCode.MISSING_DECIMALS);
  };
  /**
   * Checks if the input of buildExitExactTokensOut is valid
   * @param amountsOut Must have an amount for each token, if the user will not withdraw any amount for a token, the value shall be '0'
   * @param tokensOut Must contain all the tokens of the pool
   * @param pool The pool that is being exited
   */
  checkInputsExactTokensOut = (
    amountsOut: string[],
    tokensOut: string[],
    pool: Pool
  ): void => {
    if (
      tokensOut.length != amountsOut.length ||
      tokensOut.length != pool.tokensList.length
    ) {
      throw new BalancerError(BalancerErrorCode.INPUT_LENGTH_MISMATCH);
    }
    // Check if there's any important weighted pool info missing
    if (pool.tokens.some((token) => !token.decimals))
      throw new BalancerError(BalancerErrorCode.MISSING_DECIMALS);
  };
  sortValuesExitExactBptIn = ({
    pool,
    wrappedNativeAsset,
    shouldUnwrapNativeAsset,
    singleTokenOut,
  }: SortValuesExactBptInParams): ExactBPTInSortedValues => {
    const parsedPoolInfo = parsePoolInfo(
      pool,
      wrappedNativeAsset,
      shouldUnwrapNativeAsset
    );
    // Parse pool info into EVM amounts in order to match amountsIn scalling
    const { poolTokens } = parsedPoolInfo;
    let singleTokenOutIndex = -1;
    if (singleTokenOut) {
      singleTokenOutIndex = poolTokens.indexOf(singleTokenOut.toLowerCase());
    }
    return {
      ...parsedPoolInfo,
      singleTokenOutIndex,
    };
  };
  sortValuesExitExactTokensOut = ({
    pool,
    wrappedNativeAsset,
    amountsOut,
    tokensOut,
  }: SortValuesExactTokensOutParams): ExactTokensOutSortedValues => {
    const shouldUnwrapNativeAsset = tokensOut.some((a) => a === AddressZero);
    // Parse pool info into EVM amounts in order to match amountsOut scaling
    const parsedPoolInfo = parsePoolInfo(
      pool,
      wrappedNativeAsset,
      shouldUnwrapNativeAsset
    );
    const { scalingFactors } = parsedPoolInfo;

    const assetHelpers = new AssetHelpers(wrappedNativeAsset);
    // Sorts amounts in into ascending order (referenced to token addresses) to match the format expected by the Vault.
    const [, downScaledAmountsOut] = assetHelpers.sortTokens(
      tokensOut,
      amountsOut
    ) as [string[], string[]];

    // Maths should use upscaled amounts, e.g. 1USDC => 1e18 not 1e6
    const upScaledAmountsOut = _upscaleArray(
      downScaledAmountsOut.map((a) => BigInt(a)),
      scalingFactors.map((a) => BigInt(a))
    );

    return {
      ...parsedPoolInfo,
      upScaledAmountsOut,
      downScaledAmountsOut,
    };
  };
  calcTokenOutGivenExactBptIn = ({
    poolTokens,
    weights,
    upScaledBalances,
    totalSharesEvm,
    swapFeeEvm,
    singleTokenOutIndex,
    bptIn,
    slippage,
    scalingFactors,
  }: Pick<
    ExactBPTInSortedValues,
    | 'poolTokens'
    | 'weights'
    | 'upScaledBalances'
    | 'totalSharesEvm'
    | 'swapFeeEvm'
    | 'singleTokenOutIndex'
    | 'scalingFactors'
  > &
    Pick<ExitExactBPTInParameters, 'bptIn' | 'slippage'>): {
    minAmountsOut: string[];
    expectedAmountsOut: string[];
  } => {
    // Calculate amount out given BPT in
    const amountOut = SOR.WeightedMaths._calcTokenOutGivenExactBptIn(
      upScaledBalances[singleTokenOutIndex],
      weights[singleTokenOutIndex],
      BigInt(bptIn),
      totalSharesEvm,
      swapFeeEvm
    ).toString();

    const downscaledAmountOut = _downscaleDown(
      BigInt(amountOut) - BigInt(1), // The -1 is to solve rounding errors, sometimes the amount comes 1 point lower than expected
      scalingFactors[singleTokenOutIndex]
    ).toString();

    const expectedAmountsOut = Array(poolTokens.length).fill('0');
    const minAmountsOut = Array(poolTokens.length).fill('0');

    expectedAmountsOut[singleTokenOutIndex] = downscaledAmountOut;
    // Apply slippage tolerance
    minAmountsOut[singleTokenOutIndex] = subSlippage(
      BigNumber.from(downscaledAmountOut),
      BigNumber.from(slippage)
    ).toString();

    return { minAmountsOut, expectedAmountsOut };
  };

  calcTokensOutGivenExactBptIn = ({
    upScaledBalances,
    totalSharesEvm,
    scalingFactors,
    bptIn,
    slippage,
  }: Pick<
    ExactBPTInSortedValues,
    | 'upScaledBalances'
    | 'totalSharesEvm'
    | 'scalingFactors'
    | 'singleTokenOutIndex'
  > &
    Pick<ExitExactBPTInParameters, 'bptIn' | 'slippage'>): {
    minAmountsOut: string[];
    expectedAmountsOut: string[];
  } => {
    // Calculate amounts out given BPT in
    const amountsOut = SOR.WeightedMaths._calcTokensOutGivenExactBptIn(
      upScaledBalances,
      BigInt(bptIn),
      totalSharesEvm
    ).map((amount) => amount.toString());
    // Maths return numbers scaled to 18 decimals. Must scale down to token decimals.
    const amountsOutScaledDown = _downscaleDownArray(
      amountsOut.map((a) => BigInt(a)),
      scalingFactors
    );

    const expectedAmountsOut = amountsOutScaledDown.map((amount) =>
      amount.toString()
    );
    // Apply slippage tolerance
    const minAmountsOut = amountsOutScaledDown.map((amount) => {
      const minAmount = subSlippage(
        BigNumber.from(amount),
        BigNumber.from(slippage)
      );
      return minAmount.toString();
    });
    return { minAmountsOut, expectedAmountsOut };
  };
  calcBptInGivenExactTokensOut = ({
    weights,
    upScaledBalances,
    upScaledAmountsOut,
    totalSharesEvm,
    swapFeeEvm,
    slippage,
  }: CalcBptInGivenExactTokensOutParams): {
    maxBPTIn: string;
    expectedBPTIn: string;
  } => {
    // Calculate expected BPT in given tokens out
    const bptIn = SOR.WeightedMaths._calcBptInGivenExactTokensOut(
      upScaledBalances,
      weights,
      upScaledAmountsOut,
      totalSharesEvm,
      swapFeeEvm
    ).toString();

    // Apply slippage tolerance
    const maxBPTIn = addSlippage(
      BigNumber.from(bptIn),
      BigNumber.from(slippage)
    ).toString();
    return { maxBPTIn, expectedBPTIn: bptIn };
  };

  encodeExitPool = ({
    poolId,
    exiter,
    poolTokens,
    minAmountsOut,
    userData,
  }: EncodeExitParams): ExitPoolAttributes => {
    const to = balancerVault;
    const functionName = 'exitPool';
    const attributes: ExitPool = {
      poolId,
      sender: exiter,
      recipient: exiter,
      exitPoolRequest: {
        assets: poolTokens,
        minAmountsOut,
        userData,
        toInternalBalance: false,
      },
    };
    // Encode transaction data into an ABI byte string which can be sent to the network to be executed
    const vaultInterface = Vault__factory.createInterface();
    const data = vaultInterface.encodeFunctionData(functionName, [
      attributes.poolId,
      attributes.sender,
      attributes.recipient,
      attributes.exitPoolRequest,
    ]);
    return { data, to, functionName, attributes };
  };
}<|MERGE_RESOLUTION|>--- conflicted
+++ resolved
@@ -22,11 +22,8 @@
   _upscaleArray,
 } from '@/lib/utils/solidityMaths';
 import { Pool } from '@/types';
-<<<<<<< HEAD
 import { BasePoolEncoder } from '@/pool-base';
-=======
 import { WeightedPoolPriceImpact } from '../weighted/priceImpact.concern';
->>>>>>> 65f43b21
 
 interface SortedValues {
   poolTokens: string[];
