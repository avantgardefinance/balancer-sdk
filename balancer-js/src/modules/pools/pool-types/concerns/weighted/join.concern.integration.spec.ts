--- conflicted
+++ resolved
@@ -43,25 +43,6 @@
 
 let tokensIn: PoolToken[];
 let amountsIn: string[];
-<<<<<<< HEAD
-
-// Setup
-
-const setupPool = async (provider: PoolsProvider, poolId: string) => {
-  const pool = await provider.find(poolId);
-  if (!pool) throw new BalancerError(BalancerErrorCode.POOL_DOESNT_EXIST);
-  return pool;
-};
-
-const tokenBalance = async (tokenAddress: string) => {
-  const balance: Promise<BigNumber> = balancer.contracts
-    .ERC20(tokenAddress, signer.provider)
-    .balanceOf(signerAddress);
-  return balance;
-};
-
-=======
->>>>>>> 2c774d3a
 // Test scenarios
 
 describe('join execution', async () => {
