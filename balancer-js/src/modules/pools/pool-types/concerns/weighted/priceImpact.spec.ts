--- conflicted
+++ resolved
@@ -1,11 +1,7 @@
 import { expect } from 'chai';
 import { WeightedPoolPriceImpact } from '@/modules/pools/pool-types/concerns/weighted/priceImpact.concern';
 import pools_14717479 from '@/test/lib/pools_14717479.json';
-<<<<<<< HEAD
-import { PoolModel, Pool } from '@/types';
-=======
 import { Pool } from '@/types';
->>>>>>> 3a544440
 
 const priceImpactCalc = new WeightedPoolPriceImpact();
 const wethDaiId =
