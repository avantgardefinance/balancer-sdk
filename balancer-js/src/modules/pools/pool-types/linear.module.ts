--- conflicted
+++ resolved
@@ -2,37 +2,24 @@
 import { LinearPoolSpotPrice } from './concerns/linear/spotPrice.concern';
 import { PoolType } from './pool-type.interface';
 import {
-    JoinConcern,
-    LiquidityConcern,
-    SpotPriceConcern,
+  JoinConcern,
+  LiquidityConcern,
+  SpotPriceConcern,
 } from './concerns/types';
 import { LinearPoolJoin } from './concerns/linear/join.concern';
 
 export class Linear implements PoolType {
-<<<<<<< HEAD
-    public liquidityCalculator: LiquidityConcern;
-    public spotPriceCalculator: SpotPriceConcern;
-    public joinCalculator: JoinConcern;
-
-    constructor(
-        private liquidityCalculatorConcern = LinearPoolLiquidity,
-        private spotPriceCalculatorConcern = LinearPoolSpotPrice,
-        private joinCalculatorConcern = LinearPoolJoin
-    ) {
-        this.liquidityCalculator = new this.liquidityCalculatorConcern();
-        this.spotPriceCalculator = new this.spotPriceCalculatorConcern();
-        this.joinCalculator = new this.joinCalculatorConcern();
-    }
-=======
   public liquidityCalculator: LiquidityConcern;
   public spotPriceCalculator: SpotPriceConcern;
+  public joinCalculator: JoinConcern;
 
   constructor(
     private liquidityCalculatorConcern = LinearPoolLiquidity,
-    private spotPriceCalculatorConcern = LinearPoolSpotPrice
+    private spotPriceCalculatorConcern = LinearPoolSpotPrice,
+    private joinCalculatorConcern = LinearPoolJoin
   ) {
     this.liquidityCalculator = new this.liquidityCalculatorConcern();
     this.spotPriceCalculator = new this.spotPriceCalculatorConcern();
+    this.joinCalculator = new this.joinCalculatorConcern();
   }
->>>>>>> 4b5e53d9
 }