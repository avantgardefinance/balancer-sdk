import { LinearPoolLiquidity } from './concerns/linear/liquidity.concern';
import { LinearPoolSpotPrice } from './concerns/linear/spotPrice.concern';
import { PoolType } from './pool-type.interface';
import {
  ExitConcern,
  JoinConcern,
  LiquidityConcern,
  SpotPriceConcern,
} from './concerns/types';
import { LinearPoolJoin } from './concerns/linear/join.concern';
import { LinearPoolExit } from './concerns/linear/exit.concern';

export class Linear implements PoolType {
  public liquidity: LiquidityConcern;
  public spotPriceCalculator: SpotPriceConcern;
  public joinCalculator: JoinConcern;
  public exitCalculator: ExitConcern;

  constructor(
<<<<<<< HEAD
    private liquidityCalculatorConcern = LinearPoolLiquidity,
    private spotPriceCalculatorConcern = LinearPoolSpotPrice,
    private joinCalculatorConcern = LinearPoolJoin,
    private exitCalculatorConcern = LinearPoolExit
=======
    private liquidityConcern = LinearPoolLiquidity,
    private spotPriceCalculatorConcern = LinearPoolSpotPrice
>>>>>>> 3c80c6f9
  ) {
    this.liquidity = new this.liquidityConcern();
    this.spotPriceCalculator = new this.spotPriceCalculatorConcern();
    this.joinCalculator = new this.joinCalculatorConcern();
    this.exitCalculator = new this.exitCalculatorConcern();
  }
}<|MERGE_RESOLUTION|>--- conflicted
+++ resolved
@@ -17,15 +17,10 @@
   public exitCalculator: ExitConcern;
 
   constructor(
-<<<<<<< HEAD
-    private liquidityCalculatorConcern = LinearPoolLiquidity,
+    private liquidityConcern = LinearPoolLiquidity,
     private spotPriceCalculatorConcern = LinearPoolSpotPrice,
     private joinCalculatorConcern = LinearPoolJoin,
     private exitCalculatorConcern = LinearPoolExit
-=======
-    private liquidityConcern = LinearPoolLiquidity,
-    private spotPriceCalculatorConcern = LinearPoolSpotPrice
->>>>>>> 3c80c6f9
   ) {
     this.liquidity = new this.liquidityConcern();
     this.spotPriceCalculator = new this.spotPriceCalculatorConcern();
