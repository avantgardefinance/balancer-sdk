--- conflicted
+++ resolved
@@ -3,43 +3,28 @@
 import { LinearPriceImpact } from './concerns/linear/priceImpact.concern';
 import { PoolType } from './pool-type.interface';
 import {
-<<<<<<< HEAD
+  JoinConcern,
   LiquidityConcern,
   PriceImpactConcern,
   SpotPriceConcern,
 } from './concerns/types';
-=======
-  JoinConcern,
-  LiquidityConcern,
-  SpotPriceConcern,
-} from './concerns/types';
 import { LinearPoolJoin } from './concerns/linear/join.concern';
->>>>>>> 1a8af374
 
 export class Linear implements PoolType {
   public liquidity: LiquidityConcern;
   public spotPriceCalculator: SpotPriceConcern;
-<<<<<<< HEAD
   public priceImpactCalculator: PriceImpactConcern;
-=======
   public join: JoinConcern;
->>>>>>> 1a8af374
 
   constructor(
     private liquidityConcern = LinearPoolLiquidity,
     private spotPriceCalculatorConcern = LinearPoolSpotPrice,
-<<<<<<< HEAD
-    private priceImpactCalculatorConcern = LinearPriceImpact
+    private priceImpactCalculatorConcern = LinearPriceImpact,
+    private joinConcern = LinearPoolJoin
   ) {
     this.liquidity = new this.liquidityConcern();
     this.spotPriceCalculator = new this.spotPriceCalculatorConcern();
     this.priceImpactCalculator = new this.priceImpactCalculatorConcern();
-=======
-    private joinConcern = LinearPoolJoin
-  ) {
-    this.liquidity = new this.liquidityConcern();
-    this.spotPriceCalculator = new this.spotPriceCalculatorConcern();
     this.join = new this.joinConcern();
->>>>>>> 1a8af374
   }
 }