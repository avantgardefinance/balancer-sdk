import { MetaStablePoolLiquidity } from './concerns/metaStable/liquidity.concern';
import { MetaStablePoolSpotPrice } from './concerns/metaStable/spotPrice.concern';
import { MetaStablePoolPriceImpact } from './concerns/metaStable/priceImpact.concern';
import { PoolType } from './pool-type.interface';
import {
  LiquidityConcern,
  SpotPriceConcern,
  PriceImpactConcern,
} from './concerns/types';

export class MetaStable implements PoolType {
  public liquidity: LiquidityConcern;
  public spotPriceCalculator: SpotPriceConcern;
  public priceImpactCalculator: PriceImpactConcern;

  constructor(
<<<<<<< HEAD
    private liquidityCalculatorConcern = MetaStablePoolLiquidity,
    private spotPriceCalculatorConcern = MetaStablePoolSpotPrice,
    private priceImpactCalculatorConcern = MetaStablePoolPriceImpact
=======
    private liquidityConcern = MetaStablePoolLiquidity,
    private spotPriceCalculatorConcern = MetaStablePoolSpotPrice
>>>>>>> 6445d28a
  ) {
    this.liquidity = new this.liquidityConcern();
    this.spotPriceCalculator = new this.spotPriceCalculatorConcern();
    this.priceImpactCalculator = new this.priceImpactCalculatorConcern();
  }
}<|MERGE_RESOLUTION|>--- conflicted
+++ resolved
@@ -14,14 +14,9 @@
   public priceImpactCalculator: PriceImpactConcern;
 
   constructor(
-<<<<<<< HEAD
-    private liquidityCalculatorConcern = MetaStablePoolLiquidity,
+    private liquidityConcern = MetaStablePoolLiquidity,
     private spotPriceCalculatorConcern = MetaStablePoolSpotPrice,
     private priceImpactCalculatorConcern = MetaStablePoolPriceImpact
-=======
-    private liquidityConcern = MetaStablePoolLiquidity,
-    private spotPriceCalculatorConcern = MetaStablePoolSpotPrice
->>>>>>> 6445d28a
   ) {
     this.liquidity = new this.liquidityConcern();
     this.spotPriceCalculator = new this.spotPriceCalculatorConcern();
