--- conflicted
+++ resolved
@@ -13,29 +13,11 @@
 } from './concerns/types';
 
 export class MetaStable implements PoolType {
-<<<<<<< HEAD
-  public liquidity: LiquidityConcern;
-  public spotPriceCalculator: SpotPriceConcern;
-  public priceImpactCalculator: PriceImpactConcern;
-  public join: JoinConcern;
-
-  constructor(
-    private liquidityConcern = MetaStablePoolLiquidity,
-    private spotPriceCalculatorConcern = MetaStablePoolSpotPrice,
-    private priceImpactCalculatorConcern = MetaStablePoolPriceImpact,
-    private joinConcern = MetaStablePoolJoin
-  ) {
-    this.liquidity = new this.liquidityConcern();
-    this.spotPriceCalculator = new this.spotPriceCalculatorConcern();
-    this.join = new this.joinConcern();
-    this.priceImpactCalculator = new this.priceImpactCalculatorConcern();
-  }
-=======
   constructor(
     public exit: ExitConcern = new MetaStablePoolExit(),
     public join: JoinConcern = new MetaStablePoolJoin(),
     public liquidity: LiquidityConcern = new MetaStablePoolLiquidity(),
-    public spotPriceCalculator: SpotPriceConcern = new MetaStablePoolSpotPrice()
+    public spotPriceCalculator: SpotPriceConcern = new MetaStablePoolSpotPrice(),
+    public priceImpactCalculator: PriceImpactConcern = new MetaStablePoolPriceImpact()
   ) {}
->>>>>>> 50c95d16
 }