--- conflicted
+++ resolved
@@ -17,15 +17,10 @@
   public exitCalculator: ExitConcern;
 
   constructor(
-<<<<<<< HEAD
-    private liquidityCalculatorConcern = MetaStablePoolLiquidity,
+    private liquidityConcern = MetaStablePoolLiquidity,
     private spotPriceCalculatorConcern = MetaStablePoolSpotPrice,
     private joinCalculatorConcern = MetaStablePoolJoin,
     private exitCalculatorConcern = MetaStablePoolExit
-=======
-    private liquidityConcern = MetaStablePoolLiquidity,
-    private spotPriceCalculatorConcern = MetaStablePoolSpotPrice
->>>>>>> 3c80c6f9
   ) {
     this.liquidity = new this.liquidityConcern();
     this.spotPriceCalculator = new this.spotPriceCalculatorConcern();
