import {
<<<<<<< HEAD
  LiquidityConcern,
  SpotPriceConcern,
  PriceImpactConcern,
=======
  JoinConcern,
  LiquidityConcern,
  SpotPriceConcern,
>>>>>>> 1a8af374
} from './concerns/types';

export interface PoolType {
  liquidity: LiquidityConcern;
  spotPriceCalculator: SpotPriceConcern;
<<<<<<< HEAD
  priceImpactCalculator: PriceImpactConcern;
=======
  join: JoinConcern;
>>>>>>> 1a8af374
}<|MERGE_RESOLUTION|>--- conflicted
+++ resolved
@@ -1,21 +1,13 @@
 import {
-<<<<<<< HEAD
+  JoinConcern,
   LiquidityConcern,
   SpotPriceConcern,
   PriceImpactConcern,
-=======
-  JoinConcern,
-  LiquidityConcern,
-  SpotPriceConcern,
->>>>>>> 1a8af374
 } from './concerns/types';
 
 export interface PoolType {
   liquidity: LiquidityConcern;
   spotPriceCalculator: SpotPriceConcern;
-<<<<<<< HEAD
   priceImpactCalculator: PriceImpactConcern;
-=======
   join: JoinConcern;
->>>>>>> 1a8af374
 }