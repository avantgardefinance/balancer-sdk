--- conflicted
+++ resolved
@@ -17,15 +17,10 @@
   public exitCalculator: ExitConcern;
 
   constructor(
-<<<<<<< HEAD
-    private liquidityCalculatorConcern = StablePoolLiquidity,
+    private liquidityConcern = StablePoolLiquidity,
     private spotPriceCalculatorConcern = StablePoolSpotPrice,
     private joinCalculatorConcern = StablePoolJoin,
     private exitCalculatorConcern = StablePoolExit
-=======
-    private liquidityConcern = StablePoolLiquidity,
-    private spotPriceCalculatorConcern = StablePoolSpotPrice
->>>>>>> 3c80c6f9
   ) {
     this.liquidity = new this.liquidityConcern();
     this.spotPriceCalculator = new this.spotPriceCalculatorConcern();
