import { StablePoolLiquidity } from './concerns/stable/liquidity.concern';
import { StablePoolSpotPrice } from './concerns/stable/spotPrice.concern';
import { PoolType } from './pool-type.interface';
import {
    JoinConcern,
    LiquidityConcern,
    SpotPriceConcern,
} from './concerns/types';
import { StablePoolJoin } from './concerns/stable/join.concern';

export class Stable implements PoolType {
<<<<<<< HEAD
    public liquidityCalculator: LiquidityConcern;
    public spotPriceCalculator: SpotPriceConcern;
    public joinCalculator: JoinConcern;

    constructor(
        private liquidityCalculatorConcern = StablePoolLiquidity,
        private spotPriceCalculatorConcern = StablePoolSpotPrice,
        private joinCalculatorConcern = StablePoolJoin
    ) {
        this.liquidityCalculator = new this.liquidityCalculatorConcern();
        this.spotPriceCalculator = new this.spotPriceCalculatorConcern();
        this.joinCalculator = new this.joinCalculatorConcern();
    }
=======
  public liquidityCalculator: LiquidityConcern;
  public spotPriceCalculator: SpotPriceConcern;

  constructor(
    private liquidityCalculatorConcern = StablePoolLiquidity,
    private spotPriceCalculatorConcern = StablePoolSpotPrice
  ) {
    this.liquidityCalculator = new this.liquidityCalculatorConcern();
    this.spotPriceCalculator = new this.spotPriceCalculatorConcern();
  }
>>>>>>> 4b5e53d9
}<|MERGE_RESOLUTION|>--- conflicted
+++ resolved
@@ -2,37 +2,24 @@
 import { StablePoolSpotPrice } from './concerns/stable/spotPrice.concern';
 import { PoolType } from './pool-type.interface';
 import {
-    JoinConcern,
-    LiquidityConcern,
-    SpotPriceConcern,
+  JoinConcern,
+  LiquidityConcern,
+  SpotPriceConcern,
 } from './concerns/types';
 import { StablePoolJoin } from './concerns/stable/join.concern';
 
 export class Stable implements PoolType {
-<<<<<<< HEAD
-    public liquidityCalculator: LiquidityConcern;
-    public spotPriceCalculator: SpotPriceConcern;
-    public joinCalculator: JoinConcern;
-
-    constructor(
-        private liquidityCalculatorConcern = StablePoolLiquidity,
-        private spotPriceCalculatorConcern = StablePoolSpotPrice,
-        private joinCalculatorConcern = StablePoolJoin
-    ) {
-        this.liquidityCalculator = new this.liquidityCalculatorConcern();
-        this.spotPriceCalculator = new this.spotPriceCalculatorConcern();
-        this.joinCalculator = new this.joinCalculatorConcern();
-    }
-=======
   public liquidityCalculator: LiquidityConcern;
   public spotPriceCalculator: SpotPriceConcern;
+  public joinCalculator: JoinConcern;
 
   constructor(
     private liquidityCalculatorConcern = StablePoolLiquidity,
-    private spotPriceCalculatorConcern = StablePoolSpotPrice
+    private spotPriceCalculatorConcern = StablePoolSpotPrice,
+    private joinCalculatorConcern = StablePoolJoin
   ) {
     this.liquidityCalculator = new this.liquidityCalculatorConcern();
     this.spotPriceCalculator = new this.spotPriceCalculatorConcern();
+    this.joinCalculator = new this.joinCalculatorConcern();
   }
->>>>>>> 4b5e53d9
 }