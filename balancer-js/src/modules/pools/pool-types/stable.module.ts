--- conflicted
+++ resolved
@@ -3,43 +3,28 @@
 import { StablePoolPriceImpact } from './concerns/stable/priceImpact.concern';
 import { PoolType } from './pool-type.interface';
 import {
-<<<<<<< HEAD
+  JoinConcern,
   LiquidityConcern,
   PriceImpactConcern,
   SpotPriceConcern,
 } from './concerns/types';
-=======
-  JoinConcern,
-  LiquidityConcern,
-  SpotPriceConcern,
-} from './concerns/types';
 import { StablePoolJoin } from './concerns/stable/join.concern';
->>>>>>> 1a8af374
 
 export class Stable implements PoolType {
   public liquidity: LiquidityConcern;
   public spotPriceCalculator: SpotPriceConcern;
-<<<<<<< HEAD
   public priceImpactCalculator: PriceImpactConcern;
-=======
   public join: JoinConcern;
->>>>>>> 1a8af374
 
   constructor(
     private liquidityConcern = StablePoolLiquidity,
     private spotPriceCalculatorConcern = StablePoolSpotPrice,
-<<<<<<< HEAD
-    private priceImpactCalculatorConcern = StablePoolPriceImpact
+    private priceImpactCalculatorConcern = StablePoolPriceImpact,
+    private joinConcern = StablePoolJoin
   ) {
     this.liquidity = new this.liquidityConcern();
     this.spotPriceCalculator = new this.spotPriceCalculatorConcern();
     this.priceImpactCalculator = new this.priceImpactCalculatorConcern();
-=======
-    private joinConcern = StablePoolJoin
-  ) {
-    this.liquidity = new this.liquidityConcern();
-    this.spotPriceCalculator = new this.spotPriceCalculatorConcern();
     this.join = new this.joinConcern();
->>>>>>> 1a8af374
   }
 }