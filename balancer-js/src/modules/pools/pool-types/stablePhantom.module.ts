import { StablePhantomPoolLiquidity } from './concerns/stablePhantom/liquidity.concern';
import { StablePhantomPoolSpotPrice } from './concerns/stablePhantom/spotPrice.concern';
import { StablePhantomPoolJoin } from './concerns/stablePhantom/join.concern';
import { PoolType } from './pool-type.interface';
import {
  ExitConcern,
  JoinConcern,
  LiquidityConcern,
  SpotPriceConcern,
} from './concerns/types';
import { StablePhantomPoolExit } from './concerns/stablePhantom/exit.concern';

export class StablePhantom implements PoolType {
  public liquidity: LiquidityConcern;
  public spotPriceCalculator: SpotPriceConcern;
  public joinCalculator: JoinConcern;
  public exitCalculator: ExitConcern;

  constructor(
<<<<<<< HEAD
    private liquidityCalculatorConcern = StablePhantomPoolLiquidity,
    private spotPriceCalculatorConcern = StablePhantomPoolSpotPrice,
    public joinCalculatorConcern = StablePhantomPoolJoin,
    public exitCalculatorConcern = StablePhantomPoolExit
=======
    private liquidityConcern = StablePhantomPoolLiquidity,
    private spotPriceCalculatorConcern = StablePhantomPoolSpotPrice
>>>>>>> 3c80c6f9
  ) {
    this.liquidity = new this.liquidityConcern();
    this.spotPriceCalculator = new this.spotPriceCalculatorConcern();
    this.joinCalculator = new this.joinCalculatorConcern();
    this.exitCalculator = new this.exitCalculatorConcern();
  }
}<|MERGE_RESOLUTION|>--- conflicted
+++ resolved
@@ -17,15 +17,10 @@
   public exitCalculator: ExitConcern;
 
   constructor(
-<<<<<<< HEAD
-    private liquidityCalculatorConcern = StablePhantomPoolLiquidity,
+    private liquidityConcern = StablePhantomPoolLiquidity,
     private spotPriceCalculatorConcern = StablePhantomPoolSpotPrice,
     public joinCalculatorConcern = StablePhantomPoolJoin,
     public exitCalculatorConcern = StablePhantomPoolExit
-=======
-    private liquidityConcern = StablePhantomPoolLiquidity,
-    private spotPriceCalculatorConcern = StablePhantomPoolSpotPrice
->>>>>>> 3c80c6f9
   ) {
     this.liquidity = new this.liquidityConcern();
     this.spotPriceCalculator = new this.spotPriceCalculatorConcern();
