import { StablePhantomPoolLiquidity } from './concerns/stablePhantom/liquidity.concern';
import { StablePhantomPoolSpotPrice } from './concerns/stablePhantom/spotPrice.concern';
import { PhantomStablePriceImpact } from './concerns/stablePhantom/priceImpact.concern';
import { PoolType } from './pool-type.interface';
import {
  LiquidityConcern,
  PriceImpactConcern,
  SpotPriceConcern,
} from './concerns/types';

export class StablePhantom implements PoolType {
  public liquidity: LiquidityConcern;
  public spotPriceCalculator: SpotPriceConcern;
  public priceImpactCalculator: PriceImpactConcern;

  constructor(
<<<<<<< HEAD
    private liquidityCalculatorConcern = StablePhantomPoolLiquidity,
    private spotPriceCalculatorConcern = StablePhantomPoolSpotPrice,
    private priceImpactCalculatorConcern = PhantomStablePriceImpact
=======
    private liquidityConcern = StablePhantomPoolLiquidity,
    private spotPriceCalculatorConcern = StablePhantomPoolSpotPrice
>>>>>>> 6445d28a
  ) {
    this.liquidity = new this.liquidityConcern();
    this.spotPriceCalculator = new this.spotPriceCalculatorConcern();
    this.priceImpactCalculator = new this.priceImpactCalculatorConcern();
  }
}<|MERGE_RESOLUTION|>--- conflicted
+++ resolved
@@ -14,14 +14,9 @@
   public priceImpactCalculator: PriceImpactConcern;
 
   constructor(
-<<<<<<< HEAD
-    private liquidityCalculatorConcern = StablePhantomPoolLiquidity,
+    private liquidityConcern = StablePhantomPoolLiquidity,
     private spotPriceCalculatorConcern = StablePhantomPoolSpotPrice,
     private priceImpactCalculatorConcern = PhantomStablePriceImpact
-=======
-    private liquidityConcern = StablePhantomPoolLiquidity,
-    private spotPriceCalculatorConcern = StablePhantomPoolSpotPrice
->>>>>>> 6445d28a
   ) {
     this.liquidity = new this.liquidityConcern();
     this.spotPriceCalculator = new this.spotPriceCalculatorConcern();
