--- conflicted
+++ resolved
@@ -3,36 +3,23 @@
 import { StablePhantomPoolJoin } from './concerns/stablePhantom/join.concern';
 import { PoolType } from './pool-type.interface';
 import {
-    JoinConcern,
-    LiquidityConcern,
-    SpotPriceConcern,
+  JoinConcern,
+  LiquidityConcern,
+  SpotPriceConcern,
 } from './concerns/types';
 
 export class StablePhantom implements PoolType {
-<<<<<<< HEAD
-    public liquidityCalculator: LiquidityConcern;
-    public spotPriceCalculator: SpotPriceConcern;
-    public joinCalculator: JoinConcern;
-
-    constructor(
-        private liquidityCalculatorConcern = StablePhantomPoolLiquidity,
-        private spotPriceCalculatorConcern = StablePhantomPoolSpotPrice,
-        public joinCalculatorConcern = StablePhantomPoolJoin
-    ) {
-        this.liquidityCalculator = new this.liquidityCalculatorConcern();
-        this.spotPriceCalculator = new this.spotPriceCalculatorConcern();
-        this.joinCalculator = new this.joinCalculatorConcern();
-    }
-=======
   public liquidityCalculator: LiquidityConcern;
   public spotPriceCalculator: SpotPriceConcern;
+  public joinCalculator: JoinConcern;
 
   constructor(
     private liquidityCalculatorConcern = StablePhantomPoolLiquidity,
-    private spotPriceCalculatorConcern = StablePhantomPoolSpotPrice
+    private spotPriceCalculatorConcern = StablePhantomPoolSpotPrice,
+    public joinCalculatorConcern = StablePhantomPoolJoin
   ) {
     this.liquidityCalculator = new this.liquidityCalculatorConcern();
     this.spotPriceCalculator = new this.spotPriceCalculatorConcern();
+    this.joinCalculator = new this.joinCalculatorConcern();
   }
->>>>>>> 4b5e53d9
 }