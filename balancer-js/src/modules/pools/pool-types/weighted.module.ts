--- conflicted
+++ resolved
@@ -1,45 +1,30 @@
 import { WeightedPoolLiquidity } from './concerns/weighted/liquidity.concern';
 import { WeightedPoolSpotPrice } from './concerns/weighted/spotPrice.concern';
-<<<<<<< HEAD
 import { WeightedPoolPriceImpact } from './concerns/weighted/priceImpact.concern';
 import { PoolType } from './pool-type.interface';
-import {
-  LiquidityConcern,
-  PriceImpactConcern,
-=======
 import { WeightedPoolJoin } from './concerns/weighted/join.concern';
-import { PoolType } from './pool-type.interface';
 import {
   JoinConcern,
   LiquidityConcern,
->>>>>>> 1a8af374
+  PriceImpactConcern,
   SpotPriceConcern,
 } from './concerns/types';
 
 export class Weighted implements PoolType {
   public liquidity: LiquidityConcern;
   public spotPriceCalculator: SpotPriceConcern;
-<<<<<<< HEAD
   public priceImpactCalculator: PriceImpactConcern;
-=======
   public join: JoinConcern;
->>>>>>> 1a8af374
 
   constructor(
     private liquidityConcern = WeightedPoolLiquidity,
     private spotPriceCalculatorConcern = WeightedPoolSpotPrice,
-<<<<<<< HEAD
-    private priceImpactCalculatorConcern = WeightedPoolPriceImpact
+    private priceImpactCalculatorConcern = WeightedPoolPriceImpact,
+    private joinConcern = WeightedPoolJoin
   ) {
     this.liquidity = new this.liquidityConcern();
     this.spotPriceCalculator = new this.spotPriceCalculatorConcern();
     this.priceImpactCalculator = new this.priceImpactCalculatorConcern();
-=======
-    private joinConcern = WeightedPoolJoin
-  ) {
-    this.liquidity = new this.liquidityConcern();
-    this.spotPriceCalculator = new this.spotPriceCalculatorConcern();
     this.join = new this.joinConcern();
->>>>>>> 1a8af374
   }
 }