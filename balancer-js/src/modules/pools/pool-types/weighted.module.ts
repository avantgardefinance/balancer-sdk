import { WeightedPoolLiquidity } from './concerns/weighted/liquidity.concern';
import { WeightedPoolSpotPrice } from './concerns/weighted/spotPrice.concern';
import { WeightedPoolPriceImpact } from './concerns/weighted/priceImpact.concern';
import { PoolType } from './pool-type.interface';
import {
  LiquidityConcern,
  PriceImpactConcern,
  SpotPriceConcern,
} from './concerns/types';

export class Weighted implements PoolType {
  public liquidity: LiquidityConcern;
  public spotPriceCalculator: SpotPriceConcern;
  public priceImpactCalculator: PriceImpactConcern;

  constructor(
<<<<<<< HEAD
    private liquidityCalculatorConcern = WeightedPoolLiquidity,
    private spotPriceCalculatorConcern = WeightedPoolSpotPrice,
    private priceImpactCalculatorConcern = WeightedPoolPriceImpact
=======
    private liquidityConcern = WeightedPoolLiquidity,
    private spotPriceCalculatorConcern = WeightedPoolSpotPrice
>>>>>>> 6445d28a
  ) {
    this.liquidity = new this.liquidityConcern();
    this.spotPriceCalculator = new this.spotPriceCalculatorConcern();
    this.priceImpactCalculator = new this.priceImpactCalculatorConcern();
  }
}<|MERGE_RESOLUTION|>--- conflicted
+++ resolved
@@ -14,14 +14,9 @@
   public priceImpactCalculator: PriceImpactConcern;
 
   constructor(
-<<<<<<< HEAD
-    private liquidityCalculatorConcern = WeightedPoolLiquidity,
+    private liquidityConcern = WeightedPoolLiquidity,
     private spotPriceCalculatorConcern = WeightedPoolSpotPrice,
     private priceImpactCalculatorConcern = WeightedPoolPriceImpact
-=======
-    private liquidityConcern = WeightedPoolLiquidity,
-    private spotPriceCalculatorConcern = WeightedPoolSpotPrice
->>>>>>> 6445d28a
   ) {
     this.liquidity = new this.liquidityConcern();
     this.spotPriceCalculator = new this.spotPriceCalculatorConcern();
