import { WeightedPoolLiquidity } from './concerns/weighted/liquidity.concern';
import { WeightedPoolSpotPrice } from './concerns/weighted/spotPrice.concern';
import { WeightedPoolJoin } from './concerns/weighted/join.concern';
import { PoolType } from './pool-type.interface';
import {
  JoinConcern,
  LiquidityConcern,
  SpotPriceConcern,
  ExitConcern,
} from './concerns/types';
import { WeightedPoolExit } from './concerns/weighted/exit.concern';

export class Weighted implements PoolType {
  public liquidity: LiquidityConcern;
  public spotPriceCalculator: SpotPriceConcern;
  public joinCalculator: JoinConcern;
  public exitCalculator: ExitConcern;

  constructor(
<<<<<<< HEAD
    private liquidityCalculatorConcern = WeightedPoolLiquidity,
    private spotPriceCalculatorConcern = WeightedPoolSpotPrice,
    private joinCalculatorConcern = WeightedPoolJoin,
    private exitCalculatorConcern = WeightedPoolExit
=======
    private liquidityConcern = WeightedPoolLiquidity,
    private spotPriceCalculatorConcern = WeightedPoolSpotPrice
>>>>>>> 3c80c6f9
  ) {
    this.liquidity = new this.liquidityConcern();
    this.spotPriceCalculator = new this.spotPriceCalculatorConcern();
    this.joinCalculator = new this.joinCalculatorConcern();
    this.exitCalculator = new this.exitCalculatorConcern();
  }
}<|MERGE_RESOLUTION|>--- conflicted
+++ resolved
@@ -17,15 +17,10 @@
   public exitCalculator: ExitConcern;
 
   constructor(
-<<<<<<< HEAD
-    private liquidityCalculatorConcern = WeightedPoolLiquidity,
+    private liquidityConcern = WeightedPoolLiquidity,
     private spotPriceCalculatorConcern = WeightedPoolSpotPrice,
     private joinCalculatorConcern = WeightedPoolJoin,
     private exitCalculatorConcern = WeightedPoolExit
-=======
-    private liquidityConcern = WeightedPoolLiquidity,
-    private spotPriceCalculatorConcern = WeightedPoolSpotPrice
->>>>>>> 3c80c6f9
   ) {
     this.liquidity = new this.liquidityConcern();
     this.spotPriceCalculator = new this.spotPriceCalculatorConcern();
