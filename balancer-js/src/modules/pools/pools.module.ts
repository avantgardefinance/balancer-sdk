import { BalancerSdkConfig, PoolType } from '@/types';
import { Stable } from './pool-types/stable.module';
import { Weighted } from './pool-types/weighted.module';
import { MetaStable } from './pool-types/metaStable.module';
import { StablePhantom } from './pool-types/stablePhantom.module';
import { Linear } from './pool-types/linear.module';
<<<<<<< HEAD
import { SOR, SubgraphPoolBase } from '@balancer-labs/sor';
=======
>>>>>>> 3c80c6f9
import { BalancerError, BalancerErrorCode } from '@/balancerErrors';
import { Join } from './join/join.module';
import { Sor } from '../sor/sor.module';
import { Exit } from './exit/exit.module';

export class Pools {
  private readonly sor: Sor;
  public readonly join: Join;
  public readonly exit: Exit;

  constructor(
    config: BalancerSdkConfig,
    sor?: SOR,
    public weighted = new Weighted(),
    public stable = new Stable(),
    public metaStable = new MetaStable(),
    public stablePhantom = new StablePhantom(),
    public linear = new Linear()
  ) {
    if (sor) {
      this.sor = sor;
    } else {
      this.sor = new Sor(config);
    }
    this.join = new Join(this);
    this.exit = new Exit(this);
  }

  static from(
    poolType: PoolType
  ): Weighted | Stable | MetaStable | StablePhantom | Linear {
    // Calculate spot price using pool type
    switch (poolType) {
      case 'Weighted':
      case 'Investment':
      case 'LiquidityBootstrapping': {
        return new Weighted();
      }
      case 'Stable': {
        return new Stable();
      }
      case 'MetaStable': {
        return new MetaStable();
      }
      case 'StablePhantom': {
        return new StablePhantom();
      }
      case 'AaveLinear':
      case 'ERC4626Linear': {
        return new Linear();
      }
      default:
        throw new BalancerError(BalancerErrorCode.UNSUPPORTED_POOL_TYPE);
    }
  }

  /**
   * fetchPools saves updated pools data to SOR internal onChainBalanceCache.
   * @returns {boolean} Boolean indicating whether pools data was fetched correctly (true) or not (false).
   */
  async fetchPools(): Promise<boolean> {
    return this.sor.fetchPools();
  }

  public getPools(): SubgraphPoolBase[] {
    return this.sor.getPools();
  }

  public async findById(poolId: string): Promise<SubgraphPoolBase> {
    let _pools = this.getPools();
    if (!_pools.length) {
      const poolsFetched = await this.fetchPools();
      if (!poolsFetched)
        throw new BalancerError(BalancerErrorCode.NO_POOL_DATA); // TODO: check if this is the proper error to throw
      _pools = this.getPools();
    }
    const pool = _pools.find(
      (p) => p.id.toLowerCase() === poolId.toLowerCase()
    );
    if (!pool) throw new BalancerError(BalancerErrorCode.POOL_DOESNT_EXIST);
    return pool;
  }
}<|MERGE_RESOLUTION|>--- conflicted
+++ resolved
@@ -4,10 +4,7 @@
 import { MetaStable } from './pool-types/metaStable.module';
 import { StablePhantom } from './pool-types/stablePhantom.module';
 import { Linear } from './pool-types/linear.module';
-<<<<<<< HEAD
 import { SOR, SubgraphPoolBase } from '@balancer-labs/sor';
-=======
->>>>>>> 3c80c6f9
 import { BalancerError, BalancerErrorCode } from '@/balancerErrors';
 import { Join } from './join/join.module';
 import { Sor } from '../sor/sor.module';
