--- conflicted
+++ resolved
@@ -10,36 +10,25 @@
 import { Sor } from '../sor/sor.module';
 
 export class Pools {
-<<<<<<< HEAD
-    private readonly sor: Sor;
-    public readonly join: Join;
+  private readonly sor: Sor;
+  public readonly join: Join;
 
-    constructor(
-        config: BalancerSdkConfig,
-        sor?: SOR,
-        public weighted = new Weighted(),
-        public stable = new Stable(),
-        public metaStable = new MetaStable(),
-        public stablePhantom = new StablePhantom(),
-        public linear = new Linear()
-    ) {
-        if (sor) {
-            this.sor = sor;
-        } else {
-            this.sor = new Sor(config);
-        }
-        this.join = new Join(this);
-    }
-=======
   constructor(
     config: BalancerSdkConfig,
+    sor?: SOR,
     public weighted = new Weighted(),
     public stable = new Stable(),
     public metaStable = new MetaStable(),
     public stablePhantom = new StablePhantom(),
     public linear = new Linear()
-  ) {}
->>>>>>> 4b5e53d9
+  ) {
+    if (sor) {
+      this.sor = sor;
+    } else {
+      this.sor = new Sor(config);
+    }
+    this.join = new Join(this);
+  }
 
   static from(
     pool: SubgraphPoolBase
@@ -67,22 +56,19 @@
       default:
         throw new BalancerError(BalancerErrorCode.UNSUPPORTED_POOL_TYPE);
     }
-<<<<<<< HEAD
+  }
 
-    /**
-     * fetchPools saves updated pools data to SOR internal onChainBalanceCache.
-     * @param {SubgraphPoolBase[]} [poolsData=[]] If poolsData passed uses this as pools source otherwise fetches from config.subgraphUrl.
-     * @param {boolean} [isOnChain=true] If isOnChain is true will retrieve all required onChain data via multicall otherwise uses subgraph values.
-     * @returns {boolean} Boolean indicating whether pools data was fetched correctly (true) or not (false).
-     */
-    async fetchPools(): Promise<boolean> {
-        return this.sor.fetchPools();
-    }
+  /**
+   * fetchPools saves updated pools data to SOR internal onChainBalanceCache.
+   * @param {SubgraphPoolBase[]} [poolsData=[]] If poolsData passed uses this as pools source otherwise fetches from config.subgraphUrl.
+   * @param {boolean} [isOnChain=true] If isOnChain is true will retrieve all required onChain data via multicall otherwise uses subgraph values.
+   * @returns {boolean} Boolean indicating whether pools data was fetched correctly (true) or not (false).
+   */
+  async fetchPools(): Promise<boolean> {
+    return this.sor.fetchPools();
+  }
 
-    public getPools(): SubgraphPoolBase[] {
-        return this.sor.getPools();
-    }
-=======
+  public getPools(): SubgraphPoolBase[] {
+    return this.sor.getPools();
   }
->>>>>>> 4b5e53d9
 }