<<<<<<< HEAD
import {
  BalancerSdkConfig,
  BalancerNetworkConfig,
  BalancerDataRepositories,
} from '@/types';
=======
import { BalancerSdkConfig, BalancerNetworkConfig } from '@/types';
// initialCoingeckoList are used to get the initial token list for coingecko
// TODO: we might want to replace that with what frontend is using
import initialCoingeckoList from '@/modules/data/token-prices/initial-list.json';
>>>>>>> c627d10b
import { Swaps } from './swaps/swaps.module';
import { Relayer } from './relayer/relayer.module';
import { Subgraph } from './subgraph/subgraph.module';
import { Sor } from './sor/sor.module';
import { getDataRepositories, getNetworkConfig } from './sdk.helpers';
import { Pricing } from './pricing/pricing.module';
import { ContractInstances, Contracts } from './contracts/contracts.module';
import { Pools } from './pools';
<<<<<<< HEAD
=======
import {
  CoingeckoPriceRepository,
  LiquidityGaugeSubgraphRPCProvider,
  PoolsSubgraphRepository,
  StaticTokenProvider,
  FeeDistributorRepository,
  FeeCollectorRepository,
  TokenYieldsRepository,
  BlockNumberRepository,
} from './data';
>>>>>>> c627d10b

export interface BalancerSDKRoot {
  config: BalancerSdkConfig;
  sor: Sor;
  subgraph: Subgraph;
  pools: Pools;
  swaps: Swaps;
  relayer: Relayer;
  networkConfig: BalancerNetworkConfig;
}

export class BalancerSDK implements BalancerSDKRoot {
  readonly swaps: Swaps;
  readonly relayer: Relayer;
  readonly pricing: Pricing;
  readonly pools: Pools;
  balancerContracts: Contracts;

  constructor(
    public config: BalancerSdkConfig,
    public sor = new Sor(config),
    public subgraph = new Subgraph(config)
  ) {
    const networkConfig = getNetworkConfig(config);
<<<<<<< HEAD
    const repositories = getDataRepositories(config);
=======
    const blockDayAgo = () => {
      return new BlockNumberRepository(networkConfig.chainId).find('dayAgo');
    };
    // const tokenAddresses = [];
    const tokenAddresses = initialCoingeckoList
      .filter((t) => t.chainId == networkConfig.chainId)
      .map((t) => t.address);
    const repositories = {
      pools: new PoolsSubgraphRepository(networkConfig.urls.subgraph),
      // 🚨 yesterdaysPools is used to calculate swapFees accumulated over last 24 hours
      // TODO: find a better data source for that, eg: maybe DUNE once API is available
      yesterdaysPools: new PoolsSubgraphRepository(
        networkConfig.urls.subgraph,
        blockDayAgo
      ),
      tokenPrices: new CoingeckoPriceRepository(
        tokenAddresses,
        networkConfig.chainId
      ),
      tokenMeta: new StaticTokenProvider([]),
      liquidityGauges: new LiquidityGaugeSubgraphRPCProvider(
        networkConfig.urls.gaugesSubgraph,
        networkConfig.addresses.contracts.multicall,
        networkConfig.addresses.contracts.gaugeController,
        sor.provider
      ),
      feeDistributor: new FeeDistributorRepository(
        networkConfig.addresses.contracts.multicall,
        networkConfig.addresses.contracts.feeDistributor,
        networkConfig.addresses.tokens.bal,
        networkConfig.addresses.tokens.veBal,
        networkConfig.addresses.tokens.bbaUsd,
        sor.provider
      ),
      feeCollector: new FeeCollectorRepository(
        networkConfig.addresses.contracts.vault,
        sor.provider
      ),
      tokenYields: new TokenYieldsRepository(),
    };
>>>>>>> c627d10b

    this.swaps = new Swaps(this.config);
    this.relayer = new Relayer(this.swaps);
    this.pricing = new Pricing(config, this.swaps);
    this.pools = new Pools(networkConfig, repositories);

    this.balancerContracts = new Contracts(
      networkConfig.addresses.contracts,
      sor.provider
    );
  }

  get networkConfig(): BalancerNetworkConfig {
    return getNetworkConfig(this.config);
  }

  get dataRepositories(): BalancerDataRepositories {
    return getDataRepositories(this.config);
  }

  /**
   * Expose balancer contracts, e.g. Vault, LidoRelayer.
   */
  get contracts(): ContractInstances {
    return this.balancerContracts.contracts;
  }
}<|MERGE_RESOLUTION|>--- conflicted
+++ resolved
@@ -1,15 +1,10 @@
-<<<<<<< HEAD
 import {
   BalancerSdkConfig,
   BalancerNetworkConfig,
   BalancerDataRepositories,
 } from '@/types';
-=======
-import { BalancerSdkConfig, BalancerNetworkConfig } from '@/types';
 // initialCoingeckoList are used to get the initial token list for coingecko
 // TODO: we might want to replace that with what frontend is using
-import initialCoingeckoList from '@/modules/data/token-prices/initial-list.json';
->>>>>>> c627d10b
 import { Swaps } from './swaps/swaps.module';
 import { Relayer } from './relayer/relayer.module';
 import { Subgraph } from './subgraph/subgraph.module';
@@ -18,19 +13,6 @@
 import { Pricing } from './pricing/pricing.module';
 import { ContractInstances, Contracts } from './contracts/contracts.module';
 import { Pools } from './pools';
-<<<<<<< HEAD
-=======
-import {
-  CoingeckoPriceRepository,
-  LiquidityGaugeSubgraphRPCProvider,
-  PoolsSubgraphRepository,
-  StaticTokenProvider,
-  FeeDistributorRepository,
-  FeeCollectorRepository,
-  TokenYieldsRepository,
-  BlockNumberRepository,
-} from './data';
->>>>>>> c627d10b
 
 export interface BalancerSDKRoot {
   config: BalancerSdkConfig;
@@ -55,50 +37,7 @@
     public subgraph = new Subgraph(config)
   ) {
     const networkConfig = getNetworkConfig(config);
-<<<<<<< HEAD
     const repositories = getDataRepositories(config);
-=======
-    const blockDayAgo = () => {
-      return new BlockNumberRepository(networkConfig.chainId).find('dayAgo');
-    };
-    // const tokenAddresses = [];
-    const tokenAddresses = initialCoingeckoList
-      .filter((t) => t.chainId == networkConfig.chainId)
-      .map((t) => t.address);
-    const repositories = {
-      pools: new PoolsSubgraphRepository(networkConfig.urls.subgraph),
-      // 🚨 yesterdaysPools is used to calculate swapFees accumulated over last 24 hours
-      // TODO: find a better data source for that, eg: maybe DUNE once API is available
-      yesterdaysPools: new PoolsSubgraphRepository(
-        networkConfig.urls.subgraph,
-        blockDayAgo
-      ),
-      tokenPrices: new CoingeckoPriceRepository(
-        tokenAddresses,
-        networkConfig.chainId
-      ),
-      tokenMeta: new StaticTokenProvider([]),
-      liquidityGauges: new LiquidityGaugeSubgraphRPCProvider(
-        networkConfig.urls.gaugesSubgraph,
-        networkConfig.addresses.contracts.multicall,
-        networkConfig.addresses.contracts.gaugeController,
-        sor.provider
-      ),
-      feeDistributor: new FeeDistributorRepository(
-        networkConfig.addresses.contracts.multicall,
-        networkConfig.addresses.contracts.feeDistributor,
-        networkConfig.addresses.tokens.bal,
-        networkConfig.addresses.tokens.veBal,
-        networkConfig.addresses.tokens.bbaUsd,
-        sor.provider
-      ),
-      feeCollector: new FeeCollectorRepository(
-        networkConfig.addresses.contracts.vault,
-        sor.provider
-      ),
-      tokenYields: new TokenYieldsRepository(),
-    };
->>>>>>> c627d10b
 
     this.swaps = new Swaps(this.config);
     this.relayer = new Relayer(this.swaps);
