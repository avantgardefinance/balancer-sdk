--- conflicted
+++ resolved
@@ -23,32 +23,12 @@
   readonly relayer: Relayer;
   readonly pricing: Pricing;
 
-<<<<<<< HEAD
-    constructor(
-        public config: BalancerSdkConfig,
-        public sor = new Sor(config),
-        public subgraph = new Subgraph(config),
-        public pools = new Pools(config),
-        public balancerContracts = new Contracts(config, sor.provider)
-    ) {
-        this.swaps = new Swaps(this.config);
-        this.relayer = new Relayer(this.swaps);
-        this.pricing = new Pricing(config, this.swaps);
-    }
-
-    get networkConfig(): BalancerNetworkConfig {
-        return getNetworkConfig(this.config);
-    }
-
-    get contracts(): ContractInstances {
-        return this.balancerContracts.contracts;
-    }
-=======
   constructor(
     public config: BalancerSdkConfig,
     public sor = new Sor(config),
     public subgraph = new Subgraph(config),
-    public pools = new Pools(config)
+    public pools = new Pools(config),
+    public balancerContracts = new Contracts(config, sor.provider)
   ) {
     this.swaps = new Swaps(this.config);
     this.relayer = new Relayer(this.swaps);
@@ -58,5 +38,8 @@
   get networkConfig(): BalancerNetworkConfig {
     return getNetworkConfig(this.config);
   }
->>>>>>> d8449180
+
+  get contracts(): ContractInstances {
+    return this.balancerContracts.contracts;
+  }
 }