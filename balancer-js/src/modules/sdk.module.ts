--- conflicted
+++ resolved
@@ -3,19 +3,12 @@
 import { Relayer } from './relayer/relayer.module';
 import { Subgraph } from './subgraph/subgraph.module';
 import { Sor } from './sor/sor.module';
-<<<<<<< HEAD
-import { getDataRepositories, getNetworkConfig } from './sdk.helpers';
-=======
 import { getNetworkConfig } from './sdk.helpers';
->>>>>>> f2cd6f50
 import { Pricing } from './pricing/pricing.module';
 import { ContractInstances, Contracts } from './contracts/contracts.module';
 import { Pools } from './pools';
 import { Data } from './data';
-<<<<<<< HEAD
-=======
 import { Provider } from '@ethersproject/providers';
->>>>>>> f2cd6f50
 
 export interface BalancerSDKRoot {
   config: BalancerSdkConfig;
@@ -43,15 +36,6 @@
     public sor = new Sor(config),
     public subgraph = new Subgraph(config)
   ) {
-<<<<<<< HEAD
-    const networkConfig = getNetworkConfig(config);
-
-    this.data = new Data(networkConfig, sor.provider);
-    this.swaps = new Swaps(this.config);
-    this.relayer = new Relayer(this.swaps);
-    this.pricing = new Pricing(config, this.swaps);
-    this.pools = new Pools(networkConfig, this.data);
-=======
     this.networkConfig = getNetworkConfig(config);
 
     this.data = new Data(this.networkConfig, sor.provider);
@@ -59,7 +43,6 @@
     this.relayer = new Relayer(this.swaps);
     this.pricing = new Pricing(config, this.swaps);
     this.pools = new Pools(this.networkConfig, this.data);
->>>>>>> f2cd6f50
 
     this.balancerContracts = new Contracts(
       this.networkConfig.addresses.contracts,
