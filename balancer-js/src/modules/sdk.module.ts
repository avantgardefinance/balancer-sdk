import { BalancerSdkConfig } from '../types';
import { Swaps } from './swaps/swaps.module';
import { Relayer } from './relayer/relayer.module';
import { SOR } from '@balancer-labs/sor';
<<<<<<< HEAD
import { SorFactory } from './sor/sorFactory';
import { BalancerNetworkConfig } from '..';
import { BALANCER_NETWORK_CONFIG } from '@/lib/constants/contracts';
=======
import { SorFactory } from '../sor/sorFactory';
>>>>>>> b853fafc
import { Subgraph } from './subgraph/subgraph.module';

export class BalancerSDK {
    public readonly swaps: Swaps;
    public readonly relayer: Relayer;
    public readonly sor: SOR;
    public readonly subgraph: Subgraph;

    constructor(public config: BalancerSdkConfig) {
        this.sor = SorFactory.createSor(config);
        this.subgraph = new Subgraph(config);
        this.swaps = new Swaps(this.sor);
        this.relayer = new Relayer(this.swaps);
    }
}<|MERGE_RESOLUTION|>--- conflicted
+++ resolved
@@ -2,13 +2,7 @@
 import { Swaps } from './swaps/swaps.module';
 import { Relayer } from './relayer/relayer.module';
 import { SOR } from '@balancer-labs/sor';
-<<<<<<< HEAD
 import { SorFactory } from './sor/sorFactory';
-import { BalancerNetworkConfig } from '..';
-import { BALANCER_NETWORK_CONFIG } from '@/lib/constants/contracts';
-=======
-import { SorFactory } from '../sor/sorFactory';
->>>>>>> b853fafc
 import { Subgraph } from './subgraph/subgraph.module';
 
 export class BalancerSDK {
