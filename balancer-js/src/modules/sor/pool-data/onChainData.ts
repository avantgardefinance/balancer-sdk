import { Provider } from '@ethersproject/providers';
import { SubgraphPoolBase, SubgraphToken } from '@balancer-labs/sor';
import { Pool, PoolToken, PoolType } from '@/types';
<<<<<<< HEAD
import { decorateGyroEv2 } from './multicall/gyroEv2';
import { getPoolsFromDataQuery } from './poolDataQueries';
=======
import { Logger } from '@/lib/utils/logger';
>>>>>>> aaaa42fa

export type Tokens = (SubgraphToken | PoolToken)[];

export type BalancerPool = Omit<SubgraphPoolBase | Pool, 'tokens'> & {
  tokens: Tokens;
};

export async function getOnChainPools<GenericPool extends BalancerPool>(
  subgraphPoolsOriginal: GenericPool[],
  dataQueryAddr: string,
  multicallAddr: string,
  provider: Provider
): Promise<GenericPool[]> {
  if (subgraphPoolsOriginal.length === 0) return subgraphPoolsOriginal;

  const supportedPoolTypes: string[] = Object.values(PoolType);
<<<<<<< HEAD
  const filteredPools = subgraphPoolsOriginal.filter((p) => {
    if (!supportedPoolTypes.includes(p.poolType) || p.poolType === 'Managed') {
      console.warn(`Unknown pool type: ${p.poolType} ${p.id}`);
      return false;
    } else return true;
=======
  const subgraphPools: GenericPool[] = [];
  subgraphPoolsOriginal.forEach((pool) => {
    if (
      !supportedPoolTypes.includes(pool.poolType) ||
      pool.poolType === 'Managed'
    ) {
      const logger = Logger.getInstance();
      logger.warn(`Unknown pool type: ${pool.poolType} ${pool.id}`);
      return;
    }

    subgraphPools.push(pool);

    multiPool.call(`${pool.id}.poolTokens`, vaultAddress, 'getPoolTokens', [
      pool.id,
    ]);
    multiPool.call(`${pool.id}.totalSupply`, pool.address, 'totalSupply');

    switch (pool.poolType) {
      case 'LiquidityBootstrapping':
      case 'Investment':
      case 'Weighted':
        multiPool.call(
          `${pool.id}.swapFee`,
          pool.address,
          'getSwapFeePercentage'
        );
        multiPool.call(
          `${pool.id}.weights`,
          pool.address,
          'getNormalizedWeights'
        );
        break;
      case 'StablePhantom':
        multiPool.call(
          `${pool.id}.virtualSupply`,
          pool.address,
          'getVirtualSupply'
        );
        multiPool.call(
          `${pool.id}.amp`,
          pool.address,
          'getAmplificationParameter'
        );
        multiPool.call(
          `${pool.id}.swapFee`,
          pool.address,
          'getSwapFeePercentage'
        );
        break;
      // MetaStable is the same as Stable for multicall purposes
      case 'MetaStable':
      case 'Stable':
        multiPool.call(
          `${pool.id}.amp`,
          pool.address,
          'getAmplificationParameter'
        );
        multiPool.call(
          `${pool.id}.swapFee`,
          pool.address,
          'getSwapFeePercentage'
        );
        break;
      case 'ComposableStable':
        /**
         * Returns the effective BPT supply.
         * In other pools, this would be the same as `totalSupply`, but there are two key differences here:
         *  - this pool pre-mints BPT and holds it in the Vault as a token, and as such we need to subtract the Vault's
         *    balance to get the total "circulating supply". This is called the 'virtualSupply'.
         *  - the Pool owes debt to the Protocol in the form of unminted BPT, which will be minted immediately before the
         *    next join or exit. We need to take these into account since, even if they don't yet exist, they will
         *    effectively be included in any Pool operation that involves BPT.
         * In the vast majority of cases, this function should be used instead of `totalSupply()`.
         */
        multiPool.call(
          `${pool.id}.actualSupply`,
          pool.address,
          'getActualSupply'
        );
        // MetaStable & StablePhantom is the same as Stable for multicall purposes
        multiPool.call(
          `${pool.id}.amp`,
          pool.address,
          'getAmplificationParameter'
        );
        multiPool.call(
          `${pool.id}.swapFee`,
          pool.address,
          'getSwapFeePercentage'
        );
        break;
      case 'Element':
        multiPool.call(`${pool.id}.swapFee`, pool.address, 'percentFee');
        break;
      case 'Gyro2':
      case 'Gyro3':
        multiPool.call(`${pool.id}.poolTokens`, vaultAddress, 'getPoolTokens', [
          pool.id,
        ]);
        multiPool.call(`${pool.id}.totalSupply`, pool.address, 'totalSupply');
        multiPool.call(
          `${pool.id}.swapFee`,
          pool.address,
          'getSwapFeePercentage'
        );
        break;
      case 'GyroE':
        multiPool.call(
          `${pool.id}.swapFee`,
          pool.address,
          'getSwapFeePercentage'
        );
        if (pool.poolTypeVersion && pool.poolTypeVersion === 2) {
          multiPool.call(
            `${pool.id}.tokenRates`,
            pool.address,
            'getTokenRates'
          );
        }
        break;
      default:
        //Handling all Linear pools
        if (pool.poolType.toString().includes('Linear')) {
          multiPool.call(
            `${pool.id}.virtualSupply`,
            pool.address,
            'getVirtualSupply'
          );
          multiPool.call(
            `${pool.id}.swapFee`,
            pool.address,
            'getSwapFeePercentage'
          );
          multiPool.call(`${pool.id}.targets`, pool.address, 'getTargets');
          multiPool.call(
            `${pool.id}.rate`,
            pool.address,
            'getWrappedTokenRate'
          );
        }
        break;
    }
  });

  let pools = {} as Record<
    string,
    {
      amp?: string[];
      swapFee: string;
      weights?: string[];
      targets?: string[];
      poolTokens: {
        tokens: string[];
        balances: string[];
      };
      totalSupply: string;
      virtualSupply?: string;
      rate?: string;
      actualSupply?: string;
      tokenRates?: string[];
    }
  >;

  try {
    pools = (await multiPool.execute()) as Record<
      string,
      {
        amp?: string[];
        swapFee: string;
        weights?: string[];
        poolTokens: {
          tokens: string[];
          balances: string[];
        };
        totalSupply: string;
        virtualSupply?: string;
        rate?: string;
        actualSupply?: string;
        tokenRates?: string[];
      }
    >;
  } catch (err) {
    throw new Error(`Issue with multicall execution.`);
  }

  const onChainPools: GenericPool[] = [];

  Object.entries(pools).forEach(([poolId, onchainData], index) => {
    try {
      const {
        poolTokens,
        swapFee,
        weights,
        totalSupply,
        virtualSupply,
        actualSupply,
        tokenRates,
      } = onchainData;

      if (
        subgraphPools[index].poolType === 'Stable' ||
        subgraphPools[index].poolType === 'MetaStable' ||
        subgraphPools[index].poolType === 'StablePhantom' ||
        subgraphPools[index].poolType === 'ComposableStable'
      ) {
        if (!onchainData.amp) {
          console.error(`Stable Pool Missing Amp: ${poolId}`);
          return;
        } else {
          // Need to scale amp by precision to match expected Subgraph scale
          // amp is stored with 3 decimals of precision
          subgraphPools[index].amp = formatFixed(onchainData.amp[0], 3);
        }
      }

      if (subgraphPools[index].poolType.includes('Linear')) {
        if (!onchainData.targets) {
          console.error(`Linear Pool Missing Targets: ${poolId}`);
          return;
        } else {
          subgraphPools[index].lowerTarget = formatFixed(
            onchainData.targets[0],
            18
          );
          subgraphPools[index].upperTarget = formatFixed(
            onchainData.targets[1],
            18
          );
        }

        const wrappedIndex = subgraphPools[index].wrappedIndex;
        if (wrappedIndex === undefined || onchainData.rate === undefined) {
          console.error(
            `Linear Pool Missing WrappedIndex or PriceRate: ${poolId}`
          );
          return;
        }
        // Update priceRate of wrappedToken
        subgraphPools[index].tokens[wrappedIndex].priceRate = formatFixed(
          onchainData.rate,
          18
        );
      }

      if (subgraphPools[index].poolType !== 'FX')
        subgraphPools[index].swapFee = formatFixed(swapFee, 18);

      poolTokens.tokens.forEach((token, i) => {
        const tokens = subgraphPools[index].tokens;
        const T = tokens.find((t) => isSameAddress(t.address, token));
        if (!T) throw `Pool Missing Expected Token: ${poolId} ${token}`;
        T.balance = formatFixed(poolTokens.balances[i], T.decimals);
        if (weights) {
          // Only expected for WeightedPools
          T.weight = formatFixed(weights[i], 18);
        }
      });

      // Pools with pre minted BPT
      if (
        subgraphPools[index].poolType.includes('Linear') ||
        subgraphPools[index].poolType === 'StablePhantom'
      ) {
        if (virtualSupply === undefined) {
          const logger = Logger.getInstance();
          logger.warn(
            `Pool with pre-minted BPT missing Virtual Supply: ${poolId}`
          );
          return;
        }
        subgraphPools[index].totalShares = formatFixed(virtualSupply, 18);
      } else if (subgraphPools[index].poolType === 'ComposableStable') {
        if (actualSupply === undefined) {
          const logger = Logger.getInstance();
          logger.warn(`ComposableStable missing Actual Supply: ${poolId}`);
          return;
        }
        subgraphPools[index].totalShares = formatFixed(actualSupply, 18);
      } else {
        subgraphPools[index].totalShares = formatFixed(totalSupply, 18);
      }

      if (
        subgraphPools[index].poolType === 'GyroE' &&
        subgraphPools[index].poolTypeVersion == 2
      ) {
        if (!Array.isArray(tokenRates) || tokenRates.length !== 2) {
          console.error(
            `GyroEV2 pool with missing or invalid tokenRates: ${poolId}`
          );
          return;
        }
        subgraphPools[index].tokenRates = tokenRates.map((rate) =>
          formatFixed(rate, 18)
        );
      }

      onChainPools.push(subgraphPools[index]);
    } catch (err) {
      throw new Error(`Issue with pool onchain data: ${err}`);
    }
>>>>>>> aaaa42fa
  });
  const onChainPools = await getPoolsFromDataQuery(
    filteredPools,
    dataQueryAddr,
    provider
  );
  // GyroEV2 requires tokenRates onchain update that dataQueries does not provide
  await decorateGyroEv2(onChainPools, multicallAddr, provider);
  return onChainPools;
}<|MERGE_RESOLUTION|>--- conflicted
+++ resolved
@@ -1,12 +1,9 @@
 import { Provider } from '@ethersproject/providers';
 import { SubgraphPoolBase, SubgraphToken } from '@balancer-labs/sor';
 import { Pool, PoolToken, PoolType } from '@/types';
-<<<<<<< HEAD
 import { decorateGyroEv2 } from './multicall/gyroEv2';
 import { getPoolsFromDataQuery } from './poolDataQueries';
-=======
 import { Logger } from '@/lib/utils/logger';
->>>>>>> aaaa42fa
 
 export type Tokens = (SubgraphToken | PoolToken)[];
 
@@ -23,316 +20,11 @@
   if (subgraphPoolsOriginal.length === 0) return subgraphPoolsOriginal;
 
   const supportedPoolTypes: string[] = Object.values(PoolType);
-<<<<<<< HEAD
   const filteredPools = subgraphPoolsOriginal.filter((p) => {
     if (!supportedPoolTypes.includes(p.poolType) || p.poolType === 'Managed') {
       console.warn(`Unknown pool type: ${p.poolType} ${p.id}`);
       return false;
     } else return true;
-=======
-  const subgraphPools: GenericPool[] = [];
-  subgraphPoolsOriginal.forEach((pool) => {
-    if (
-      !supportedPoolTypes.includes(pool.poolType) ||
-      pool.poolType === 'Managed'
-    ) {
-      const logger = Logger.getInstance();
-      logger.warn(`Unknown pool type: ${pool.poolType} ${pool.id}`);
-      return;
-    }
-
-    subgraphPools.push(pool);
-
-    multiPool.call(`${pool.id}.poolTokens`, vaultAddress, 'getPoolTokens', [
-      pool.id,
-    ]);
-    multiPool.call(`${pool.id}.totalSupply`, pool.address, 'totalSupply');
-
-    switch (pool.poolType) {
-      case 'LiquidityBootstrapping':
-      case 'Investment':
-      case 'Weighted':
-        multiPool.call(
-          `${pool.id}.swapFee`,
-          pool.address,
-          'getSwapFeePercentage'
-        );
-        multiPool.call(
-          `${pool.id}.weights`,
-          pool.address,
-          'getNormalizedWeights'
-        );
-        break;
-      case 'StablePhantom':
-        multiPool.call(
-          `${pool.id}.virtualSupply`,
-          pool.address,
-          'getVirtualSupply'
-        );
-        multiPool.call(
-          `${pool.id}.amp`,
-          pool.address,
-          'getAmplificationParameter'
-        );
-        multiPool.call(
-          `${pool.id}.swapFee`,
-          pool.address,
-          'getSwapFeePercentage'
-        );
-        break;
-      // MetaStable is the same as Stable for multicall purposes
-      case 'MetaStable':
-      case 'Stable':
-        multiPool.call(
-          `${pool.id}.amp`,
-          pool.address,
-          'getAmplificationParameter'
-        );
-        multiPool.call(
-          `${pool.id}.swapFee`,
-          pool.address,
-          'getSwapFeePercentage'
-        );
-        break;
-      case 'ComposableStable':
-        /**
-         * Returns the effective BPT supply.
-         * In other pools, this would be the same as `totalSupply`, but there are two key differences here:
-         *  - this pool pre-mints BPT and holds it in the Vault as a token, and as such we need to subtract the Vault's
-         *    balance to get the total "circulating supply". This is called the 'virtualSupply'.
-         *  - the Pool owes debt to the Protocol in the form of unminted BPT, which will be minted immediately before the
-         *    next join or exit. We need to take these into account since, even if they don't yet exist, they will
-         *    effectively be included in any Pool operation that involves BPT.
-         * In the vast majority of cases, this function should be used instead of `totalSupply()`.
-         */
-        multiPool.call(
-          `${pool.id}.actualSupply`,
-          pool.address,
-          'getActualSupply'
-        );
-        // MetaStable & StablePhantom is the same as Stable for multicall purposes
-        multiPool.call(
-          `${pool.id}.amp`,
-          pool.address,
-          'getAmplificationParameter'
-        );
-        multiPool.call(
-          `${pool.id}.swapFee`,
-          pool.address,
-          'getSwapFeePercentage'
-        );
-        break;
-      case 'Element':
-        multiPool.call(`${pool.id}.swapFee`, pool.address, 'percentFee');
-        break;
-      case 'Gyro2':
-      case 'Gyro3':
-        multiPool.call(`${pool.id}.poolTokens`, vaultAddress, 'getPoolTokens', [
-          pool.id,
-        ]);
-        multiPool.call(`${pool.id}.totalSupply`, pool.address, 'totalSupply');
-        multiPool.call(
-          `${pool.id}.swapFee`,
-          pool.address,
-          'getSwapFeePercentage'
-        );
-        break;
-      case 'GyroE':
-        multiPool.call(
-          `${pool.id}.swapFee`,
-          pool.address,
-          'getSwapFeePercentage'
-        );
-        if (pool.poolTypeVersion && pool.poolTypeVersion === 2) {
-          multiPool.call(
-            `${pool.id}.tokenRates`,
-            pool.address,
-            'getTokenRates'
-          );
-        }
-        break;
-      default:
-        //Handling all Linear pools
-        if (pool.poolType.toString().includes('Linear')) {
-          multiPool.call(
-            `${pool.id}.virtualSupply`,
-            pool.address,
-            'getVirtualSupply'
-          );
-          multiPool.call(
-            `${pool.id}.swapFee`,
-            pool.address,
-            'getSwapFeePercentage'
-          );
-          multiPool.call(`${pool.id}.targets`, pool.address, 'getTargets');
-          multiPool.call(
-            `${pool.id}.rate`,
-            pool.address,
-            'getWrappedTokenRate'
-          );
-        }
-        break;
-    }
-  });
-
-  let pools = {} as Record<
-    string,
-    {
-      amp?: string[];
-      swapFee: string;
-      weights?: string[];
-      targets?: string[];
-      poolTokens: {
-        tokens: string[];
-        balances: string[];
-      };
-      totalSupply: string;
-      virtualSupply?: string;
-      rate?: string;
-      actualSupply?: string;
-      tokenRates?: string[];
-    }
-  >;
-
-  try {
-    pools = (await multiPool.execute()) as Record<
-      string,
-      {
-        amp?: string[];
-        swapFee: string;
-        weights?: string[];
-        poolTokens: {
-          tokens: string[];
-          balances: string[];
-        };
-        totalSupply: string;
-        virtualSupply?: string;
-        rate?: string;
-        actualSupply?: string;
-        tokenRates?: string[];
-      }
-    >;
-  } catch (err) {
-    throw new Error(`Issue with multicall execution.`);
-  }
-
-  const onChainPools: GenericPool[] = [];
-
-  Object.entries(pools).forEach(([poolId, onchainData], index) => {
-    try {
-      const {
-        poolTokens,
-        swapFee,
-        weights,
-        totalSupply,
-        virtualSupply,
-        actualSupply,
-        tokenRates,
-      } = onchainData;
-
-      if (
-        subgraphPools[index].poolType === 'Stable' ||
-        subgraphPools[index].poolType === 'MetaStable' ||
-        subgraphPools[index].poolType === 'StablePhantom' ||
-        subgraphPools[index].poolType === 'ComposableStable'
-      ) {
-        if (!onchainData.amp) {
-          console.error(`Stable Pool Missing Amp: ${poolId}`);
-          return;
-        } else {
-          // Need to scale amp by precision to match expected Subgraph scale
-          // amp is stored with 3 decimals of precision
-          subgraphPools[index].amp = formatFixed(onchainData.amp[0], 3);
-        }
-      }
-
-      if (subgraphPools[index].poolType.includes('Linear')) {
-        if (!onchainData.targets) {
-          console.error(`Linear Pool Missing Targets: ${poolId}`);
-          return;
-        } else {
-          subgraphPools[index].lowerTarget = formatFixed(
-            onchainData.targets[0],
-            18
-          );
-          subgraphPools[index].upperTarget = formatFixed(
-            onchainData.targets[1],
-            18
-          );
-        }
-
-        const wrappedIndex = subgraphPools[index].wrappedIndex;
-        if (wrappedIndex === undefined || onchainData.rate === undefined) {
-          console.error(
-            `Linear Pool Missing WrappedIndex or PriceRate: ${poolId}`
-          );
-          return;
-        }
-        // Update priceRate of wrappedToken
-        subgraphPools[index].tokens[wrappedIndex].priceRate = formatFixed(
-          onchainData.rate,
-          18
-        );
-      }
-
-      if (subgraphPools[index].poolType !== 'FX')
-        subgraphPools[index].swapFee = formatFixed(swapFee, 18);
-
-      poolTokens.tokens.forEach((token, i) => {
-        const tokens = subgraphPools[index].tokens;
-        const T = tokens.find((t) => isSameAddress(t.address, token));
-        if (!T) throw `Pool Missing Expected Token: ${poolId} ${token}`;
-        T.balance = formatFixed(poolTokens.balances[i], T.decimals);
-        if (weights) {
-          // Only expected for WeightedPools
-          T.weight = formatFixed(weights[i], 18);
-        }
-      });
-
-      // Pools with pre minted BPT
-      if (
-        subgraphPools[index].poolType.includes('Linear') ||
-        subgraphPools[index].poolType === 'StablePhantom'
-      ) {
-        if (virtualSupply === undefined) {
-          const logger = Logger.getInstance();
-          logger.warn(
-            `Pool with pre-minted BPT missing Virtual Supply: ${poolId}`
-          );
-          return;
-        }
-        subgraphPools[index].totalShares = formatFixed(virtualSupply, 18);
-      } else if (subgraphPools[index].poolType === 'ComposableStable') {
-        if (actualSupply === undefined) {
-          const logger = Logger.getInstance();
-          logger.warn(`ComposableStable missing Actual Supply: ${poolId}`);
-          return;
-        }
-        subgraphPools[index].totalShares = formatFixed(actualSupply, 18);
-      } else {
-        subgraphPools[index].totalShares = formatFixed(totalSupply, 18);
-      }
-
-      if (
-        subgraphPools[index].poolType === 'GyroE' &&
-        subgraphPools[index].poolTypeVersion == 2
-      ) {
-        if (!Array.isArray(tokenRates) || tokenRates.length !== 2) {
-          console.error(
-            `GyroEV2 pool with missing or invalid tokenRates: ${poolId}`
-          );
-          return;
-        }
-        subgraphPools[index].tokenRates = tokenRates.map((rate) =>
-          formatFixed(rate, 18)
-        );
-      }
-
-      onChainPools.push(subgraphPools[index]);
-    } catch (err) {
-      throw new Error(`Issue with pool onchain data: ${err}`);
-    }
->>>>>>> aaaa42fa
   });
   const onChainPools = await getPoolsFromDataQuery(
     filteredPools,
