--- conflicted
+++ resolved
@@ -8,8 +8,6 @@
 import { parseInt } from 'lodash';
 import { getOnChainBalances } from './onChainData';
 import { Provider } from '@ethersproject/providers';
-<<<<<<< HEAD
-import { Network } from '@/lib/constants/network';
 import {
   BalancerNetworkConfig,
   BalancerSdkSorConfig,
@@ -21,18 +19,7 @@
   SubgraphArgsFormatter,
 } from '@/lib/graphql/args-builder';
 
-const NETWORKS_WITH_LINEAR_POOLS = [
-  Network.MAINNET,
-  Network.POLYGON,
-  Network.ROPSTEN,
-  Network.RINKEBY,
-  Network.GOERLI,
-  Network.KOVAN,
-];
-=======
-import { BalancerNetworkConfig, BalancerSdkSorConfig } from '@/types';
 import { isSameAddress } from '@/lib/utils';
->>>>>>> fbd62a30
 
 // eslint-disable-next-line @typescript-eslint/no-explicit-any
 export function mapPools(pools: any[]): SubgraphPoolBase[] {
@@ -109,45 +96,16 @@
     );
   }
 
-<<<<<<< HEAD
-  private get supportsLinearPools() {
-    return NETWORKS_WITH_LINEAR_POOLS.includes(this.network.chainId);
-  }
-
-  private async getLinearPools() {
+  private async getSubgraphPools() {
     const formattedQuery = new GraphQLArgsBuilder(this.query.args).format(
       new SubgraphArgsFormatter()
     ) as PoolsQueryVariables;
     const { pool0, pool1000, pool2000 } = await this.client.AllPools(
       formattedQuery
     );
-=======
-  private async getSubgraphPools() {
-    const { pool0, pool1000, pool2000 } = await this.client.AllPools({
-      where: { swapEnabled: true, totalShares_gt: '0.000000000001' },
-      orderBy: Pool_OrderBy.TotalLiquidity,
-      orderDirection: OrderDirection.Desc,
-    });
 
->>>>>>> fbd62a30
     const pools = [...pool0, ...pool1000, ...pool2000];
 
     return pools;
   }
-<<<<<<< HEAD
-
-  private async getNonLinearPools() {
-    const formattedQuery = new GraphQLArgsBuilder(this.query.args).format(
-      new SubgraphArgsFormatter()
-    ) as PoolsQueryVariables;
-
-    const { pools } = await this.client.PoolsWithoutLinear({
-      ...formattedQuery,
-      first: 1000,
-    });
-
-    return pools;
-  }
-=======
->>>>>>> fbd62a30
 }