// yarn test:only ./src/modules/swaps/joinAndExit.integration.spec.ts
import dotenv from 'dotenv';
import { expect } from 'chai';
import { parseFixed } from '@ethersproject/bignumber';
import { MaxUint256 } from '@ethersproject/constants';
import { JsonRpcProvider, JsonRpcSigner } from '@ethersproject/providers';
import {
  SOR,
  SubgraphPoolBase,
  TokenPriceService,
  SwapTypes,
} from '@balancer-labs/sor';
import {
  BalancerSDK,
  Network,
  RelayerAuthorization,
  BALANCER_NETWORK_CONFIG,
} from '@/index';
import { buildRelayerCalls, someJoinExit } from './joinAndExit';
import {
  BAL_WETH,
  AURA_BAL_STABLE,
  getForkedPools,
  GRAVI_AURA,
  B_50WBTC_50WETH,
} from '@/test/lib/mainnetPools';
import { MockPoolDataService } from '@/test/lib/mockPool';
import { ADDRESSES } from '@/test/lib/constants';
import { Contracts } from '../contracts/contracts.module';
import { forkSetup, getBalances } from '@/test/lib/utils';
import { networkAddresses } from '@/lib/constants/config';
dotenv.config();

const { ALCHEMY_URL: jsonRpcUrl } = process.env;
const networkId = Network.MAINNET;
const rpcUrl = 'http://127.0.0.1:8545';
const provider = new JsonRpcProvider(rpcUrl, networkId);
const gasLimit = 8e6;
let sor: SOR;

const { contracts } = new Contracts(networkId, provider);
const { tokens, contracts: contractAddresses } = networkAddresses(networkId);

const signer = provider.getSigner();
<<<<<<< HEAD
const relayerAddress =
  BALANCER_NETWORK_CONFIG[networkId].addresses.contracts.relayer;
const wrappedNativeAsset =
  BALANCER_NETWORK_CONFIG[networkId].addresses.tokens.wrappedNativeAsset;
=======
const relayerAddress = contractAddresses.relayerV5 as string;
const wrappedNativeAsset = tokens.wrappedNativeAsset;
>>>>>>> b21ba145

describe('join and exit integration tests', async () => {
  await testFlow(
    'exit',
    [BAL_WETH],
    parseFixed('7', 18).toString(),
    ADDRESSES[networkId].BAL8020BPT,
    ADDRESSES[networkId].WETH,
    // SwapTypes.SwapExactIn,
    '50' // 50 bsp = 0.5%
  );
  await testFlow(
    'join',
    [BAL_WETH],
    parseFixed('7', 18).toString(),
    ADDRESSES[networkId].WETH,
    ADDRESSES[networkId].BAL8020BPT,
    // SwapTypes.SwapExactIn,
    '10' // 10 bsp = 0.1%
  );
  await testFlow(
    'swap > exit - auraBAL[Swap]BPT[exit]WETH',
    [BAL_WETH, AURA_BAL_STABLE],
    parseFixed('7', 18).toString(),
    ADDRESSES[networkId].auraBal,
    ADDRESSES[networkId].WETH,
    // SwapTypes.SwapExactIn,
    '10' // 10 bsp = 0.1%
  );
  await testFlow(
    'join > swap - WETH[join]BPT[Swap]auraBAL',
    [BAL_WETH, AURA_BAL_STABLE],
    parseFixed('18', 18).toString(),
    ADDRESSES[networkId].WETH,
    ADDRESSES[networkId].auraBal,
    // SwapTypes.SwapExactIn,
    '10' // 10 bsp = 0.1%
  );
  await testFlow(
    'swap > join - WBTC[Swap]WETH[join]BPT',
    [BAL_WETH, B_50WBTC_50WETH],
    parseFixed('7', 8).toString(),
    ADDRESSES[networkId].WBTC,
    ADDRESSES[networkId].BAL8020BPT,
    // SwapTypes.SwapExactIn,
    '50' // 50 bsp = 0.5%
  );
  await testFlow(
    'exit > swap - BPT[Exit]WETH[Swap]WBTC',
    [BAL_WETH, B_50WBTC_50WETH],
    parseFixed('7', 18).toString(),
    ADDRESSES[networkId].BAL8020BPT,
    ADDRESSES[networkId].WBTC,
    // SwapTypes.SwapExactIn,
    '10' // 10 bsp = 0.1%
  );
  await testFlow(
    'join > swap - BAL[Join]BPT[Swap]auraBal',
    [BAL_WETH, AURA_BAL_STABLE],
    parseFixed('7', 18).toString(),
    ADDRESSES[networkId].BAL,
    ADDRESSES[networkId].auraBal,
    // SwapTypes.SwapExactIn,
    '50' // 50 bsp = 0.5%
  );
  await testFlow(
    'join > swap + swap - WETH[join]BPT[Swap]auraBAL, WETH[Swap]auraBAL',
    [BAL_WETH, AURA_BAL_STABLE, GRAVI_AURA],
    parseFixed('18', 18).toString(),
    ADDRESSES[networkId].WETH,
    ADDRESSES[networkId].auraBal,
    // SwapTypes.SwapExactIn,
    '10' // 10 bsp = 0.1%
  );

  // Removed test that started failing after updating to a more recent blockNumber
  // await testFlow(
  //   'swap, join > swap, mulithopswap - WETH[Swap]auraBal, WETH[join]BPT[Swap]auraBAL, WETH[Swap]wstETH[Swap]auraBal',
  //   [
  //     BAL_WETH,
  //     AURA_BAL_STABLE,
  //     GRAVI_AURA,
  //     B_50auraBAL_50wstETH,
  //     B_stETH_STABLE,
  //   ],
  //   parseFixed('12.3', 18).toString(),
  //   ADDRESSES[networkId].WETH,
  //   ADDRESSES[networkId].auraBal,
  //   '10' // 10 bsp = 0.1%
  // );

  // Removed ExactOut cases for now as Relayer formatting is difficult
  // await testFlow(
  //   'exit',
  //   [BAL_WETH],
  //   parseFixed('0.78', 18).toString(),
  //   ADDRESSES[networkId].BAL8020BPT,
  //   ADDRESSES[networkId].WETH,
  //   SwapTypes.SwapExactOut,
  //   '10' // 10 bsp = 0.1%
  // );
  // await testFlow(
  //   'join',
  //   [BAL_WETH],
  //   parseFixed('7', 18).toString(),
  //   ADDRESSES[networkId].WETH,
  //   ADDRESSES[networkId].BAL8020BPT,
  //   SwapTypes.SwapExactOut,
  //   '50' // 50 bsp = 0.5%
  // );
});

async function testFlow(
  description: string,
  pools: SubgraphPoolBase[],
  swapAmount: string,
  tokenIn: {
    address: string;
    decimals: number;
    symbol: string;
    slot: number;
  },
  tokenOut: {
    address: string;
    decimals: number;
    symbol: string;
    slot: number;
  },
  slippage: string,
  blockNumber = 16940624
): Promise<void> {
  context(`${description}`, () => {
    // For now we only support ExactIn case
    const swapType = SwapTypes.SwapExactIn;
    // Setup chain
    before(async function () {
      this.timeout(20000);
      // const tokens = [tokenIn.address, ADDRESSES[networkId].BAL8020BPT.address];
      // const balances = [parseFixed('100', tokenIn.decimals).toString(), parseFixed('100', 18).toString()];
      // const slots = [tokenIn.slot, ADDRESSES[networkId].BAL8020BPT.slot];
      const tokens = [tokenIn.address];
      const balances = [parseFixed('100', tokenIn.decimals).toString()];
      const slots = [tokenIn.slot];
      await forkSetup(
        signer,
        tokens,
        slots,
        balances,
        jsonRpcUrl as string,
        blockNumber
      );
      sor = await setUp(networkId, provider, pools);
      await sor.fetchPools();
    });

    it('should exit swap via Relayer', async () => {
      const swapInfo = await sor.getSwaps(
        tokenIn.address,
        tokenOut.address,
        swapType,
        swapAmount,
        undefined,
        true
      );
      const signerAddr = await signer.getAddress();
      const authorisation = await signRelayerApproval(
        relayerAddress,
        signerAddr,
        signer
      );
      const pools = sor.getPools();
      expect(someJoinExit(pools, swapInfo.swaps, swapInfo.tokenAddresses)).to.be
        .true;

      const callData = buildRelayerCalls(
        swapInfo,
        pools,
        signerAddr,
        relayerAddress,
        wrappedNativeAsset,
        slippage,
        authorisation
      );

      const [tokenInBalanceBefore, tokenOutBalanceBefore] = await getBalances(
        [
          tokenIn.address,
          tokenOut.address,
          ADDRESSES[networkId].BAL8020BPT.address,
        ],
        signer,
        signerAddr
      );
      const response = await signer.sendTransaction({
        to: callData.to,
        data: callData.data,
        gasLimit,
      });

      const receipt = await response.wait();
      console.log('Gas used', receipt.gasUsed.toString());
      const [tokenInBalanceAfter, tokenOutBalanceAfter] = await getBalances(
        [
          tokenIn.address,
          tokenOut.address,
          ADDRESSES[networkId].BAL8020BPT.address,
        ],
        signer,
        signerAddr
      );
      const tokenInBalanceChange = tokenInBalanceBefore
        .sub(tokenInBalanceAfter)
        .abs()
        .toString();
      const tokenOutBalanceChange = tokenOutBalanceBefore
        .sub(tokenOutBalanceAfter)
        .abs()
        .toString();

      console.log(tokenInBalanceBefore.toString(), 'tokenInBalance before');
      console.log(tokenInBalanceAfter.toString(), 'tokenInBalance after');
      console.log(tokenInBalanceChange.toString(), 'tokenInBalance change');
      console.log(tokenOutBalanceBefore.toString(), 'tokenOutBalance before');
      console.log(tokenOutBalanceAfter.toString(), 'tokenOutBalance after');
      console.log(tokenOutBalanceChange.toString(), 'tokenOutBalanceChange');
      console.log(swapInfo.returnAmount.toString(), 'swapInfo.returnAmount');
      console.log(swapAmount.toString(), 'swapAmount');
      expect(tokenOutBalanceBefore.toString()).to.eq('0');
      expect(swapInfo.returnAmount.gt('0')).to.be.true;
      if (swapType === SwapTypes.SwapExactIn) {
        expect(tokenInBalanceChange).to.eq(swapAmount.toString());
        expect(swapInfo.returnAmount.lte(tokenOutBalanceChange)).to.be.true;
      } else {
        expect(tokenOutBalanceChange).to.eq(swapAmount.toString());
        expect(swapInfo.returnAmount.gte(tokenInBalanceChange)).to.be.true;
      }
    }).timeout(10000000);
  });
}

async function setUp(
  networkId: Network,
  provider: JsonRpcProvider,
  pools: SubgraphPoolBase[]
): Promise<SOR> {
  const forkedPools = await getForkedPools(provider, pools);
  class CoingeckoTokenPriceService implements TokenPriceService {
    constructor(private readonly chainId: number) {}
    // eslint-disable-next-line @typescript-eslint/no-unused-vars
    async getNativeAssetPriceInToken(tokenAddress: string): Promise<string> {
      return '0';
    }
  }
  const sdkConfig = {
    network: networkId,
    rpcUrl,
    sor: {
      tokenPriceService: new CoingeckoTokenPriceService(networkId),
      poolDataService: new MockPoolDataService(forkedPools),
      fetchOnChainBalances: true,
    },
  };
  const balancer = new BalancerSDK(sdkConfig);
  return balancer.sor;
}

const signRelayerApproval = async (
  relayerAddress: string,
  signerAddress: string,
  signer: JsonRpcSigner
): Promise<string> => {
  const approval = contracts.vault.interface.encodeFunctionData(
    'setRelayerApproval',
    [signerAddress, relayerAddress, true]
  );

  const signature =
    await RelayerAuthorization.signSetRelayerApprovalAuthorization(
      contracts.vault,
      signer,
      relayerAddress,
      approval
    );

  const calldata = RelayerAuthorization.encodeCalldataAuthorization(
    '0x',
    MaxUint256,
    signature
  );

  return calldata;
};<|MERGE_RESOLUTION|>--- conflicted
+++ resolved
@@ -28,7 +28,6 @@
 import { ADDRESSES } from '@/test/lib/constants';
 import { Contracts } from '../contracts/contracts.module';
 import { forkSetup, getBalances } from '@/test/lib/utils';
-import { networkAddresses } from '@/lib/constants/config';
 dotenv.config();
 
 const { ALCHEMY_URL: jsonRpcUrl } = process.env;
@@ -39,18 +38,12 @@
 let sor: SOR;
 
 const { contracts } = new Contracts(networkId, provider);
-const { tokens, contracts: contractAddresses } = networkAddresses(networkId);
 
 const signer = provider.getSigner();
-<<<<<<< HEAD
 const relayerAddress =
   BALANCER_NETWORK_CONFIG[networkId].addresses.contracts.relayer;
 const wrappedNativeAsset =
   BALANCER_NETWORK_CONFIG[networkId].addresses.tokens.wrappedNativeAsset;
-=======
-const relayerAddress = contractAddresses.relayerV5 as string;
-const wrappedNativeAsset = tokens.wrappedNativeAsset;
->>>>>>> b21ba145
 
 describe('join and exit integration tests', async () => {
   await testFlow(
