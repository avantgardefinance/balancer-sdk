--- conflicted
+++ resolved
@@ -148,91 +148,62 @@
       await provider.send('evm_setAutomine', [true]);
     });
 
-<<<<<<< HEAD
-    it('fails on slippage', async () => {
-      const frontrunner = provider.getSigner(1);
-      const frTx = await getTx(
-        ethers.utils.parseEther('100'),
-        await frontrunner.getAddress()
-      );
-      const userTx = await getTx(
-        ethers.utils.parseEther('1'),
-        await signer.getAddress()
-      );
-
-      await frontrunner.sendTransaction(frTx);
-
-      let reason;
-      try {
-        await signer.sendTransaction(userTx);
-        // eslint-disable-next-line @typescript-eslint/no-explicit-any
-      } catch (err: any) {
-        // Slippage should trigger 507 error:
-        // https://github.com/balancer-labs/balancer-v2-monorepo/blob/master/pkg/solidity-utils/contracts/helpers/BalancerErrors.sol#L218
-        reason = err.reason;
-      }
-
-      expect(reason).to.contain('BAL#507');
-
-      await provider.send('evm_mine', []);
-=======
     context('in mempool', () => {
-        const getTx = async (amount: BigNumber, userAddress: string) => {
-            const swapInfo: SwapInfo = await swaps.findRouteGivenIn({
-                tokenIn,
-                tokenOut,
-                amount,
-                gasPrice,
-                maxPools,
-            });
-
-            const { to, data, value } = swaps.buildSwap({
-                userAddress,
-                swapInfo,
-                kind: 0,
-                deadline,
-                maxSlippage,
-            });
-
-            return { to, data, value };
-        };
-
-        before(async () => {
-            await provider.send('evm_setAutomine', [false]);
+      const getTx = async (amount: BigNumber, userAddress: string) => {
+        const swapInfo: SwapInfo = await swaps.findRouteGivenIn({
+          tokenIn,
+          tokenOut,
+          amount,
+          gasPrice,
+          maxPools,
         });
 
-        after(async () => {
-            await provider.send('evm_setAutomine', [true]);
+        const { to, data, value } = swaps.buildSwap({
+          userAddress,
+          swapInfo,
+          kind: 0,
+          deadline,
+          maxSlippage,
         });
 
-        it('fails on slippage', async () => {
-            const frontrunner = provider.getSigner(1);
-            const frTx = await getTx(
-                ethers.utils.parseEther('100'),
-                await frontrunner.getAddress()
-            );
-            const userTx = await getTx(
-                ethers.utils.parseEther('1'),
-                await signer.getAddress()
-            );
-
-            await frontrunner.sendTransaction(frTx);
-
-            let reason;
-            try {
-                await signer.sendTransaction(userTx);
-                // eslint-disable-next-line @typescript-eslint/no-explicit-any
-            } catch (err: any) {
-                // Slippage should trigger 507 error:
-                // https://github.com/balancer-labs/balancer-v2-monorepo/blob/master/pkg/solidity-utils/contracts/helpers/BalancerErrors.sol#L218
-                reason = err.reason;
-            }
-
-            expect(reason).to.contain('BAL#507');
-
-            await provider.send('evm_mine', []);
-        });
->>>>>>> 0d717c18
+        return { to, data, value };
+      };
+
+      before(async () => {
+        await provider.send('evm_setAutomine', [false]);
+      });
+
+      after(async () => {
+        await provider.send('evm_setAutomine', [true]);
+      });
+
+      it('fails on slippage', async () => {
+        const frontrunner = provider.getSigner(1);
+        const frTx = await getTx(
+          ethers.utils.parseEther('100'),
+          await frontrunner.getAddress()
+        );
+        const userTx = await getTx(
+          ethers.utils.parseEther('1'),
+          await signer.getAddress()
+        );
+
+        await frontrunner.sendTransaction(frTx);
+
+        let reason;
+        try {
+          await signer.sendTransaction(userTx);
+          // eslint-disable-next-line @typescript-eslint/no-explicit-any
+        } catch (err: any) {
+          // Slippage should trigger 507 error:
+          // https://github.com/balancer-labs/balancer-v2-monorepo/blob/master/pkg/solidity-utils/contracts/helpers/BalancerErrors.sol#L218
+          reason = err.reason;
+        }
+
+        expect(reason).to.contain('BAL#507');
+
+        await provider.send('evm_mine', []);
+      });
     });
   });
 }).timeout(20000);