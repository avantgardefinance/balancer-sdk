import { SOR, SubgraphPoolBase, SwapInfo, SwapTypes } from '@balancer-labs/sor';
import { Vault__factory } from '@balancer-labs/typechain';
import {
  BatchSwap,
  QuerySimpleFlashSwapParameters,
  QuerySimpleFlashSwapResponse,
  QueryWithSorInput,
  QueryWithSorOutput,
  SimpleFlashSwapParameters,
  FindRouteParameters,
  BuildTransactionParameters,
  SwapAttributes,
  SwapType,
} from './types';
import {
  queryBatchSwap,
  queryBatchSwapWithSor,
  getSorSwapInfo,
} from './queryBatchSwap';
import { balancerVault } from '@/lib/constants/config';
import { getLimitsForSlippage } from './helpers';
import vaultAbi from '@/lib/abi/Vault.json';
import { BalancerSdkConfig } from '@/types';
import { SwapInput } from './types';
import { Sor } from '@/modules/sor/sor.module';
import {
  convertSimpleFlashSwapToBatchSwapParameters,
  querySimpleFlashSwap,
} from './flashSwap';
import { Interface } from '@ethersproject/abi';
import {
  SingleSwapBuilder,
  BatchSwapBuilder,
} from '@/modules/swaps/swap_builder';

export class Swaps {
  readonly sor: SOR;
  chainId: number;

  // TODO: sorOrConfig - let's make it more predictable and always pass configuration explicitly
  constructor(sorOrConfig: SOR | BalancerSdkConfig) {
    if (sorOrConfig instanceof SOR) {
      this.sor = sorOrConfig;
      // eslint-disable-next-line @typescript-eslint/no-explicit-any
      this.chainId = (<any>this.sor.provider)['_network']['chainId'];
    } else {
      this.sor = new Sor(sorOrConfig);
      this.chainId = sorOrConfig.network as number;
    }
  }

  static getLimitsForSlippage(
    tokensIn: string[],
    tokensOut: string[],
    swapType: SwapType,
    deltas: string[],
    assets: string[],
    slippage: string
  ): string[] {
    // TO DO - Check best way to do this?
    const limits = getLimitsForSlippage(
      tokensIn,
      tokensOut,
      swapType,
      deltas,
      assets,
      slippage
    );

    return limits.map((l) => l.toString());
  }

  /**
   * Uses SOR to find optimal route for a trading pair and amount
   *
   * @param FindRouteParameters
   * @param FindRouteParameters.tokenIn Address
   * @param FindRouteParameters.tokenOut Address
   * @param FindRouteParameters.amount BigNumber with a trade amount
   * @param FindRouteParameters.gasPrice BigNumber current gas price
   * @param FindRouteParameters.maxPools number of pool included in path
   * @returns Best trade route information
   */
  async findRouteGivenIn({
    tokenIn,
    tokenOut,
    amount,
    gasPrice,
    maxPools = 4,
  }: FindRouteParameters): Promise<SwapInfo> {
    return this.sor.getSwaps(tokenIn, tokenOut, SwapTypes.SwapExactIn, amount, {
      gasPrice,
      maxPools,
    });
  }

  /**
   * Uses SOR to find optimal route for a trading pair and amount
   *
   * @param FindRouteParameters
   * @param FindRouteParameters.tokenIn Address
   * @param FindRouteParameters.tokenOut Address
   * @param FindRouteParameters.amount BigNumber with a trade amount
   * @param FindRouteParameters.gasPrice BigNumber current gas price
   * @param FindRouteParameters.maxPools number of pool included in path
   * @returns Best trade route information
   */
  async findRouteGivenOut({
    tokenIn,
    tokenOut,
    amount,
    gasPrice,
    maxPools,
  }: FindRouteParameters): Promise<SwapInfo> {
    return this.sor.getSwaps(tokenIn, tokenOut, SwapTypes.SwapExactIn, amount, {
      gasPrice,
      maxPools,
    });
  }

  /**
   * Uses SOR to find optimal route for a trading pair and amount
   *
   * @param BuildTransactionParameters
   * @param BuildTransactionParameters.userAddress Address
   * @param BuildTransactionParameters.swapInfo result of route finding
   * @param BuildTransactionParameters.kind 0 - givenIn, 1 - givenOut
   * @param BuildTransactionParameters.deadline BigNumber block timestamp
   * @param BuildTransactionParameters.maxSlippage [bps], eg: 1 === 0.01%, 100 === 1%
   * @returns transaction request ready to send with signer.sendTransaction
   */
  buildSwap({
    userAddress,
    swapInfo,
    kind,
    deadline,
    maxSlippage,
  }: BuildTransactionParameters): SwapAttributes {
    if (!this.chainId) throw 'Missing network configuration';

    // one vs batch (gas cost optimisation when using single swap)
    const builder =
      swapInfo.swaps.length > 1
        ? new BatchSwapBuilder(swapInfo, kind, this.chainId)
        : new SingleSwapBuilder(swapInfo, kind, this.chainId);
    builder.setFunds(userAddress);
    builder.setDeadline(deadline);
    builder.setLimits(maxSlippage);

    const to = builder.to();
    const { functionName } = builder;
    const attributes = builder.attributes();
    const data = builder.data();
    const value = builder.value(maxSlippage);

    return { to, functionName, attributes, data, value };
  }

  /**
   * Encode batchSwap in an ABI byte string
   *
   * [See method for a batchSwap](https://dev.balancer.fi/references/contracts/apis/the-vault#batch-swaps).
   *
   * _NB: This method doesn't execute a batchSwap -- it returns an [ABI byte string](https://docs.soliditylang.org/en/latest/abi-spec.html)
   * containing the data of the function call on a contract, which can then be sent to the network to be executed.
   * (ex. [sendTransaction](https://web3js.readthedocs.io/en/v1.2.11/web3-eth.html#sendtransaction)).
   *
   * @param {BatchSwap}           batchSwap - BatchSwap information used for query.
   * @param {SwapType}            batchSwap.kind - either exactIn or exactOut
   * @param {BatchSwapSteps[]}    batchSwap.swaps - sequence of swaps
   * @param {string[]}            batchSwap.assets - array contains the addresses of all assets involved in the swaps
   * @param {FundManagement}      batchSwap.funds - object containing information about where funds should be taken/sent
   * @param {number[]}            batchSwap.limits - limits for each token involved in the swap, where either the maximum number of tokens to send (by passing a positive value) or the minimum amount of tokens to receive (by passing a negative value) is specified
   * @param {string}              batchSwap.deadline -  time (in Unix timestamp) after which it will no longer attempt to make a trade
   * @returns {string}            encodedBatchSwapData - Returns an ABI byte string containing the data of the function call on a contract
   */
  static encodeBatchSwap(batchSwap: BatchSwap): string {
    const vault = new Interface(vaultAbi);

    return vault.encodeFunctionData('batchSwap', [
      batchSwap.kind,
      batchSwap.swaps,
      batchSwap.assets,
      batchSwap.funds,
      batchSwap.limits,
      batchSwap.deadline,
    ]);
  }

  /**
   * Encode simple flash swap into a ABI byte string
   *
   * A "simple" flash swap is an arbitrage executed with only two tokens and two pools,
   * swapping in the first pool and then back in the second pool for a profit. For more
   * complex flash swaps, you will have to use the batch swap method.
   *
   * Learn more: A [Flash Swap](https://dev.balancer.fi/resources/swaps/flash-swaps).
   *
   * @param {SimpleFlashSwapParameters}   params - BatchSwap information used for query.
   * @param {string}                      params.flashLoanAmount - initial input amount for the flash loan (first asset)
   * @param {string[]}                    params.poolIds - array of Balancer pool ids
   * @param {string[]}                    params.assets - array of token addresses
   * @param {string}                      params.walletAddress - array of token addresses
   * @returns {string}                    encodedBatchSwapData - Returns an ABI byte string containing the data of the function call on a contract
   */
  static encodeSimpleFlashSwap(params: SimpleFlashSwapParameters): string {
    return this.encodeBatchSwap(
      convertSimpleFlashSwapToBatchSwapParameters(params)
    );
  }

  /**
   * fetchPools saves updated pools data to SOR internal onChainBalanceCache.
   * @param {SubgraphPoolBase[]} [poolsData=[]] If poolsData passed uses this as pools source otherwise fetches from config.subgraphUrl.
   * @param {boolean} [isOnChain=true] If isOnChain is true will retrieve all required onChain data via multicall otherwise uses subgraph values.
   * @returns {boolean} Boolean indicating whether pools data was fetched correctly (true) or not (false).
   */
  async fetchPools(): Promise<boolean> {
    return this.sor.fetchPools();
  }

  public getPools(): SubgraphPoolBase[] {
    return this.sor.getPools();
  }

<<<<<<< HEAD
    /**
     * queryBatchSwap simulates a call to `batchSwap`, returning an array of Vault asset deltas.
     * @param batchSwap - BatchSwap information used for query.
     * @param {SwapType} batchSwap.kind - either exactIn or exactOut.
     * @param {BatchSwapStep[]} batchSwap.swaps - sequence of swaps.
     * @param {string[]} batchSwap.assets - array contains the addresses of all assets involved in the swaps.
     * @returns {Promise<string[]>} Returns an array with the net Vault asset balance deltas. Positive amounts represent tokens (or ETH) sent to the
     * Vault, and negative amounts represent tokens (or ETH) sent by the Vault. Each delta corresponds to the asset at
     * the same index in the `assets` array.
     */
    async queryBatchSwap(
        batchSwap: Pick<BatchSwap, 'kind' | 'swaps' | 'assets'>
    ): Promise<string[]> {
        const vaultContract = Vault__factory.connect(
            balancerVault,
            this.sor.provider
        );
=======
  /**
   * queryBatchSwap simulates a call to `batchSwap`, returning an array of Vault asset deltas.
   * @param batchSwap - BatchSwap information used for query.
   * @param {SwapType} batchSwap.kind - either exactIn or exactOut.
   * @param {BatchSwapStep[]} batchSwap.swaps - sequence of swaps.
   * @param {string[]} batchSwap.assets - array contains the addresses of all assets involved in the swaps.
   * @returns {Promise<string[]>} Returns an array with the net Vault asset balance deltas. Positive amounts represent tokens (or ETH) sent to the
   * Vault, and negative amounts represent tokens (or ETH) sent by the Vault. Each delta corresponds to the asset at
   * the same index in the `assets` array.
   */
  async queryBatchSwap(
    batchSwap: Pick<BatchSwap, 'kind' | 'swaps' | 'assets'>
  ): Promise<string[]> {
    // TO DO - Pull in a ContractsService and use this to pass Vault to queryBatchSwap.
    const vaultContract = new Contract(
      balancerVault,
      vaultAbi,
      this.sor.provider
    );
>>>>>>> d8449180

    return await queryBatchSwap(
      vaultContract,
      batchSwap.kind,
      batchSwap.swaps,
      batchSwap.assets
    );
  }

<<<<<<< HEAD
    /**
     * Uses SOR to create and query a batchSwap.
     * @param {QueryWithSorInput} queryWithSor - Swap information used for querying using SOR.
     * @param {string[]} queryWithSor.tokensIn - Array of addresses of assets in.
     * @param {string[]} queryWithSor.tokensOut - Array of addresses of assets out.
     * @param {SwapType} queryWithSor.swapType - Type of Swap, ExactIn/Out.
     * @param {string[]} queryWithSor.amounts - Array of amounts used in swap.
     * @param {FetchPoolsInput} queryWithSor.fetchPools - Set whether SOR will fetch updated pool info.
     * @returns {Promise<QueryWithSorOutput>} Returns amount of tokens swaps along with swap and asset info that can be submitted to a batchSwap call.
     */
    async queryBatchSwapWithSor(
        queryWithSor: QueryWithSorInput
    ): Promise<QueryWithSorOutput> {
        const vaultContract = Vault__factory.connect(
            balancerVault,
            this.sor.provider
        );
=======
  /**
   * Uses SOR to create and query a batchSwap.
   * @param {QueryWithSorInput} queryWithSor - Swap information used for querying using SOR.
   * @param {string[]} queryWithSor.tokensIn - Array of addresses of assets in.
   * @param {string[]} queryWithSor.tokensOut - Array of addresses of assets out.
   * @param {SwapType} queryWithSor.swapType - Type of Swap, ExactIn/Out.
   * @param {string[]} queryWithSor.amounts - Array of amounts used in swap.
   * @param {FetchPoolsInput} queryWithSor.fetchPools - Set whether SOR will fetch updated pool info.
   * @returns {Promise<QueryWithSorOutput>} Returns amount of tokens swaps along with swap and asset info that can be submitted to a batchSwap call.
   */
  async queryBatchSwapWithSor(
    queryWithSor: QueryWithSorInput
  ): Promise<QueryWithSorOutput> {
    // TO DO - Pull in a ContractsService and use this to pass Vault to queryBatchSwap.
    const vaultContract = new Contract(
      balancerVault,
      vaultAbi,
      this.sor.provider
    );
>>>>>>> d8449180

    return await queryBatchSwapWithSor(this.sor, vaultContract, queryWithSor);
  }

<<<<<<< HEAD
    /**
     * Simple interface to test if a simple flash swap is valid and see potential profits.
     *
     * A "simple" flash swap is an arbitrage executed with only two tokens and two pools,
     * swapping in the first pool and then back in the second pool for a profit. For more
     * complex flash swaps, you will have to use the batch swap method.
     *
     * Learn more: A [Flash Swap](https://dev.balancer.fi/resources/swaps/flash-swaps).
     *
     * _NB: This method doesn't execute a flashSwap
     *
     * @param {SimpleFlashSwapParameters}   params - BatchSwap information used for query.
     * @param {string}                      params.flashLoanAmount - initial input amount for the flash loan (first asset)
     * @param {string[]}                    params.poolIds - array of Balancer pool ids
     * @param {string[]}                    params.assets - array of token addresses
     * @returns {Promise<{profits: Record<string, string>, isProfitable: boolean}>}       Returns an ethersjs transaction response
     */
    async querySimpleFlashSwap(
        params: Omit<QuerySimpleFlashSwapParameters, 'vaultContract'>
    ): Promise<QuerySimpleFlashSwapResponse> {
        const vaultContract = Vault__factory.connect(
            balancerVault,
            this.sor.provider
        );
=======
  /**
   * Simple interface to test if a simple flash swap is valid and see potential profits.
   *
   * A "simple" flash swap is an arbitrage executed with only two tokens and two pools,
   * swapping in the first pool and then back in the second pool for a profit. For more
   * complex flash swaps, you will have to use the batch swap method.
   *
   * Learn more: A [Flash Swap](https://dev.balancer.fi/resources/swaps/flash-swaps).
   *
   * _NB: This method doesn't execute a flashSwap
   *
   * @param {SimpleFlashSwapParameters}   params - BatchSwap information used for query.
   * @param {string}                      params.flashLoanAmount - initial input amount for the flash loan (first asset)
   * @param {string[]}                    params.poolIds - array of Balancer pool ids
   * @param {string[]}                    params.assets - array of token addresses
   * @returns {Promise<{profits: Record<string, string>, isProfitable: boolean}>}       Returns an ethersjs transaction response
   */
  async querySimpleFlashSwap(
    params: Omit<QuerySimpleFlashSwapParameters, 'vaultContract'>
  ): Promise<QuerySimpleFlashSwapResponse> {
    // TO DO - Pull in a ContractsService and use this to pass Vault to queryBatchSwap.
    const vaultContract = new Contract(
      balancerVault,
      vaultAbi,
      this.sor.provider
    );
>>>>>>> d8449180

    return await querySimpleFlashSwap({
      ...params,
      vaultContract,
    });
  }

  /**
   * Use SOR to get swapInfo for tokenIn<>tokenOut.
   * @param {SwapInput} swapInput - Swap information used for querying using SOR.
   * @param {string} swapInput.tokenIn - Addresse of asset in.
   * @param {string} swapInput.tokenOut - Addresse of asset out.
   * @param {SwapType} swapInput.swapType - Type of Swap, ExactIn/Out.
   * @param {string} swapInput.amount - Amount used in swap.
   * @returns {Promise<SwapInfo>} SOR swap info.
   */
  async getSorSwap(swapInput: SwapInput): Promise<SwapInfo> {
    return await getSorSwapInfo(
      swapInput.tokenIn,
      swapInput.tokenOut,
      swapInput.swapType,
      swapInput.amount,
      this.sor
    );
  }
}<|MERGE_RESOLUTION|>--- conflicted
+++ resolved
@@ -223,25 +223,6 @@
     return this.sor.getPools();
   }
 
-<<<<<<< HEAD
-    /**
-     * queryBatchSwap simulates a call to `batchSwap`, returning an array of Vault asset deltas.
-     * @param batchSwap - BatchSwap information used for query.
-     * @param {SwapType} batchSwap.kind - either exactIn or exactOut.
-     * @param {BatchSwapStep[]} batchSwap.swaps - sequence of swaps.
-     * @param {string[]} batchSwap.assets - array contains the addresses of all assets involved in the swaps.
-     * @returns {Promise<string[]>} Returns an array with the net Vault asset balance deltas. Positive amounts represent tokens (or ETH) sent to the
-     * Vault, and negative amounts represent tokens (or ETH) sent by the Vault. Each delta corresponds to the asset at
-     * the same index in the `assets` array.
-     */
-    async queryBatchSwap(
-        batchSwap: Pick<BatchSwap, 'kind' | 'swaps' | 'assets'>
-    ): Promise<string[]> {
-        const vaultContract = Vault__factory.connect(
-            balancerVault,
-            this.sor.provider
-        );
-=======
   /**
    * queryBatchSwap simulates a call to `batchSwap`, returning an array of Vault asset deltas.
    * @param batchSwap - BatchSwap information used for query.
@@ -255,13 +236,10 @@
   async queryBatchSwap(
     batchSwap: Pick<BatchSwap, 'kind' | 'swaps' | 'assets'>
   ): Promise<string[]> {
-    // TO DO - Pull in a ContractsService and use this to pass Vault to queryBatchSwap.
-    const vaultContract = new Contract(
+    const vaultContract = Vault__factory.connect(
       balancerVault,
-      vaultAbi,
       this.sor.provider
     );
->>>>>>> d8449180
 
     return await queryBatchSwap(
       vaultContract,
@@ -271,25 +249,6 @@
     );
   }
 
-<<<<<<< HEAD
-    /**
-     * Uses SOR to create and query a batchSwap.
-     * @param {QueryWithSorInput} queryWithSor - Swap information used for querying using SOR.
-     * @param {string[]} queryWithSor.tokensIn - Array of addresses of assets in.
-     * @param {string[]} queryWithSor.tokensOut - Array of addresses of assets out.
-     * @param {SwapType} queryWithSor.swapType - Type of Swap, ExactIn/Out.
-     * @param {string[]} queryWithSor.amounts - Array of amounts used in swap.
-     * @param {FetchPoolsInput} queryWithSor.fetchPools - Set whether SOR will fetch updated pool info.
-     * @returns {Promise<QueryWithSorOutput>} Returns amount of tokens swaps along with swap and asset info that can be submitted to a batchSwap call.
-     */
-    async queryBatchSwapWithSor(
-        queryWithSor: QueryWithSorInput
-    ): Promise<QueryWithSorOutput> {
-        const vaultContract = Vault__factory.connect(
-            balancerVault,
-            this.sor.provider
-        );
-=======
   /**
    * Uses SOR to create and query a batchSwap.
    * @param {QueryWithSorInput} queryWithSor - Swap information used for querying using SOR.
@@ -303,43 +262,14 @@
   async queryBatchSwapWithSor(
     queryWithSor: QueryWithSorInput
   ): Promise<QueryWithSorOutput> {
-    // TO DO - Pull in a ContractsService and use this to pass Vault to queryBatchSwap.
-    const vaultContract = new Contract(
+    const vaultContract = Vault__factory.connect(
       balancerVault,
-      vaultAbi,
       this.sor.provider
     );
->>>>>>> d8449180
 
     return await queryBatchSwapWithSor(this.sor, vaultContract, queryWithSor);
   }
 
-<<<<<<< HEAD
-    /**
-     * Simple interface to test if a simple flash swap is valid and see potential profits.
-     *
-     * A "simple" flash swap is an arbitrage executed with only two tokens and two pools,
-     * swapping in the first pool and then back in the second pool for a profit. For more
-     * complex flash swaps, you will have to use the batch swap method.
-     *
-     * Learn more: A [Flash Swap](https://dev.balancer.fi/resources/swaps/flash-swaps).
-     *
-     * _NB: This method doesn't execute a flashSwap
-     *
-     * @param {SimpleFlashSwapParameters}   params - BatchSwap information used for query.
-     * @param {string}                      params.flashLoanAmount - initial input amount for the flash loan (first asset)
-     * @param {string[]}                    params.poolIds - array of Balancer pool ids
-     * @param {string[]}                    params.assets - array of token addresses
-     * @returns {Promise<{profits: Record<string, string>, isProfitable: boolean}>}       Returns an ethersjs transaction response
-     */
-    async querySimpleFlashSwap(
-        params: Omit<QuerySimpleFlashSwapParameters, 'vaultContract'>
-    ): Promise<QuerySimpleFlashSwapResponse> {
-        const vaultContract = Vault__factory.connect(
-            balancerVault,
-            this.sor.provider
-        );
-=======
   /**
    * Simple interface to test if a simple flash swap is valid and see potential profits.
    *
@@ -360,13 +290,10 @@
   async querySimpleFlashSwap(
     params: Omit<QuerySimpleFlashSwapParameters, 'vaultContract'>
   ): Promise<QuerySimpleFlashSwapResponse> {
-    // TO DO - Pull in a ContractsService and use this to pass Vault to queryBatchSwap.
-    const vaultContract = new Contract(
+    const vaultContract = Vault__factory.connect(
       balancerVault,
-      vaultAbi,
       this.sor.provider
     );
->>>>>>> d8449180
 
     return await querySimpleFlashSwap({
       ...params,
