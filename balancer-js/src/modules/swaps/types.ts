import { SwapInfo } from '@balancer-labs/sor';
import { Vault } from '@balancer-labs/typechain';
import { BigNumber, BigNumberish } from '@ethersproject/bignumber';

export enum SwapType {
  SwapExactIn,
  SwapExactOut,
}

export type FundManagement = {
  sender: string;
  recipient: string;
  fromInternalBalance: boolean;
  toInternalBalance: boolean;
};

export type SingleSwap = {
  poolId: string;
  kind: SwapType;
  assetIn: string;
  assetOut: string;
  amount: BigNumberish;
  userData: string;
};

export type Swap = {
  request: SingleSwap;
  funds: FundManagement;
  limit: BigNumberish;
  deadline: BigNumberish;
  value?: BigNumberish;
  outputReference?: BigNumberish;
};

export type BatchSwapStep = {
  poolId: string;
  assetInIndex: number;
  assetOutIndex: number;
  amount: string;
  userData: string;
};

export type BatchSwap = {
  kind: SwapType;
  swaps: BatchSwapStep[];
  assets: string[];
  funds: FundManagement;
  limits: BigNumberish[];
  deadline: BigNumberish;
  value?: BigNumberish;
  outputReferences?: { index: BigNumberish; key: BigNumberish }[];
};

export interface FetchPoolsInput {
  fetchPools: boolean;
  fetchOnChain: boolean;
}

export interface QueryWithSorInput {
  tokensIn: string[];
  tokensOut: string[];
  swapType: SwapType;
  amounts: string[];
  fetchPools: FetchPoolsInput;
}

export interface SwapInput {
  tokenIn: string;
  tokenOut: string;
  swapType: SwapType;
  amount: string;
}

export interface QueryWithSorOutput {
  returnAmounts: string[];
  swaps: BatchSwapStep[];
  assets: string[];
  deltas: string[];
}

export interface QuerySimpleFlashSwapParameters {
<<<<<<< HEAD
    poolIds: string[];
    assets: BatchSwap['assets'];
    flashLoanAmount: string;
    vaultContract: Vault;
=======
  poolIds: string[];
  assets: BatchSwap['assets'];
  flashLoanAmount: string;
  vaultContract: Contract;
>>>>>>> d8449180
}

export interface SimpleFlashSwapParameters {
  poolIds: string[];
  assets: BatchSwap['assets'];
  flashLoanAmount: string;
  walletAddress: string;
}

export interface QuerySimpleFlashSwapResponse {
  profits: Record<string, string>;
  isProfitable: boolean;
}

export interface FindRouteParameters {
  tokenIn: string;
  tokenOut: string;
  amount: BigNumber;
  gasPrice: BigNumber;
  maxPools: number;
}

export interface BuildTransactionParameters {
  userAddress: string;
  swapInfo: SwapInfo;
  kind: SwapType;
  deadline: BigNumber;
  maxSlippage: number;
}

export interface SwapTransactionRequest {
  to: string;
  data: string;
  value?: BigNumber;
}

export interface SwapAttributes {
  to: string;
  functionName: string;
  attributes: Swap | BatchSwap;
  data: string;
  value?: BigNumber;
}<|MERGE_RESOLUTION|>--- conflicted
+++ resolved
@@ -79,17 +79,10 @@
 }
 
 export interface QuerySimpleFlashSwapParameters {
-<<<<<<< HEAD
-    poolIds: string[];
-    assets: BatchSwap['assets'];
-    flashLoanAmount: string;
-    vaultContract: Vault;
-=======
   poolIds: string[];
   assets: BatchSwap['assets'];
   flashLoanAmount: string;
-  vaultContract: Contract;
->>>>>>> d8449180
+  vaultContract: Vault;
 }
 
 export interface SimpleFlashSwapParameters {
