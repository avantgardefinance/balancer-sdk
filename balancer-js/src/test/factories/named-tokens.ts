--- conflicted
+++ resolved
@@ -16,7 +16,6 @@
     address: '0x3472a5a71965499acd81997a54bba8d852c6e53d',
     decimals: 18,
   },
-<<<<<<< HEAD
   DAI: {
     address: '0x6b175474e89094c44da98b954eedeac495271d0f',
     decimals: 18,
@@ -51,7 +50,8 @@
   },
   bUSDT: {
     address: '0x2bbf681cc4eb09218bee85ea2a5d3d13fa40fc0c',
-=======
+    decimals: 18,
+  },
   BAL: {
     address: '0xba100000625a3754423978a60c9317c58a424e3D'.toLowerCase(),
     decimals: 18,
@@ -66,7 +66,6 @@
   },
   graviAura: {
     address: '0xBA485b556399123261a5F9c95d413B4f93107407',
->>>>>>> 3aa54cd6
     decimals: 18,
   },
 };