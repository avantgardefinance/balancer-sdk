--- conflicted
+++ resolved
@@ -6,11 +6,8 @@
   SwapV2,
 } from '@balancer-labs/sor';
 import { BigNumber } from '@ethersproject/bignumber';
-<<<<<<< HEAD
 import { formatAddress } from '../lib/utils';
-=======
 import { namedTokens } from './named-tokens';
->>>>>>> 844e4014
 
 const swapV2 = Factory.define<SwapV2>(() => ({
   poolId: '0xe2957c36816c1033e15dd3149ddf2508c3cfe79076ce4bde6cb3ecd34d4084b4',
@@ -36,57 +33,6 @@
   returnAmountConsideringFees: BigNumber.from('1000000000000000000'),
 }));
 
-<<<<<<< HEAD
-// eslint-disable-next-line @typescript-eslint/no-explicit-any
-const namedTokens: Record<string, any> = {
-  wETH: {
-    address: '0xc02aaa39b223fe8d0a0e5c4f27ead9083c756cc2',
-    decimals: 18,
-  },
-  wBTC: {
-    address: '0x2260fac5e5542a773aa44fbcfedf7c193bc2c599',
-    decimals: 8,
-  },
-  DAI: {
-    address: '0x6b175474e89094c44da98b954eedeac495271d0f',
-    decimals: 18,
-  },
-  aDAI: {
-    address: '0x02d60b84491589974263d922d9cc7a3152618ef6',
-    decimals: 18,
-  },
-  bDAI: {
-    address: '0x804cdb9116a10bb78768d3252355a1b18067bf8f',
-    decimals: 18,
-  },
-  USDC: {
-    address: '0xa0b86991c6218b36c1d19d4a2e9eb0ce3606eb48',
-    decimals: 6,
-  },
-  aUSDC: {
-    address: '0xd093fa4fb80d09bb30817fdcd442d4d02ed3e5de',
-    decimals: 18,
-  },
-  bUSDC: {
-    address: '0x9210f1204b5a24742eba12f710636d76240df3d0',
-    decimals: 18,
-  },
-  USDT: {
-    address: '0xdac17f958d2ee523a2206206994597c13d831ec7',
-    decimals: 6,
-  },
-  aUSDT: {
-    address: '0xf8fd466f12e236f4c96f7cce6c79eadb819abf58',
-    decimals: 18,
-  },
-  bUSDT: {
-    address: '0x2bbf681cc4eb09218bee85ea2a5d3d13fa40fc0c',
-    decimals: 18,
-  },
-};
-
-=======
->>>>>>> 844e4014
 const subgraphToken = Factory.define<SubgraphToken>(({ transientParams }) => {
   const { symbol, balance = '1', weight = '1', address } = transientParams;
   let namedToken = namedTokens[symbol];
