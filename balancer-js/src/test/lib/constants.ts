--- conflicted
+++ resolved
@@ -310,7 +310,6 @@
       decimals: 18,
       symbol: 'bbausd',
     },
-<<<<<<< HEAD
     waDAI: {
       address: '',
       decimals: 18,
@@ -328,13 +327,12 @@
       decimals: 6,
       symbol: 'waUSDT',
       slot: 52,
-=======
+    },
     bbamUSD: {
       address: '0x48e6B98ef6329f8f0A30eBB8c7C960330d648085',
       decimals: 18,
       symbol: 'bb-am-usd',
       slot: 0,
->>>>>>> 1cb167ea
     },
   },
   [Network.ARBITRUM]: {
