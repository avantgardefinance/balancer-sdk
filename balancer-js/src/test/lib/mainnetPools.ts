--- conflicted
+++ resolved
@@ -42,8 +42,6 @@
   ],
 });
 
-<<<<<<< HEAD
-=======
 export const B_stETH_STABLE = factories.subgraphPoolBase.build({
   id: '0x32296969ef14eb0c6d29669c550d4a0449130230000200000000000000000080',
   address: '0x32296969Ef14EB0c6d29669C550D4a0449130230'.toLowerCase(),
@@ -82,7 +80,6 @@
   ],
 });
 
->>>>>>> 0e1243f1
 export const getForkedPools = async (
   provider: JsonRpcProvider,
   pools: SubgraphPoolBase[] = [B_50WBTC_50WETH]
