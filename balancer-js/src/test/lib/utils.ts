--- conflicted
+++ resolved
@@ -6,18 +6,13 @@
 import { keccak256 } from '@ethersproject/solidity';
 import { parseEther } from '@ethersproject/units';
 import { ERC20 } from '@/modules/contracts/ERC20';
-<<<<<<< HEAD
-import { PoolsProvider } from '@/modules/pools/provider';
-import { PoolModel, BalancerError, BalancerErrorCode } from '@/.';
 import { setBalance } from '@nomicfoundation/hardhat-network-helpers';
 
 import { Interface } from '@ethersproject/abi';
 const liquidityGaugeAbi = ['function deposit(uint value) payable'];
 const liquidityGauge = new Interface(liquidityGaugeAbi);
-=======
 import { Pools as PoolsProvider } from '@/modules/pools';
 import { PoolWithMethods, BalancerError, BalancerErrorCode } from '@/.';
->>>>>>> 83d058c8
 
 /**
  * Setup local fork with approved token balance for a given account
