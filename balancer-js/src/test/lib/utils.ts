--- conflicted
+++ resolved
@@ -4,7 +4,6 @@
 import { balancerVault } from '@/lib/constants/config';
 import { hexlify, zeroPad } from '@ethersproject/bytes';
 import { keccak256 } from '@ethersproject/solidity';
-<<<<<<< HEAD
 import { parseEther } from '@ethersproject/units';
 import { ERC20 } from '@/modules/contracts/ERC20';
 import { PoolsProvider } from '@/modules/pools/provider';
@@ -14,11 +13,6 @@
 import { Interface } from '@ethersproject/abi';
 const liquidityGaugeAbi = ['function deposit(uint value) payable'];
 const liquidityGauge = new Interface(liquidityGaugeAbi);
-=======
-import { ERC20 } from '@/modules/contracts/ERC20';
-import { PoolsProvider } from '@/modules/pools/provider';
-import { PoolModel, BalancerError, BalancerErrorCode } from '@/.';
->>>>>>> 50c95d16
 
 /**
  * Setup local fork with approved token balance for a given account
@@ -141,7 +135,6 @@
   provider: JsonRpcProvider,
   holder: string
 ): Promise<BigNumber> => ERC20(token, provider).balanceOf(holder);
-<<<<<<< HEAD
 
 export const getBalances = async (
   tokens: string[],
@@ -203,21 +196,4 @@
       data: liquidityGauge.encodeFunctionData('deposit', [balance]),
     })
   ).wait();
-=======
-
-export const getBalances = async (
-  tokens: string[],
-  signer: JsonRpcSigner,
-  signerAddress: string
-): Promise<Promise<BigNumber[]>> => {
-  const balances: Promise<BigNumber>[] = [];
-  for (let i = 0; i < tokens.length; i++) {
-    if (tokens[i] === AddressZero) {
-      balances[i] = signer.getBalance();
-    } else {
-      balances[i] = getErc20Balance(tokens[i], signer.provider, signerAddress);
-    }
-  }
-  return Promise.all(balances);
->>>>>>> 50c95d16
 };