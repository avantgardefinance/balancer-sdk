--- conflicted
+++ resolved
@@ -26,11 +26,7 @@
 import { ERC20 } from '@/modules/contracts/implementations/ERC20';
 import { setBalance } from '@nomicfoundation/hardhat-network-helpers';
 
-<<<<<<< HEAD
-import { defaultAbiCoder, Interface, LogDescription } from '@ethersproject/abi';
-=======
 import { Interface } from '@ethersproject/abi';
->>>>>>> 3a398cb9
 
 const liquidityGaugeAbi = ['function deposit(uint value) payable'];
 const liquidityGauge = new Interface(liquidityGaugeAbi);
@@ -336,81 +332,4 @@
     balanceDeltas,
     gasUsed,
   };
-<<<<<<< HEAD
-}
-
-export const findEventInReceiptLogs = ({
-  receipt,
-  to,
-  contractInterface,
-  logName,
-}: {
-  receipt: TransactionReceipt;
-  to: Address;
-  contractInterface: Interface;
-  logName: string;
-}): LogDescription => {
-  const event = receipt.logs
-    .filter((log: Log) => {
-      return isSameAddress(log.address, to);
-    })
-    .map((log) => {
-      try {
-        return contractInterface.parseLog(log);
-      } catch (error) {
-        console.error(error);
-        return null;
-      }
-    })
-    .find((parsedLog) => parsedLog?.name === logName);
-  if (!event) {
-    throw new Error('Event not found in logs');
-  }
-  return event;
-};
-
-export async function findTokenBalanceSlot(
-  signer: JsonRpcSigner,
-  tokenAddress: string
-): Promise<number> {
-  const encode = (types: string[], values: unknown[]): string =>
-    defaultAbiCoder.encode(types, values);
-  const account = await signer.getAddress();
-  const probeA = encode(['uint256'], [(Math.random() * 10000).toFixed()]);
-  const probeB = encode(['uint256'], [(Math.random() * 10000).toFixed()]);
-  for (let i = 0; i < 200; i++) {
-    let probedSlot = keccak256(['uint256', 'uint256'], [account, i]);
-    // remove padding for JSON RPC
-    while (probedSlot.startsWith('0x0'))
-      probedSlot = '0x' + probedSlot.slice(3);
-    const prev = await signer.provider.send('eth_getStorageAt', [
-      tokenAddress,
-      probedSlot,
-      'latest',
-    ]);
-    // make sure the probe will change the slot value
-    const probe = prev === probeA ? probeB : probeA;
-
-    await signer.provider.send('hardhat_setStorageAt', [
-      tokenAddress,
-      probedSlot,
-      probe,
-    ]);
-
-    const balance = await getErc20Balance(
-      tokenAddress,
-      signer.provider,
-      account
-    );
-    // reset to previous value
-    await signer.provider.send('hardhat_setStorageAt', [
-      tokenAddress,
-      probedSlot,
-      prev,
-    ]);
-    if (balance.eq(BigNumber.from(probe))) return i;
-  }
-  throw 'Balances slot not found!';
-=======
->>>>>>> 3a398cb9
 }