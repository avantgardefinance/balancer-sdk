--- conflicted
+++ resolved
@@ -1,21 +1,13 @@
 import { BigNumber } from '@ethersproject/bignumber';
-<<<<<<< HEAD
-=======
-import { AddressZero, MaxUint256 } from '@ethersproject/constants';
-import { balancerVault } from '@/lib/constants/config';
->>>>>>> 3af21d24
 import { hexlify, zeroPad } from '@ethersproject/bytes';
 import { AddressZero, MaxUint256 } from '@ethersproject/constants';
 import { JsonRpcProvider, JsonRpcSigner } from '@ethersproject/providers';
 import { keccak256 } from '@ethersproject/solidity';
-<<<<<<< HEAD
 import { formatBytes32String } from '@ethersproject/strings';
 
 import { PoolWithMethods, BalancerError, BalancerErrorCode } from '@/.';
 import { balancerVault } from '@/lib/constants/config';
-=======
 import { parseEther } from '@ethersproject/units';
->>>>>>> 3af21d24
 import { ERC20 } from '@/modules/contracts/ERC20';
 import { setBalance } from '@nomicfoundation/hardhat-network-helpers';
 
@@ -162,7 +154,6 @@
   return Promise.all(balances);
 };
 
-<<<<<<< HEAD
 export const formatAddress = (text: string): string => {
   if (text.match(/^(0x)?[0-9a-fA-F]{40}$/)) return text; // Return text if it's already a valid address
   return formatBytes32String(text).slice(0, 42);
@@ -171,7 +162,8 @@
 export const formatId = (text: string): string => {
   if (text.match(/^(0x)?[0-9a-fA-F]{64}$/)) return text; // Return text if it's already a valid id
   return formatBytes32String(text);
-=======
+};
+
 export const move = async (
   token: string,
   from: string,
@@ -216,5 +208,4 @@
       data: liquidityGauge.encodeFunctionData('deposit', [balance]),
     })
   ).wait();
->>>>>>> 3af21d24
 };