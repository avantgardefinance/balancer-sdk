--- conflicted
+++ resolved
@@ -54,11 +54,8 @@
   lidoRelayer?: string;
   gaugeController?: string;
   feeDistributor?: string;
-<<<<<<< HEAD
   relayerV4?: string;
-=======
   veBal?: string;
->>>>>>> 1a93bcba
   protocolFeePercentagesProvider?: string;
 }
 
