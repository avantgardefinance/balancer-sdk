import { BigNumberish } from '@ethersproject/bignumber';
import { Network } from './lib/constants/network';
import { Contract } from '@ethersproject/contracts';
import { PoolDataService, TokenPriceService } from '@balancer-labs/sor';
import {
  ExitPoolAttributes,
  JoinPoolAttributes,
} from './modules/pools/pool-types/concerns/types';

export type Address = string;

export interface BalancerSdkConfig {
  //use a known network or provide an entirely custom config
  network: Network | BalancerNetworkConfig;
  rpcUrl: string;
  //overwrite the subgraph url if you don't want to use the balancer labs maintained version
  customSubgraphUrl?: string;
  //optionally overwrite parts of the standard SOR config
  sor?: Partial<BalancerSdkSorConfig>;
}

export interface BalancerSdkSorConfig {
  //use a built-in service or provide a custom implementation of a TokenPriceService
  //defaults to coingecko
  tokenPriceService: 'coingecko' | 'subgraph' | TokenPriceService;
  //use a built-in service or provide a custom implementation of a PoolDataService
  //defaults to subgraph
  poolDataService: 'subgraph' | PoolDataService;
  //if a custom PoolDataService is provided, on chain balance fetching needs to be handled externally
  //default to true.
  fetchOnChainBalances: boolean;
}

export interface ContractAddresses {
  vault: string;
  multicall: string;
  lidoRelayer?: string;
}

export interface BalancerNetworkConfig {
  chainId: Network;
  addresses: {
    contracts: ContractAddresses;
    tokens: {
      wrappedNativeAsset: string;
      lbpRaisingTokens?: string[];
      stETH?: string;
      wstETH?: string;
    };
  };
  urls: {
    subgraph: string;
  };
  pools: {
    wETHwstETH?: PoolReference;
  };
}

export type PoolReference = {
  id: string;
  address: string;
};

export enum PoolSpecialization {
  GeneralPool = 0,
  MinimalSwapInfoPool,
  TwoTokenPool,
}

// Joins

export type JoinPoolRequest = {
  assets: string[];
  maxAmountsIn: BigNumberish[];
  userData: string;
  fromInternalBalance: boolean;
};

// Exit

export type ExitPoolRequest = {
  assets: string[];
  minAmountsOut: string[];
  userData: string;
  toInternalBalance: boolean;
};

// Balance Operations

export enum UserBalanceOpKind {
  DepositInternal = 0,
  WithdrawInternal,
  TransferInternal,
  TransferExternal,
}

export type UserBalanceOp = {
  kind: UserBalanceOpKind;
  asset: string;
  amount: BigNumberish;
  sender: string;
  recipient: string;
};

export enum PoolBalanceOpKind {
  Withdraw = 0,
  Deposit = 1,
  Update = 2,
}

export type PoolBalanceOp = {
  kind: PoolBalanceOpKind;
  poolId: string;
  token: string;
  amount: BigNumberish;
};

export interface TransactionData {
  contract?: Contract;
  function: string;
  params: string[];
  outputs?: {
    amountsIn?: string[];
    amountsOut?: string[];
  };
}

export type Currency = 'eth' | 'usd';

export type Price = { [currency in Currency]?: string };
export type TokenPrices = { [address: string]: Price };

export interface Token {
  address: string;
  decimals?: number;
  symbol?: string;
  price?: Price;
}

export interface PoolToken extends Token {
  balance: string;
  priceRate?: string;
  weight?: string | null;
}

export interface OnchainTokenData {
  balance: string;
  weight: number;
  decimals: number;
  logoURI: string | undefined;
  name: string;
  symbol: string;
}

export interface OnchainPoolData {
  tokens: Record<Address, OnchainTokenData>;
  totalSupply: string;
  decimals: number;
  swapFee: string;
  amp?: string;
  swapEnabled: boolean;
  tokenRates?: string[];
}

export enum PoolType {
  Weighted = 'Weighted',
  Investment = 'Investment',
  Stable = 'Stable',
  MetaStable = 'MetaStable',
  StablePhantom = 'StablePhantom',
  LiquidityBootstrapping = 'LiquidityBootstrapping',
  AaveLinear = 'AaveLinear',
  ERC4626Linear = 'ERC4626Linear',
  Element = 'Element',
}

export interface Pool {
  id: string;
  address: string;
  poolType: PoolType;
  swapFee: string;
  owner?: string;
  factory?: string;
  tokens: PoolToken[];
  tokensList: string[];
  tokenAddresses?: string[];
  totalLiquidity?: string;
  totalShares: string;
  totalSwapFee?: string;
  totalSwapVolume?: string;
  onchain?: OnchainPoolData;
  createTime?: number;
  mainTokens?: string[];
  wrappedTokens?: string[];
  unwrappedTokens?: string[];
  isNew?: boolean;
  volumeSnapshot?: string;
  feesSnapshot?: string;
  boost?: string;
  symbol?: string;
  amp?: string;
}

export interface PoolModel extends Pool {
  liquidity: () => Promise<string>;
  buildJoin: (
    joiner: string,
    tokensIn: string[],
    amountsIn: string[],
    slippage: string
<<<<<<< HEAD
  ) => Promise<JoinPoolAttributes>;
  buildExitExactBPTIn: (
    exiter: string,
    bptIn: string,
    slippage: string,
    singleTokenMaxOut?: string
  ) => ExitPoolAttributes;
  buildExitExactTokensOut: (
    exiter: string,
    tokensOut: string[],
    amountsOut: string[],
    slippage: string
  ) => ExitPoolAttributes;
=======
  ) => JoinPoolAttributes;
>>>>>>> 2c774d3a
}<|MERGE_RESOLUTION|>--- conflicted
+++ resolved
@@ -208,8 +208,7 @@
     tokensIn: string[],
     amountsIn: string[],
     slippage: string
-<<<<<<< HEAD
-  ) => Promise<JoinPoolAttributes>;
+  ) => JoinPoolAttributes;
   buildExitExactBPTIn: (
     exiter: string,
     bptIn: string,
@@ -222,7 +221,4 @@
     amountsOut: string[],
     slippage: string
   ) => ExitPoolAttributes;
-=======
-  ) => JoinPoolAttributes;
->>>>>>> 2c774d3a
 }