import { Network } from './lib/constants/network';
import type { BigNumberish } from '@ethersproject/bignumber';
import type { Contract } from '@ethersproject/contracts';
import type { PoolDataService, TokenPriceService } from '@balancer-labs/sor';
import type {
  ExitPoolAttributes,
  JoinPoolAttributes,
} from './modules/pools/pool-types/concerns/types';
import type {
  Findable,
  Searchable,
  LiquidityGauge,
  PoolAttribute,
  TokenAttribute,
} from '@/modules/data/types';
import type { BaseFeeDistributor, ProtocolFeesProvider } from './modules/data';
import type { GraphQLArgs } from './lib/graphql';

import type { AprBreakdown } from '@/modules/pools/apr/apr';
export * from '@/modules/data/types';
export { Network, AprBreakdown };

export type Address = string;

export interface BalancerSdkConfig {
  //use a known network or provide an entirely custom config
  network: Network | BalancerNetworkConfig;
  rpcUrl: string;
  //overwrite the subgraph url if you don't want to use the balancer labs maintained version
  customSubgraphUrl?: string;
  //optionally overwrite parts of the standard SOR config
  sor?: Partial<BalancerSdkSorConfig>;
}

export interface BalancerSdkSorConfig {
  //use a built-in service or provide a custom implementation of a TokenPriceService
  //defaults to coingecko
  tokenPriceService: 'coingecko' | 'subgraph' | TokenPriceService;
  //use a built-in service or provide a custom implementation of a PoolDataService
  //defaults to subgraph
  poolDataService: 'subgraph' | PoolDataService;
  //if a custom PoolDataService is provided, on chain balance fetching needs to be handled externally
  //default to true.
  fetchOnChainBalances: boolean;
}

export interface ContractAddresses {
  vault: string;
  multicall: string;
  lidoRelayer?: string;
  relayer?: string;
  gaugeController?: string;
  feeDistributor?: string;
  protocolFeePercentagesProvider?: string;
}

export interface BalancerNetworkConfig {
  chainId: Network;
  addresses: {
    contracts: ContractAddresses;
    tokens: {
      wrappedNativeAsset: string;
      lbpRaisingTokens?: string[];
      stETH?: string;
      wstETH?: string;
      bal?: string;
      veBal?: string;
      bbaUsd?: string;
    };
  };
  urls: {
    subgraph: string;
    gaugesSubgraph?: string;
    blockNumberSubgraph?: string;
  };
  pools: {
    wETHwstETH?: PoolReference;
  };
}

export interface BalancerDataRepositories {
  pools: Findable<Pool, PoolAttribute> & Searchable<Pool>;
  yesterdaysPools?: Findable<Pool, PoolAttribute> & Searchable<Pool>;
  tokenPrices: Findable<Price>;
  tokenMeta: Findable<Token, TokenAttribute>;
  liquidityGauges?: Findable<LiquidityGauge>;
  feeDistributor?: BaseFeeDistributor;
  feeCollector: Findable<number>;
  protocolFees?: ProtocolFeesProvider;
  tokenYields: Findable<number>;
}

export type PoolReference = {
  id: string;
  address: string;
};

export enum PoolSpecialization {
  GeneralPool = 0,
  MinimalSwapInfoPool,
  TwoTokenPool,
}

// Joins

export type JoinPoolRequest = {
  assets: string[];
  maxAmountsIn: BigNumberish[];
  userData: string;
  fromInternalBalance: boolean;
};

// Exit

export type ExitPoolRequest = {
  assets: string[];
  minAmountsOut: string[];
  userData: string;
  toInternalBalance: boolean;
};

// Balance Operations

export enum UserBalanceOpKind {
  DepositInternal = 0,
  WithdrawInternal,
  TransferInternal,
  TransferExternal,
}

export type UserBalanceOp = {
  kind: UserBalanceOpKind;
  asset: string;
  amount: BigNumberish;
  sender: string;
  recipient: string;
};

export enum PoolBalanceOpKind {
  Withdraw = 0,
  Deposit = 1,
  Update = 2,
}

export type PoolBalanceOp = {
  kind: PoolBalanceOpKind;
  poolId: string;
  token: string;
  amount: BigNumberish;
};

export interface TransactionData {
  contract?: Contract;
  function: string;
  params: string[];
  outputs?: {
    amountsIn?: string[];
    amountsOut?: string[];
  };
}

export type Currency = 'eth' | 'usd';

export type Price = { [currency in Currency]?: string };
export type TokenPrices = { [address: string]: Price };

export interface Token {
  address: string;
  decimals?: number;
  symbol?: string;
  price?: Price;
}

export interface PoolToken extends Token {
  balance: string;
  priceRate?: string;
  weight?: string | null;
  token?: { pool: { poolType: null | PoolType } | null };
}

export interface OnchainTokenData {
  balance: string;
  weight: number;
  decimals: number;
  logoURI: string | undefined;
  name: string;
  symbol: string;
}

export interface OnchainPoolData {
  tokens: Record<Address, OnchainTokenData>;
  totalSupply: string;
  decimals: number;
  swapFee: string;
  amp?: string;
  swapEnabled: boolean;
  tokenRates?: string[];
}

export enum PoolType {
  Weighted = 'Weighted',
  Investment = 'Investment',
  Stable = 'Stable',
  ComposableStable = 'ComposableStable',
  MetaStable = 'MetaStable',
  StablePhantom = 'StablePhantom',
  LiquidityBootstrapping = 'LiquidityBootstrapping',
  AaveLinear = 'AaveLinear',
  ERC4626Linear = 'ERC4626Linear',
  Element = 'Element',
<<<<<<< HEAD
  ComposableStable = 'ComposableStable',
=======
  Gyro2 = 'Gyro2',
  Gyro3 = 'Gyro3',
>>>>>>> 3af21d24
}

export interface Pool {
  id: string;
  name: string;
  address: string;
  chainId: number;
  poolType: PoolType;
  swapFee: string;
  owner?: string;
  factory?: string;
  tokens: PoolToken[];
  tokensList: string[];
  tokenAddresses?: string[];
  totalLiquidity: string;
  totalShares: string;
  totalSwapFee?: string;
  totalSwapVolume?: string;
  onchain?: OnchainPoolData;
  createTime?: number;
  mainTokens?: string[];
  wrappedTokens?: string[];
  unwrappedTokens?: string[];
  isNew?: boolean;
  volumeSnapshot?: string;
  feesSnapshot?: string;
  boost?: string;
  symbol?: string;
  swapEnabled: boolean;
  amp?: string;
  wrappedIndex?: number;
  mainIndex?: number;
  apr?: AprBreakdown;
  liquidity?: string;
  totalWeight: string;
<<<<<<< HEAD
  lowerTarget: string;
  upperTarget: string;
=======
  mainIndex?: number;
  wrappedIndex?: number;
>>>>>>> 3af21d24
}

/**
 * Pool use-cases / controller layer
 */
export interface PoolWithMethods extends Pool {
  buildJoin: (
    joiner: string,
    tokensIn: string[],
    amountsIn: string[],
    slippage: string
  ) => JoinPoolAttributes;
  calcPriceImpact: (amountsIn: string[], minBPTOut: string) => Promise<string>;
  buildExitExactBPTIn: (
    exiter: string,
    bptIn: string,
    slippage: string,
    shouldUnwrapNativeAsset?: boolean,
    singleTokenMaxOut?: string
  ) => ExitPoolAttributes;
  buildExitExactTokensOut: (
    exiter: string,
    tokensOut: string[],
    amountsOut: string[],
    slippage: string
  ) => ExitPoolAttributes;
  calcSpotPrice: (tokenIn: string, tokenOut: string) => string;
}

export interface GraphQLQuery {
  args: GraphQLArgs;
  // eslint-disable-next-line @typescript-eslint/no-explicit-any
  attrs: any;
}<|MERGE_RESOLUTION|>--- conflicted
+++ resolved
@@ -208,12 +208,8 @@
   AaveLinear = 'AaveLinear',
   ERC4626Linear = 'ERC4626Linear',
   Element = 'Element',
-<<<<<<< HEAD
-  ComposableStable = 'ComposableStable',
-=======
   Gyro2 = 'Gyro2',
   Gyro3 = 'Gyro3',
->>>>>>> 3af21d24
 }
 
 export interface Pool {
@@ -249,13 +245,8 @@
   apr?: AprBreakdown;
   liquidity?: string;
   totalWeight: string;
-<<<<<<< HEAD
   lowerTarget: string;
   upperTarget: string;
-=======
-  mainIndex?: number;
-  wrappedIndex?: number;
->>>>>>> 3af21d24
 }
 
 /**
