--- conflicted
+++ resolved
@@ -113,14 +113,13 @@
 };
 
 export interface TransactionData {
-<<<<<<< HEAD
-    contract?: Contract;
-    function: string;
-    params: string[];
-    outputs?: {
-        amountsIn?: string[];
-        amountsOut?: string[];
-    };
+  contract?: Contract;
+  function: string;
+  params: string[];
+  outputs?: {
+    amountsIn?: string[];
+    amountsOut?: string[];
+  };
 }
 
 export type Price = { [currency: string]: string };
@@ -191,13 +190,4 @@
     volumeSnapshot?: string;
     feesSnapshot?: string;
     boost?: string;
-=======
-  contract?: Contract;
-  function: string;
-  params: string[];
-  outputs?: {
-    amountsIn?: string[];
-    amountsOut?: string[];
-  };
->>>>>>> ba46d58c
 }