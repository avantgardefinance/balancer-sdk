import { Network } from './lib/constants/network';
import type { BigNumberish } from '@ethersproject/bignumber';
import type { Contract } from '@ethersproject/contracts';
import type { PoolDataService, TokenPriceService } from '@balancer-labs/sor';
import type {
  ExitPoolAttributes,
  JoinPoolAttributes,
} from './modules/pools/pool-types/concerns/types';
import type {
  Findable,
  Searchable,
  LiquidityGauge,
  PoolAttribute,
  TokenAttribute,
} from '@/modules/data/types';
import type { BaseFeeDistributor } from './modules/data';
import type { GraphQLArgs } from './lib/graphql';

import type { AprBreakdown } from '@/modules/pools/apr/apr';
export * from '@/modules/data/types';
export { Network, AprBreakdown };

export type Address = string;

export interface BalancerSdkConfig {
  //use a known network or provide an entirely custom config
  network: Network | BalancerNetworkConfig;
  rpcUrl: string;
  //overwrite the subgraph url if you don't want to use the balancer labs maintained version
  customSubgraphUrl?: string;
  //optionally overwrite parts of the standard SOR config
  sor?: Partial<BalancerSdkSorConfig>;
}

export interface BalancerSdkSorConfig {
  //use a built-in service or provide a custom implementation of a TokenPriceService
  //defaults to coingecko
  tokenPriceService: 'coingecko' | 'subgraph' | TokenPriceService;
  //use a built-in service or provide a custom implementation of a PoolDataService
  //defaults to subgraph
  poolDataService: 'subgraph' | PoolDataService;
  //if a custom PoolDataService is provided, on chain balance fetching needs to be handled externally
  //default to true.
  fetchOnChainBalances: boolean;
}

export interface ContractAddresses {
  vault: string;
  multicall: string;
  lidoRelayer?: string;
  gaugeController?: string;
  feeDistributor?: string;
}

export interface BalancerNetworkConfig {
  chainId: Network;
  addresses: {
    contracts: ContractAddresses;
    tokens: {
      wrappedNativeAsset: string;
      lbpRaisingTokens?: string[];
      stETH?: string;
      wstETH?: string;
      bal?: string;
      veBal?: string;
      bbaUsd?: string;
    };
  };
  urls: {
    subgraph: string;
    gaugesSubgraph?: string;
    blockNumberSubgraph?: string;
  };
  pools: {
    wETHwstETH?: PoolReference;
  };
}

export interface BalancerDataRepositories {
  pools: Findable<Pool, PoolAttribute> & Searchable<Pool>;
  yesterdaysPools?: Findable<Pool, PoolAttribute> & Searchable<Pool>;
  tokenPrices: Findable<Price>;
  tokenMeta: Findable<Token, TokenAttribute>;
  liquidityGauges?: Findable<LiquidityGauge>;
  feeDistributor?: BaseFeeDistributor;
  feeCollector: Findable<number>;
  tokenYields: Findable<number>;
}

export type PoolReference = {
  id: string;
  address: string;
};

export enum PoolSpecialization {
  GeneralPool = 0,
  MinimalSwapInfoPool,
  TwoTokenPool,
}

// Joins

export type JoinPoolRequest = {
  assets: string[];
  maxAmountsIn: BigNumberish[];
  userData: string;
  fromInternalBalance: boolean;
};

// Exit

export type ExitPoolRequest = {
  assets: string[];
  minAmountsOut: string[];
  userData: string;
  toInternalBalance: boolean;
};

// Balance Operations

export enum UserBalanceOpKind {
  DepositInternal = 0,
  WithdrawInternal,
  TransferInternal,
  TransferExternal,
}

export type UserBalanceOp = {
  kind: UserBalanceOpKind;
  asset: string;
  amount: BigNumberish;
  sender: string;
  recipient: string;
};

export enum PoolBalanceOpKind {
  Withdraw = 0,
  Deposit = 1,
  Update = 2,
}

export type PoolBalanceOp = {
  kind: PoolBalanceOpKind;
  poolId: string;
  token: string;
  amount: BigNumberish;
};

export interface TransactionData {
  contract?: Contract;
  function: string;
  params: string[];
  outputs?: {
    amountsIn?: string[];
    amountsOut?: string[];
  };
}

export type Currency = 'eth' | 'usd';

export type Price = { [currency in Currency]?: string };
export type TokenPrices = { [address: string]: Price };

export interface Token {
  address: string;
  decimals?: number;
  symbol?: string;
  price?: Price;
}

export interface PoolToken extends Token {
  balance: string;
  priceRate?: string;
  weight?: string | null;
}

export interface OnchainTokenData {
  balance: string;
  weight: number;
  decimals: number;
  logoURI: string | undefined;
  name: string;
  symbol: string;
}

export interface OnchainPoolData {
  tokens: Record<Address, OnchainTokenData>;
  totalSupply: string;
  decimals: number;
  swapFee: string;
  amp?: string;
  swapEnabled: boolean;
  tokenRates?: string[];
}

export enum PoolType {
  Weighted = 'Weighted',
  Investment = 'Investment',
  Stable = 'Stable',
  ComposableStable = 'ComposableStable',
  MetaStable = 'MetaStable',
  StablePhantom = 'StablePhantom',
  LiquidityBootstrapping = 'LiquidityBootstrapping',
  AaveLinear = 'AaveLinear',
  ERC4626Linear = 'ERC4626Linear',
  Element = 'Element',
  Gyro2 = 'Gyro2',
  Gyro3 = 'Gyro3',
}

export interface Pool {
  id: string;
  name: string;
  address: string;
  chainId: number;
  poolType: PoolType;
  swapFee: string;
  owner?: string;
  factory?: string;
  tokens: PoolToken[];
  tokensList: string[];
  tokenAddresses?: string[];
  totalLiquidity: string;
  totalShares: string;
  totalSwapFee?: string;
  totalSwapVolume?: string;
  onchain?: OnchainPoolData;
  createTime?: number;
  mainTokens?: string[];
  wrappedTokens?: string[];
  unwrappedTokens?: string[];
  isNew?: boolean;
  volumeSnapshot?: string;
  feesSnapshot?: string;
  boost?: string;
  symbol?: string;
  swapEnabled: boolean;
  amp?: string;
  apr?: AprBreakdown;
  liquidity?: string;
  totalWeight: string;
  mainIndex?: number;
  wrappedIndex?: number;
}

/**
 * Pool use-cases / controller layer
 */
export interface PoolWithMethods extends Pool {
  buildJoin: (
    joiner: string,
    tokensIn: string[],
    amountsIn: string[],
    slippage: string
  ) => JoinPoolAttributes;
  calcPriceImpact: (amountsIn: string[], minBPTOut: string) => Promise<string>;
  buildExitExactBPTIn: (
    exiter: string,
    bptIn: string,
    slippage: string,
    shouldUnwrapNativeAsset?: boolean,
    singleTokenMaxOut?: string
  ) => ExitPoolAttributes;
  buildExitExactTokensOut: (
    exiter: string,
    tokensOut: string[],
    amountsOut: string[],
    slippage: string
  ) => ExitPoolAttributes;
  calcSpotPrice: (tokenIn: string, tokenOut: string) => string;
}

<<<<<<< HEAD
export interface PoolShare {
  id: string;
  userAddress: string;
  poolId: string;
  balance: string;
}

export interface GaugeShare {
  id: string;
  balance: string;
  userAddress: string;
  gaugeId: string;
  gaugeIsKilled: boolean;
=======
export interface GraphQLQuery {
  args: GraphQLArgs;
  // eslint-disable-next-line @typescript-eslint/no-explicit-any
  attrs: any;
>>>>>>> c23b5507
}<|MERGE_RESOLUTION|>--- conflicted
+++ resolved
@@ -270,24 +270,8 @@
   calcSpotPrice: (tokenIn: string, tokenOut: string) => string;
 }
 
-<<<<<<< HEAD
-export interface PoolShare {
-  id: string;
-  userAddress: string;
-  poolId: string;
-  balance: string;
-}
-
-export interface GaugeShare {
-  id: string;
-  balance: string;
-  userAddress: string;
-  gaugeId: string;
-  gaugeIsKilled: boolean;
-=======
 export interface GraphQLQuery {
   args: GraphQLArgs;
   // eslint-disable-next-line @typescript-eslint/no-explicit-any
   attrs: any;
->>>>>>> c23b5507
 }