import type { BigNumberish } from '@ethersproject/bignumber';
import type { Network } from './lib/constants/network';
import type { Contract } from '@ethersproject/contracts';
import type { PoolDataService, TokenPriceService } from '@balancer-labs/sor';
import type {
  ExitPoolAttributes,
  JoinPoolAttributes,
} from './modules/pools/pool-types/concerns/types';
import type {
  Findable,
  Searchable,
  LiquidityGauge,
  PoolAttribute,
  TokenAttribute,
} from '@/modules/data/types';
import type { BaseFeeDistributor } from './modules/data';

export * from '@/modules/data/types';
import type { AprBreakdown } from '@/modules/pools/apr/apr';
export { AprBreakdown };

export type Address = string;

export interface BalancerSdkConfig {
  //use a known network or provide an entirely custom config
  network: Network | BalancerNetworkConfig;
  rpcUrl: string;
  //overwrite the subgraph url if you don't want to use the balancer labs maintained version
  customSubgraphUrl?: string;
  //optionally overwrite parts of the standard SOR config
  sor?: Partial<BalancerSdkSorConfig>;
}

export interface BalancerSdkSorConfig {
  //use a built-in service or provide a custom implementation of a TokenPriceService
  //defaults to coingecko
  tokenPriceService: 'coingecko' | 'subgraph' | TokenPriceService;
  //use a built-in service or provide a custom implementation of a PoolDataService
  //defaults to subgraph
  poolDataService: 'subgraph' | PoolDataService;
  //if a custom PoolDataService is provided, on chain balance fetching needs to be handled externally
  //default to true.
  fetchOnChainBalances: boolean;
}

export interface ContractAddresses {
  vault: string;
  multicall: string;
  lidoRelayer?: string;
  gaugeController?: string;
  feeDistributor?: string;
}

export interface BalancerNetworkConfig {
  chainId: Network;
  addresses: {
    contracts: ContractAddresses;
    tokens: {
      wrappedNativeAsset: string;
      lbpRaisingTokens?: string[];
      stETH?: string;
      wstETH?: string;
      bal?: string;
      veBal?: string;
      bbaUsd?: string;
    };
  };
  urls: {
    subgraph: string;
    gaugesSubgraph?: string;
    blockNumberSubgraph?: string;
  };
  pools: {
    wETHwstETH?: PoolReference;
  };
}

export interface BalancerDataRepositories {
  pools: Findable<Pool, PoolAttribute> & Searchable<Pool>;
  yesterdaysPools?: Findable<Pool, PoolAttribute> & Searchable<Pool>;
  tokenPrices: Findable<Price>;
  tokenMeta: Findable<Token, TokenAttribute>;
  liquidityGauges?: Findable<LiquidityGauge>;
  feeDistributor?: BaseFeeDistributor;
  feeCollector: Findable<number>;
  tokenYields: Findable<number>;
}

export type PoolReference = {
  id: string;
  address: string;
};

export enum PoolSpecialization {
  GeneralPool = 0,
  MinimalSwapInfoPool,
  TwoTokenPool,
}

// Joins

export type JoinPoolRequest = {
  assets: string[];
  maxAmountsIn: BigNumberish[];
  userData: string;
  fromInternalBalance: boolean;
};

// Exit

export type ExitPoolRequest = {
  assets: string[];
  minAmountsOut: string[];
  userData: string;
  toInternalBalance: boolean;
};

// Balance Operations

export enum UserBalanceOpKind {
  DepositInternal = 0,
  WithdrawInternal,
  TransferInternal,
  TransferExternal,
}

export type UserBalanceOp = {
  kind: UserBalanceOpKind;
  asset: string;
  amount: BigNumberish;
  sender: string;
  recipient: string;
};

export enum PoolBalanceOpKind {
  Withdraw = 0,
  Deposit = 1,
  Update = 2,
}

export type PoolBalanceOp = {
  kind: PoolBalanceOpKind;
  poolId: string;
  token: string;
  amount: BigNumberish;
};

export interface TransactionData {
  contract?: Contract;
  function: string;
  params: string[];
  outputs?: {
    amountsIn?: string[];
    amountsOut?: string[];
  };
}

export type Currency = 'eth' | 'usd';

export type Price = { [currency in Currency]?: string };
export type TokenPrices = { [address: string]: Price };

export interface Token {
  address: string;
  decimals?: number;
  symbol?: string;
  price?: Price;
}

export interface PoolToken extends Token {
  balance: string;
  priceRate?: string;
  weight?: string | null;
}

export interface OnchainTokenData {
  balance: string;
  weight: number;
  decimals: number;
  logoURI: string | undefined;
  name: string;
  symbol: string;
}

export interface OnchainPoolData {
  tokens: Record<Address, OnchainTokenData>;
  totalSupply: string;
  decimals: number;
  swapFee: string;
  amp?: string;
  swapEnabled: boolean;
  tokenRates?: string[];
}

export enum PoolType {
  Weighted = 'Weighted',
  Investment = 'Investment',
  Stable = 'Stable',
  MetaStable = 'MetaStable',
  StablePhantom = 'StablePhantom',
  LiquidityBootstrapping = 'LiquidityBootstrapping',
  AaveLinear = 'AaveLinear',
  ERC4626Linear = 'ERC4626Linear',
  Element = 'Element',
}

export interface Pool {
  id: string;
  name: string;
  address: string;
  poolType: PoolType;
  swapFee: string;
  owner?: string;
  factory?: string;
  tokens: PoolToken[];
  tokensList: string[];
  tokenAddresses?: string[];
  totalLiquidity: string;
  totalShares: string;
  totalSwapFee?: string;
  totalSwapVolume?: string;
  onchain?: OnchainPoolData;
  createTime?: number;
  mainTokens?: string[];
  wrappedTokens?: string[];
  unwrappedTokens?: string[];
  isNew?: boolean;
  volumeSnapshot?: string;
  feesSnapshot?: string;
  boost?: string;
  symbol?: string;
  swapEnabled: boolean;
  amp?: string;
<<<<<<< HEAD
  apr?: AprBreakdown;
  liquidity?: string;
=======
  totalWeight: string;
>>>>>>> f59ea0a2
}

/**
 * Pool use-cases / controller layer
 */
export interface PoolWithMethods extends Pool {
  buildJoin: (
    joiner: string,
    tokensIn: string[],
    amountsIn: string[],
    slippage: string
  ) => JoinPoolAttributes;
  calcPriceImpact: (amountsIn: string[], minBPTOut: string) => Promise<string>;
  buildExitExactBPTIn: (
    exiter: string,
    bptIn: string,
    slippage: string,
    shouldUnwrapNativeAsset?: boolean,
    singleTokenMaxOut?: string
  ) => ExitPoolAttributes;
  buildExitExactTokensOut: (
    exiter: string,
    tokensOut: string[],
    amountsOut: string[],
    slippage: string
  ) => ExitPoolAttributes;
  calcSpotPrice: (tokenIn: string, tokenOut: string) => string;
}<|MERGE_RESOLUTION|>--- conflicted
+++ resolved
@@ -231,12 +231,9 @@
   symbol?: string;
   swapEnabled: boolean;
   amp?: string;
-<<<<<<< HEAD
   apr?: AprBreakdown;
   liquidity?: string;
-=======
   totalWeight: string;
->>>>>>> f59ea0a2
 }
 
 /**
