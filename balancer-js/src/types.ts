import { Network } from './lib/constants/network';
import type { BigNumberish } from '@ethersproject/bignumber';
import type { Contract } from '@ethersproject/contracts';
import type { PoolDataService, TokenPriceService } from '@balancer-labs/sor';
import type {
  ExitPoolAttributes,
  JoinPoolAttributes,
} from './modules/pools/pool-types/concerns/types';
import type {
  Findable,
  Searchable,
  LiquidityGauge,
  PoolAttribute,
  TokenAttribute,
} from '@/modules/data/types';
import type {
  BaseFeeDistributor,
  GaugeSharesRepository,
  PoolGaugesRepository,
  PoolSharesRepository,
  ProtocolFeesProvider,
  PoolJoinExitRepository,
} from './modules/data';
import type { GraphQLArgs } from './lib/graphql';
import type { AprBreakdown } from '@/modules/pools/apr/apr';
<<<<<<< HEAD
import { OnChainPoolsRepository } from '@/modules/sor/pool-data/subgraphPoolDataService';
=======
import * as Queries from '@/modules/pools/queries/types';
>>>>>>> 972f1696
export * from '@/modules/data/types';
export { Network, AprBreakdown };

export type Address = string;

export interface BalancerSdkConfig {
  //use a known network or provide an entirely custom config
  network: Network | BalancerNetworkConfig;
  rpcUrl: string;
  //overwrite the subgraph url if you don't want to use the balancer labs maintained version
  customSubgraphUrl?: string;
  subgraphQuery?: GraphQLQuery;
  //optionally overwrite parts of the standard SOR config
  sor?: Partial<BalancerSdkSorConfig>;
  tenderly?: BalancerTenderlyConfig;
}

export interface BalancerTenderlyConfig {
  accessKey?: string;
  user?: string;
  project?: string;
  blockNumber?: number;
}

export interface BalancerSdkSorConfig {
  //use a built-in service or provide a custom implementation of a TokenPriceService
  //defaults to coingecko
  tokenPriceService: 'coingecko' | 'subgraph' | TokenPriceService;
  //use a built-in service or provide a custom implementation of a PoolDataService
  //defaults to subgraph
  poolDataService: 'subgraph' | PoolDataService;
  //if a custom PoolDataService is provided, on chain balance fetching needs to be handled externally
  //default to true.
  fetchOnChainBalances: boolean;
}

export interface ContractAddresses {
  vault: string;
  multicall: string;
  balancerHelpers: string;
  lidoRelayer?: string;
  relayerV3?: string;
  relayerV4?: string;
  gaugeController?: string;
  feeDistributor?: string;
  veBal?: string;
  veBalProxy?: string;
  protocolFeePercentagesProvider?: string;
}

export interface BalancerNetworkConfig {
  chainId: Network;
  addresses: {
    contracts: ContractAddresses;
    tokens: {
      wrappedNativeAsset: string;
      lbpRaisingTokens?: string[];
      stETH?: string;
      wstETH?: string;
      bal?: string;
      veBal?: string;
      bbaUsd?: string;
    };
  };
  tenderly?: BalancerTenderlyConfig;
  urls: {
    subgraph: string;
    gaugesSubgraph?: string;
    blockNumberSubgraph?: string;
  };
  pools: {
    wETHwstETH?: PoolReference;
  };
}

export interface BalancerDataRepositories {
  pools: Findable<Pool, PoolAttribute> & Searchable<Pool>;
  poolsForSor: OnChainPoolsRepository;
  poolsOnChain: Findable<Pool, PoolAttribute> & Searchable<Pool>;
  yesterdaysPools?: Findable<Pool, PoolAttribute> & Searchable<Pool>;
  tokenPrices: Findable<Price>;
  tokenHistoricalPrices: Findable<Price>;
  tokenMeta: Findable<Token, TokenAttribute>;
  liquidityGauges?: Findable<LiquidityGauge>;
  feeDistributor?: BaseFeeDistributor;
  feeCollector: Findable<number>;
  protocolFees?: ProtocolFeesProvider;
  tokenYields: Findable<number>;
  poolShares: PoolSharesRepository;
  poolGauges?: PoolGaugesRepository;
  poolJoinExits: PoolJoinExitRepository;
  gaugeShares?: GaugeSharesRepository;
}

export type PoolReference = {
  id: string;
  address: string;
};

export enum PoolSpecialization {
  GeneralPool = 0,
  MinimalSwapInfoPool,
  TwoTokenPool,
}

// Joins

export type JoinPoolRequest = {
  assets: string[];
  maxAmountsIn: BigNumberish[];
  userData: string;
  fromInternalBalance: boolean;
};

// Exit

export type ExitPoolRequest = {
  assets: string[];
  minAmountsOut: string[];
  userData: string;
  toInternalBalance: boolean;
};

// Balance Operations

export enum UserBalanceOpKind {
  DepositInternal = 0,
  WithdrawInternal,
  TransferInternal,
  TransferExternal,
}

export type UserBalanceOp = {
  kind: UserBalanceOpKind;
  asset: string;
  amount: BigNumberish;
  sender: string;
  recipient: string;
};

export enum PoolBalanceOpKind {
  Withdraw = 0,
  Deposit = 1,
  Update = 2,
}

export type PoolBalanceOp = {
  kind: PoolBalanceOpKind;
  poolId: string;
  token: string;
  amount: BigNumberish;
};

export interface TransactionData {
  contract?: Contract;
  function: string;
  params: string[];
  outputs?: {
    amountsIn?: string[];
    amountsOut?: string[];
  };
}

export type Currency = 'eth' | 'usd';

export type Price = { [currency in Currency]?: string };
export type TokenPrices = { [address: string]: Price };
export type HistoricalPrices = {
  prices: [[number, number]];
  market_caps: [[number, number]];
  total_volumes: [[number, number]];
};

export interface Token {
  address: string;
  decimals?: number;
  symbol?: string;
  price?: Price;
}

export interface PoolToken extends Token {
  balance: string;
  priceRate?: string;
  weight?: string | null;
  isExemptFromYieldProtocolFee?: boolean;
  token?: SubPoolMeta;
}

export interface SubPoolMeta {
  pool: SubPool | null;
  latestUSDPrice?: string;
}

export interface SubPool {
  id: string;
  address: string;
  poolType: PoolType;
  totalShares: string;
  mainIndex: number;
  tokens?: PoolToken[];
}

export interface OnchainTokenData {
  balance: string;
  weight: number;
  decimals: number;
  logoURI: string | undefined;
  name: string;
  symbol: string;
}

export interface OnchainPoolData {
  tokens: Record<Address, OnchainTokenData>;
  totalSupply: string;
  decimals: number;
  swapFee: string;
  amp?: string;
  swapEnabled: boolean;
  tokenRates?: string[];
}

export enum PoolType {
  Weighted = 'Weighted',
  Investment = 'Investment',
  Stable = 'Stable',
  HighAmpComposableStable = 'HighAmpComposableStable',
  ComposableStable = 'ComposableStable',
  MetaStable = 'MetaStable',
  StablePhantom = 'StablePhantom',
  LiquidityBootstrapping = 'LiquidityBootstrapping',
  AaveLinear = 'AaveLinear',
  Linear = 'Linear',
  ERC4626Linear = 'ERC4626Linear',
  Element = 'Element',
  Gyro2 = 'Gyro2',
  Gyro3 = 'Gyro3',
  Managed = 'Managed',
}

export interface Pool {
  id: string;
  name: string;
  address: string;
  chainId: number;
  poolType: PoolType;
  poolTypeVersion: number;
  swapFee: string;
  protocolYieldFeeCache: string;
  owner?: string;
  factory?: string;
  tokens: PoolToken[];
  tokensList: string[];
  tokenAddresses?: string[];
  totalLiquidity: string;
  totalShares: string;
  totalSwapFee?: string;
  totalSwapVolume?: string;
  onchain?: OnchainPoolData;
  createTime?: number;
  mainTokens?: string[];
  wrappedTokens?: string[];
  unwrappedTokens?: string[];
  isNew?: boolean;
  volumeSnapshot?: string;
  feesSnapshot?: string;
  boost?: string;
  symbol?: string;
  swapEnabled: boolean;
  amp?: string;
  wrappedIndex?: number;
  mainIndex?: number;
  apr?: AprBreakdown;
  liquidity?: string;
  totalWeight: string;
  lowerTarget: string;
  upperTarget: string;
  priceRateProviders?: PriceRateProvider[];
}

export interface PriceRateProvider {
  address: string;
  token: {
    address: string;
  };
}

/**
 * Pool use-cases / controller layer
 */
export interface PoolWithMethods extends Pool, Queries.ParamsBuilder {
  buildJoin: (
    joiner: string,
    tokensIn: string[],
    amountsIn: string[],
    slippage: string
  ) => JoinPoolAttributes;
  calcPriceImpact: (
    amountsIn: string[],
    minBPTOut: string,
    isJoin: boolean
  ) => Promise<string>;
  buildExitExactBPTIn: (
    exiter: string,
    bptIn: string,
    slippage: string,
    shouldUnwrapNativeAsset?: boolean,
    singleTokenMaxOut?: string
  ) => ExitPoolAttributes;
  buildExitExactTokensOut: (
    exiter: string,
    tokensOut: string[],
    amountsOut: string[],
    slippage: string
  ) => ExitPoolAttributes;
  calcSpotPrice: (
    tokenIn: string,
    tokenOut: string,
    isDefault?: boolean
  ) => string;
}

export interface GraphQLQuery {
  args: GraphQLArgs;
  // eslint-disable-next-line @typescript-eslint/no-explicit-any
  attrs: any;
}<|MERGE_RESOLUTION|>--- conflicted
+++ resolved
@@ -23,11 +23,8 @@
 } from './modules/data';
 import type { GraphQLArgs } from './lib/graphql';
 import type { AprBreakdown } from '@/modules/pools/apr/apr';
-<<<<<<< HEAD
 import { OnChainPoolsRepository } from '@/modules/sor/pool-data/subgraphPoolDataService';
-=======
 import * as Queries from '@/modules/pools/queries/types';
->>>>>>> 972f1696
 export * from '@/modules/data/types';
 export { Network, AprBreakdown };
 
