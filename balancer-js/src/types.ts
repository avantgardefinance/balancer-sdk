import { Network } from './lib/constants/network';
import type { BigNumberish } from '@ethersproject/bignumber';
import type { Contract } from '@ethersproject/contracts';
import type { PoolDataService, TokenPriceService } from '@balancer-labs/sor';
import type {
  ExitPoolAttributes,
  JoinPoolAttributes,
} from './modules/pools/pool-types/concerns/types';
import type {
  Findable,
  Searchable,
  LiquidityGauge,
  PoolAttribute,
  TokenAttribute,
} from '@/modules/data/types';
import type { BaseFeeDistributor, ProtocolFeesProvider } from './modules/data';
import type { GraphQLArgs } from './lib/graphql';

import type { AprBreakdown } from '@/modules/pools/apr/apr';
export * from '@/modules/data/types';
export { Network, AprBreakdown };

export type Address = string;

export interface BalancerSdkConfig {
  //use a known network or provide an entirely custom config
  network: Network | BalancerNetworkConfig;
  rpcUrl: string;
  //overwrite the subgraph url if you don't want to use the balancer labs maintained version
  customSubgraphUrl?: string;
  //optionally overwrite parts of the standard SOR config
  sor?: Partial<BalancerSdkSorConfig>;
}

export interface BalancerSdkSorConfig {
  //use a built-in service or provide a custom implementation of a TokenPriceService
  //defaults to coingecko
  tokenPriceService: 'coingecko' | 'subgraph' | TokenPriceService;
  //use a built-in service or provide a custom implementation of a PoolDataService
  //defaults to subgraph
  poolDataService: 'subgraph' | PoolDataService;
  //if a custom PoolDataService is provided, on chain balance fetching needs to be handled externally
  //default to true.
  fetchOnChainBalances: boolean;
}

export interface ContractAddresses {
  vault: string;
  multicall: string;
  lidoRelayer?: string;
  gaugeController?: string;
  feeDistributor?: string;
<<<<<<< HEAD
  relayerV4?: string;
=======
  protocolFeePercentagesProvider?: string;
>>>>>>> 57f47cbb
}

export interface BalancerNetworkConfig {
  chainId: Network;
  addresses: {
    contracts: ContractAddresses;
    tokens: {
      wrappedNativeAsset: string;
      lbpRaisingTokens?: string[];
      stETH?: string;
      wstETH?: string;
      bal?: string;
      veBal?: string;
      bbaUsd?: string;
    };
  };
  urls: {
    subgraph: string;
    gaugesSubgraph?: string;
    blockNumberSubgraph?: string;
  };
  pools: {
    wETHwstETH?: PoolReference;
  };
}

export interface BalancerDataRepositories {
  pools: Findable<Pool, PoolAttribute> & Searchable<Pool>;
  yesterdaysPools?: Findable<Pool, PoolAttribute> & Searchable<Pool>;
  tokenPrices: Findable<Price>;
  tokenMeta: Findable<Token, TokenAttribute>;
  liquidityGauges?: Findable<LiquidityGauge>;
  feeDistributor?: BaseFeeDistributor;
  feeCollector: Findable<number>;
  protocolFees?: ProtocolFeesProvider;
  tokenYields: Findable<number>;
}

export type PoolReference = {
  id: string;
  address: string;
};

export enum PoolSpecialization {
  GeneralPool = 0,
  MinimalSwapInfoPool,
  TwoTokenPool,
}

// Joins

export type JoinPoolRequest = {
  assets: string[];
  maxAmountsIn: BigNumberish[];
  userData: string;
  fromInternalBalance: boolean;
};

// Exit

export type ExitPoolRequest = {
  assets: string[];
  minAmountsOut: string[];
  userData: string;
  toInternalBalance: boolean;
};

// Balance Operations

export enum UserBalanceOpKind {
  DepositInternal = 0,
  WithdrawInternal,
  TransferInternal,
  TransferExternal,
}

export type UserBalanceOp = {
  kind: UserBalanceOpKind;
  asset: string;
  amount: BigNumberish;
  sender: string;
  recipient: string;
};

export enum PoolBalanceOpKind {
  Withdraw = 0,
  Deposit = 1,
  Update = 2,
}

export type PoolBalanceOp = {
  kind: PoolBalanceOpKind;
  poolId: string;
  token: string;
  amount: BigNumberish;
};

export interface TransactionData {
  contract?: Contract;
  function: string;
  params: string[];
  outputs?: {
    amountsIn?: string[];
    amountsOut?: string[];
  };
}

export type Currency = 'eth' | 'usd';

export type Price = { [currency in Currency]?: string };
export type TokenPrices = { [address: string]: Price };

export interface Token {
  address: string;
  decimals?: number;
  symbol?: string;
  price?: Price;
}

export interface PoolToken extends Token {
  balance: string;
  priceRate?: string;
  weight?: string | null;
  token?: { pool: { poolType: null | PoolType } | null };
}

export interface OnchainTokenData {
  balance: string;
  weight: number;
  decimals: number;
  logoURI: string | undefined;
  name: string;
  symbol: string;
}

export interface OnchainPoolData {
  tokens: Record<Address, OnchainTokenData>;
  totalSupply: string;
  decimals: number;
  swapFee: string;
  amp?: string;
  swapEnabled: boolean;
  tokenRates?: string[];
}

export enum PoolType {
  Weighted = 'Weighted',
  Investment = 'Investment',
  Stable = 'Stable',
  ComposableStable = 'ComposableStable',
  MetaStable = 'MetaStable',
  StablePhantom = 'StablePhantom',
  LiquidityBootstrapping = 'LiquidityBootstrapping',
  AaveLinear = 'AaveLinear',
  ERC4626Linear = 'ERC4626Linear',
  Element = 'Element',
  Gyro2 = 'Gyro2',
  Gyro3 = 'Gyro3',
}

export interface Pool {
  id: string;
  name: string;
  address: string;
  chainId: number;
  poolType: PoolType;
  swapFee: string;
  owner?: string;
  factory?: string;
  tokens: PoolToken[];
  tokensList: string[];
  tokenAddresses?: string[];
  totalLiquidity: string;
  totalShares: string;
  totalSwapFee?: string;
  totalSwapVolume?: string;
  onchain?: OnchainPoolData;
  createTime?: number;
  mainTokens?: string[];
  wrappedTokens?: string[];
  unwrappedTokens?: string[];
  isNew?: boolean;
  volumeSnapshot?: string;
  feesSnapshot?: string;
  boost?: string;
  symbol?: string;
  swapEnabled: boolean;
  amp?: string;
  apr?: AprBreakdown;
  liquidity?: string;
  totalWeight: string;
  mainIndex?: number;
  wrappedIndex?: number;
}

/**
 * Pool use-cases / controller layer
 */
export interface PoolWithMethods extends Pool {
  buildJoin: (
    joiner: string,
    tokensIn: string[],
    amountsIn: string[],
    slippage: string
  ) => JoinPoolAttributes;
  calcPriceImpact: (amountsIn: string[], minBPTOut: string) => Promise<string>;
  buildExitExactBPTIn: (
    exiter: string,
    bptIn: string,
    slippage: string,
    shouldUnwrapNativeAsset?: boolean,
    singleTokenMaxOut?: string
  ) => ExitPoolAttributes;
  buildExitExactTokensOut: (
    exiter: string,
    tokensOut: string[],
    amountsOut: string[],
    slippage: string
  ) => ExitPoolAttributes;
  calcSpotPrice: (tokenIn: string, tokenOut: string) => string;
}

export interface GraphQLQuery {
  args: GraphQLArgs;
  // eslint-disable-next-line @typescript-eslint/no-explicit-any
  attrs: any;
}<|MERGE_RESOLUTION|>--- conflicted
+++ resolved
@@ -50,11 +50,8 @@
   lidoRelayer?: string;
   gaugeController?: string;
   feeDistributor?: string;
-<<<<<<< HEAD
   relayerV4?: string;
-=======
   protocolFeePercentagesProvider?: string;
->>>>>>> 57f47cbb
 }
 
 export interface BalancerNetworkConfig {
