--- conflicted
+++ resolved
@@ -26,7 +26,6 @@
 import type { AprBreakdown } from '@/modules/pools/apr/apr';
 import { SubgraphPoolDataService } from '@/modules/sor/pool-data/subgraphPoolDataService';
 import * as Queries from '@/modules/pools/queries/types';
-
 export * from '@/modules/data/types';
 export { Network, AprBreakdown };
 
@@ -319,11 +318,8 @@
   lowerTarget: string;
   upperTarget: string;
   priceRateProviders?: PriceRateProvider[];
-  lastJoinExitInvariant?: string;
-<<<<<<< HEAD
-=======
+  lastPostJoinExitInvariant?: string;
   isInRecoveryMode?: boolean;
->>>>>>> b9b007c1
 }
 
 export interface PriceRateProvider {
