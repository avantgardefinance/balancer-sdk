import { BigNumberish } from '@ethersproject/bignumber';
import { Network } from './lib/constants/network';
import { Contract } from '@ethersproject/contracts';
import { PoolDataService, TokenPriceService } from '@balancer-labs/sor';
import {
  ExitPoolAttributes,
  JoinPoolAttributes,
} from './modules/pools/pool-types/concerns/types';

export type Address = string;

export interface BalancerSdkConfig {
  //use a known network or provide an entirely custom config
  network: Network | BalancerNetworkConfig;
  rpcUrl: string;
  //overwrite the subgraph url if you don't want to use the balancer labs maintained version
  customSubgraphUrl?: string;
  //optionally overwrite parts of the standard SOR config
  sor?: Partial<BalancerSdkSorConfig>;
}

export interface BalancerSdkSorConfig {
  //use a built-in service or provide a custom implementation of a TokenPriceService
  //defaults to coingecko
  tokenPriceService: 'coingecko' | 'subgraph' | TokenPriceService;
  //use a built-in service or provide a custom implementation of a PoolDataService
  //defaults to subgraph
  poolDataService: 'subgraph' | PoolDataService;
  //if a custom PoolDataService is provided, on chain balance fetching needs to be handled externally
  //default to true.
  fetchOnChainBalances: boolean;
}

export interface ContractAddresses {
  vault: string;
  multicall: string;
  lidoRelayer?: string;
}

export interface BalancerNetworkConfig {
  chainId: Network;
  addresses: {
    contracts: ContractAddresses;
    tokens: {
      wrappedNativeAsset: string;
      lbpRaisingTokens?: string[];
      stETH?: string;
      wstETH?: string;
    };
  };
  urls: {
    subgraph: string;
  };
  pools: {
    wETHwstETH?: PoolReference;
  };
}

export type PoolReference = {
  id: string;
  address: string;
};

export enum PoolSpecialization {
  GeneralPool = 0,
  MinimalSwapInfoPool,
  TwoTokenPool,
}

// Joins

export type JoinPoolRequest = {
  assets: string[];
  maxAmountsIn: BigNumberish[];
  userData: string;
  fromInternalBalance: boolean;
};

// Exit

export type ExitPoolRequest = {
  assets: string[];
  minAmountsOut: string[];
  userData: string;
  toInternalBalance: boolean;
};

// Balance Operations

export enum UserBalanceOpKind {
  DepositInternal = 0,
  WithdrawInternal,
  TransferInternal,
  TransferExternal,
}

export type UserBalanceOp = {
  kind: UserBalanceOpKind;
  asset: string;
  amount: BigNumberish;
  sender: string;
  recipient: string;
};

export enum PoolBalanceOpKind {
  Withdraw = 0,
  Deposit = 1,
  Update = 2,
}

export type PoolBalanceOp = {
  kind: PoolBalanceOpKind;
  poolId: string;
  token: string;
  amount: BigNumberish;
};

export interface TransactionData {
  contract?: Contract;
  function: string;
  params: string[];
  outputs?: {
    amountsIn?: string[];
    amountsOut?: string[];
  };
}

export type Currency = 'eth' | 'usd';

export type Price = { [currency in Currency]?: string };
export type TokenPrices = { [address: string]: Price };

export interface Token {
  address: string;
  decimals?: number;
  symbol?: string;
  price?: Price;
}

export interface PoolToken extends Token {
  balance: string;
  priceRate?: string;
  weight?: string | null;
}

export interface OnchainTokenData {
  balance: string;
  weight: number;
  decimals: number;
  logoURI: string | undefined;
  name: string;
  symbol: string;
}

export interface OnchainPoolData {
  tokens: Record<Address, OnchainTokenData>;
  totalSupply: string;
  decimals: number;
  swapFee: string;
  amp?: string;
  swapEnabled: boolean;
  tokenRates?: string[];
}

export enum PoolType {
  Weighted = 'Weighted',
  Investment = 'Investment',
  Stable = 'Stable',
  MetaStable = 'MetaStable',
  StablePhantom = 'StablePhantom',
  LiquidityBootstrapping = 'LiquidityBootstrapping',
  AaveLinear = 'AaveLinear',
  ERC4626Linear = 'ERC4626Linear',
  Element = 'Element',
}

export interface Pool {
  id: string;
  address: string;
  poolType: PoolType;
  swapFee: string;
  owner?: string;
  factory?: string;
  tokens: PoolToken[];
  tokensList: string[];
  tokenAddresses?: string[];
  totalLiquidity?: string;
  totalShares: string;
  totalSwapFee?: string;
  totalSwapVolume?: string;
  onchain?: OnchainPoolData;
  createTime?: number;
  mainTokens?: string[];
  wrappedTokens?: string[];
  unwrappedTokens?: string[];
  isNew?: boolean;
  volumeSnapshot?: string;
  feesSnapshot?: string;
  boost?: string;
  symbol?: string;
  swapEnabled: boolean;
  amp?: string;
}

export interface PoolModel extends Pool {
  liquidity: () => Promise<string>;
  buildJoin: (
    joiner: string,
    tokensIn: string[],
    amountsIn: string[],
    slippage: string
  ) => JoinPoolAttributes;
<<<<<<< HEAD
  calcPriceImpact: (amountsIn: string[], minBPTOut: string) => Promise<string>;
=======
  buildExitExactBPTIn: (
    exiter: string,
    bptIn: string,
    slippage: string,
    shouldUnwrapNativeAsset?: boolean,
    singleTokenMaxOut?: string
  ) => ExitPoolAttributes;
  buildExitExactTokensOut: (
    exiter: string,
    tokensOut: string[],
    amountsOut: string[],
    slippage: string
  ) => ExitPoolAttributes;
>>>>>>> 50c95d16
}<|MERGE_RESOLUTION|>--- conflicted
+++ resolved
@@ -210,9 +210,7 @@
     amountsIn: string[],
     slippage: string
   ) => JoinPoolAttributes;
-<<<<<<< HEAD
   calcPriceImpact: (amountsIn: string[], minBPTOut: string) => Promise<string>;
-=======
   buildExitExactBPTIn: (
     exiter: string,
     bptIn: string,
@@ -226,5 +224,4 @@
     amountsOut: string[],
     slippage: string
   ) => ExitPoolAttributes;
->>>>>>> 50c95d16
 }