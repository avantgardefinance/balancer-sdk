--- conflicted
+++ resolved
@@ -2,12 +2,6 @@
 import type { Network } from './lib/constants/network';
 import type { Contract } from '@ethersproject/contracts';
 import type { PoolDataService, TokenPriceService } from '@balancer-labs/sor';
-<<<<<<< HEAD
-import type { JoinPoolAttributes } from './modules/pools/pool-types/concerns/types';
-import type {
-  Findable,
-  Searchable,
-=======
 import type {
   ExitPoolAttributes,
   JoinPoolAttributes,
@@ -16,16 +10,12 @@
   Findable,
   Searchable,
   Updatetable,
->>>>>>> f2cd6f50
   LiquidityGauge,
   PoolAttribute,
   TokenAttribute,
 } from '@/modules/data/types';
 import type { BaseFeeDistributor } from './modules/data';
-<<<<<<< HEAD
 import type { GraphQLArgs } from './lib/graphql';
-=======
->>>>>>> f2cd6f50
 
 export * from '@/modules/data/types';
 import type { AprBreakdown } from '@/modules/pools/apr/apr';
@@ -80,10 +70,7 @@
   urls: {
     subgraph: string;
     gaugesSubgraph: string;
-<<<<<<< HEAD
-=======
     blockNumberSubgraph?: string;
->>>>>>> f2cd6f50
   };
   pools: {
     wETHwstETH?: PoolReference;
@@ -91,11 +78,7 @@
 }
 
 export interface BalancerDataRepositories {
-<<<<<<< HEAD
-  pools: Findable<Pool, PoolAttribute> & Searchable<Pool>;
-=======
   pools: Findable<Pool, PoolAttribute> & Searchable<Pool> & Updatetable<Pool>;
->>>>>>> f2cd6f50
   yesterdaysPools: Findable<Pool, PoolAttribute> & Searchable<Pool>;
   tokenPrices: Findable<Price>;
   tokenMeta: Findable<Token, TokenAttribute>;
@@ -248,11 +231,8 @@
   feesSnapshot?: string;
   boost?: string;
   symbol?: string;
-<<<<<<< HEAD
-=======
   swapEnabled: boolean;
   amp?: string;
->>>>>>> f2cd6f50
   apr?: AprBreakdown;
   liquidity?: string;
 }
@@ -263,35 +243,21 @@
 export interface PoolModel extends Pool {
   calcLiquidity: () => Promise<string>;
   calcApr: () => Promise<AprBreakdown>;
-<<<<<<< HEAD
   calcFees: () => Promise<number>;
   calcVolume: () => Promise<number>;
-=======
->>>>>>> f2cd6f50
 }
 
 /**
  * Pool use-cases / controller layer
  */
 export interface PoolWithMethods extends Pool {
-<<<<<<< HEAD
-=======
   // NOTE: Temporary way to update pool values in counter cycle way before full data cycle get's implemented
   update: (id: string) => Promise<PoolWithMethods | undefined>;
->>>>>>> f2cd6f50
   buildJoin: (
     joiner: string,
     tokensIn: string[],
     amountsIn: string[],
     slippage: string
-<<<<<<< HEAD
-  ) => Promise<JoinPoolAttributes>;
-}
-
-export interface GraphQLQuery {
-  args: GraphQLArgs;
-  attrs: any;
-=======
   ) => JoinPoolAttributes;
   calcPriceImpact: (amountsIn: string[], minBPTOut: string) => Promise<string>;
   buildExitExactBPTIn: (
@@ -307,5 +273,9 @@
     amountsOut: string[],
     slippage: string
   ) => ExitPoolAttributes;
->>>>>>> f2cd6f50
+}
+
+export interface GraphQLQuery {
+  args: GraphQLArgs;
+  attrs: any;
 }